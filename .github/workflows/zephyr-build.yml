name: Build Framework Zephyr EC firmware

on:
  push:
    branches:
      - marigold*
      - lotus*
      - azalea*
      - fwk*
      - framework*
  #  paths:
  #    - 'zephyr/program/framework/**'
  #pull_request:
  #  branches:
  #    - marigold
  # Dispatch only works on the main branch, so we can't actually use it here
  workflow_dispatch:

jobs:
  build:
    runs-on: [marigold-builders]

    strategy:
      # Only build one at a time because we have only one working directory
      max-parallel: 1
      matrix:
        platform: [
          # Marigold builder uses same folder for all
<<<<<<< HEAD
          { name: marigold, folder: marigold1, ver: "1.0.0", sha_len: 7, zephyr_ref: "marigold", cmsis_ref: "cros/chromeos-main" },
          { name: lotus, folder: marigold1, ver: "3.0.3", sha_len: 7, zephyr_ref: "marigold", cmsis_ref: "cros/chromeos-main" },
          { name: azalea, folder: marigold1, ver: "3.0.5", sha_len: 7, zephyr_ref: "marigold", cmsis_ref: "cros/chromeos-main" },
=======
          { name: marigold, folder: marigold1, ver: "1.0.1" },
          # Lotus and Azalea official releases are NOT coming from this branch
          { name: lotus, folder: marigold1, ver: "0.0.0" },
          { name: azalea, folder: marigold1, ver: "0.0.0" },
>>>>>>> e6fa983e
        ]


    # Build not in $GITHUB_HOME but in the chroot env
    defaults:
      run:
        working-directory: /${{ matrix.platform.folder }}/ec_home/chromiumos

    steps:
      # Need to manually checkout
      # actions/checkout@v4 complains:
      # Error: Repository path '/data/ec_home/chromiumos/src/platform/ec' is not under '/data/ec_home/actions-runner/_work/ec/ec'
      # See: https://github.com/actions/checkout/issues/197
      - name: Manual checkout
        run: |
          pushd src/platform/ec
          git fetch github-private
          git clean -ffdx
          # TODO: Doesn't work with on PR, only push
          git reset --hard github-private/$GITHUB_REF_NAME
          popd

          pushd src/third_party/zephyr/main
          git fetch github-private
          git clean -ffdx
          git reset --hard github-private/${{ matrix.platform.zephyr_ref }}
          popd

          pushd src/third_party/zephyr/cmsis
          git fetch cros
          git clean -ffdx
          git reset --hard ${{ matrix.platform.cmsis_ref }}
          popd

      # Note:
      # By default cros_sdk changes into src/scripts folder.
      # But that will make zmake pick up the scripts git commit SHA
      # To embed the ec repo's commit SHA we need to change pwd there
<<<<<<< HEAD
      - name: Build ${{ matrix.platform.name }} (versioned)
        if: ${{ matrix.platform.zephyr_ref == 'marigold' }}
        run: cros_sdk bash -c 'pushd ../platform/ec; zmake -D build -v ${{ matrix.platform.ver }} ${{ matrix.platform.name }}'

      # zmake on lotus-zephyr branch doesn't have the -v flag
      - name: Build ${{ matrix.platform.name }} (unversioned)
        if: ${{ matrix.platform.zephyr_ref == 'lotus-zephyr' }}
        run: cros_sdk bash -c 'pushd ../platform/ec; zmake -D build ${{ matrix.platform.name }}'
=======
      - name: Build ${{ matrix.platform.name }}
        run: cros_sdk bash -c 'pushd ../platform/ec; zmake -D build -v ${{ matrix.platform.ver }} ${{ matrix.platform.name }}'
>>>>>>> e6fa983e

      - name: File sha256
        run: sha256sum src/platform/ec/build/zephyr/${{ matrix.platform.name }}/output/ec.bin

      - name: Check version embedded in binary
        run: |
          strings src/platform/ec/build/zephyr/${{ matrix.platform.name }}/output/ec.bin | grep ${{ matrix.platform.name }} | tee bin-strings.txt
          grep $(echo "$GITHUB_SHA" | cut -c1-${{ matrix.platform.sha_len }}) bin-strings.txt

      - name: Generate artifact version
        run: |
          echo "VERSIONINFO=$(date -u +'%Y-%m-%d-%H-%M-%S')_$GITHUB_SHA" >> $GITHUB_ENV

      - uses: actions/upload-artifact@v4
        with:
          name: ${{ matrix.platform.name }}.${{ env.VERSIONINFO }}
          path: /${{ matrix.platform.folder }}/ec_home/chromiumos/src/platform/ec/build/zephyr/${{ matrix.platform.name }}/output<|MERGE_RESOLUTION|>--- conflicted
+++ resolved
@@ -26,16 +26,10 @@
       matrix:
         platform: [
           # Marigold builder uses same folder for all
-<<<<<<< HEAD
-          { name: marigold, folder: marigold1, ver: "1.0.0", sha_len: 7, zephyr_ref: "marigold", cmsis_ref: "cros/chromeos-main" },
-          { name: lotus, folder: marigold1, ver: "3.0.3", sha_len: 7, zephyr_ref: "marigold", cmsis_ref: "cros/chromeos-main" },
-          { name: azalea, folder: marigold1, ver: "3.0.5", sha_len: 7, zephyr_ref: "marigold", cmsis_ref: "cros/chromeos-main" },
-=======
-          { name: marigold, folder: marigold1, ver: "1.0.1" },
+          { name: marigold, folder: marigold1, ver: "1.0.1", sha_len: 7, zephyr_ref: "marigold", cmsis_ref: "cros/chromeos-main" },
           # Lotus and Azalea official releases are NOT coming from this branch
-          { name: lotus, folder: marigold1, ver: "0.0.0" },
-          { name: azalea, folder: marigold1, ver: "0.0.0" },
->>>>>>> e6fa983e
+          { name: lotus, folder: marigold1, ver: "0.0.0", sha_len: 7, zephyr_ref: "marigold", cmsis_ref: "cros/chromeos-main" },
+          { name: azalea, folder: marigold1, ver: "0.0.0", sha_len: 7, zephyr_ref: "marigold", cmsis_ref: "cros/chromeos-main" },
         ]
 
 
@@ -74,7 +68,6 @@
       # By default cros_sdk changes into src/scripts folder.
       # But that will make zmake pick up the scripts git commit SHA
       # To embed the ec repo's commit SHA we need to change pwd there
-<<<<<<< HEAD
       - name: Build ${{ matrix.platform.name }} (versioned)
         if: ${{ matrix.platform.zephyr_ref == 'marigold' }}
         run: cros_sdk bash -c 'pushd ../platform/ec; zmake -D build -v ${{ matrix.platform.ver }} ${{ matrix.platform.name }}'
@@ -83,10 +76,6 @@
       - name: Build ${{ matrix.platform.name }} (unversioned)
         if: ${{ matrix.platform.zephyr_ref == 'lotus-zephyr' }}
         run: cros_sdk bash -c 'pushd ../platform/ec; zmake -D build ${{ matrix.platform.name }}'
-=======
-      - name: Build ${{ matrix.platform.name }}
-        run: cros_sdk bash -c 'pushd ../platform/ec; zmake -D build -v ${{ matrix.platform.ver }} ${{ matrix.platform.name }}'
->>>>>>> e6fa983e
 
       - name: File sha256
         run: sha256sum src/platform/ec/build/zephyr/${{ matrix.platform.name }}/output/ec.bin
