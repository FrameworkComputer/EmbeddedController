/* Copyright 2015 The Chromium OS Authors. All rights reserved.
 * Use of this source code is governed by a BSD-style license that can be
 * found in the LICENSE file.
 *
 * Battery pack vendor provided charging profile
 */

#include "adc.h"
#include "adc_chip.h"
#include "battery.h"
#include "battery_smart.h"
#include "charge_state.h"
#include "console.h"
#include "ec_commands.h"
#include "i2c.h"
#include "string.h"
#include "util.h"

/* Shutdown mode parameter to write to manufacturer access register */
#define PARAM_CUT_OFF_LOW  0x10
#define PARAM_CUT_OFF_HIGH 0x00

/* Battery info for BQ40Z50 */
static const struct battery_info info = {
	.voltage_max = 17600,        /* mV */
	.voltage_normal = 15400,
	.voltage_min = 12000,
	.precharge_current = 72,   /* mA */
	.start_charging_min_c = 0,
	.start_charging_max_c = 47,
	.charging_min_c = 0,
	.charging_max_c = 52,
	.discharging_min_c = 0,
	.discharging_max_c = 62,
};

static int old_btp;

const struct battery_info *battery_get_info(void)
{
	return &info;
}

int board_cut_off_battery(void)
{
	int rv;
	uint8_t buf[3];

	/* Ship mode command must be sent twice to take effect */
	buf[0] = SB_MANUFACTURER_ACCESS & 0xff;
	buf[1] = PARAM_CUT_OFF_LOW;
	buf[2] = PARAM_CUT_OFF_HIGH;

	i2c_lock(I2C_PORT_BATTERY, 1);
	rv = i2c_xfer_unlocked(I2C_PORT_BATTERY, BATTERY_ADDR_FLAGS,
			       buf, 3, NULL, 0, I2C_XFER_SINGLE);
	rv |= i2c_xfer_unlocked(I2C_PORT_BATTERY, BATTERY_ADDR_FLAGS,
				buf, 3, NULL, 0, I2C_XFER_SINGLE);
	i2c_lock(I2C_PORT_BATTERY, 0);

	return rv;
}

enum battery_present battery_is_present(void)
{
	enum battery_present bp;
	int mv;

	mv = adc_read_channel(ADC_VCIN1_BATT_TEMP);

	if (mv == ADC_READ_ERROR)
		return -1;

	bp = (mv < 3000 ? BP_YES : BP_NO);

	return bp;
}

#ifdef CONFIG_EMI_REGION1

void battery_customize(struct charge_state_data *emi_info)
{
	char text[32];
	char *str = "LION";
	int value;
<<<<<<< HEAD
	int new_btp;
=======
	static int batt_state;
>>>>>>> fdc96c71

	/* Update EMI */
	*host_get_customer_memmap(0x03) = (emi_info->batt.temperature - 2731)/10;
	*host_get_customer_memmap(0x06) = emi_info->batt.display_charge/10;
	
	if (emi_info->batt.status & STATUS_FULLY_CHARGED)
		*host_get_customer_memmap(0x07) |= BIT(0);
	else
		*host_get_customer_memmap(0x07) &= ~BIT(0);

	battery_device_chemistry(text, sizeof(text));
	if (!strncmp(text, str, 4))
		*host_get_customer_memmap(0x07) |= BIT(1);
	else
		*host_get_customer_memmap(0x07) &= ~BIT(1);

	battery_get_mode(&value);
	if (value & MODE_CAPACITY)
		*host_get_customer_memmap(0x07) |= BIT(2);
	else
		*host_get_customer_memmap(0x07) &= ~BIT(2);
<<<<<<< HEAD
	
	/* BTP: Notify AP update battery */
	new_btp = *host_get_customer_memmap(0x08) + (*host_get_customer_memmap(0x09) << 8);
	if (new_btp > old_btp)
	{
		if (emi_info->batt.remaining_capacity > new_btp)
		{
			old_btp = new_btp;
			host_set_single_event(EC_HOST_EVENT_BATT_BTP);
			ccprintf ("trigger higher BTP: %d", old_btp);
		}
	}
	else if (new_btp < old_btp)
	{
		if (emi_info->batt.remaining_capacity < new_btp)
		{
			old_btp = new_btp;
			host_set_single_event(EC_HOST_EVENT_BATT_BTP);
			ccprintf ("trigger lower BTP: %d", old_btp);
		}
=======

	/*
	 * When the battery present have change notify AP
	 */
	if (batt_state != emi_info->batt.is_present) {
		host_set_single_event(EC_HOST_EVENT_BATTERY_STATUS);
		batt_state = emi_info->batt.is_present;
>>>>>>> fdc96c71
	}
}

#endif<|MERGE_RESOLUTION|>--- conflicted
+++ resolved
@@ -83,11 +83,8 @@
 	char text[32];
 	char *str = "LION";
 	int value;
-<<<<<<< HEAD
 	int new_btp;
-=======
 	static int batt_state;
->>>>>>> fdc96c71
 
 	/* Update EMI */
 	*host_get_customer_memmap(0x03) = (emi_info->batt.temperature - 2731)/10;
@@ -109,7 +106,6 @@
 		*host_get_customer_memmap(0x07) |= BIT(2);
 	else
 		*host_get_customer_memmap(0x07) &= ~BIT(2);
-<<<<<<< HEAD
 	
 	/* BTP: Notify AP update battery */
 	new_btp = *host_get_customer_memmap(0x08) + (*host_get_customer_memmap(0x09) << 8);
@@ -130,7 +126,6 @@
 			host_set_single_event(EC_HOST_EVENT_BATT_BTP);
 			ccprintf ("trigger lower BTP: %d", old_btp);
 		}
-=======
 
 	/*
 	 * When the battery present have change notify AP
@@ -138,7 +133,6 @@
 	if (batt_state != emi_info->batt.is_present) {
 		host_set_single_event(EC_HOST_EVENT_BATTERY_STATUS);
 		batt_state = emi_info->batt.is_present;
->>>>>>> fdc96c71
 	}
 }
 
