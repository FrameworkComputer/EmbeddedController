/* Copyright 2017 The Chromium OS Authors. All rights reserved.
 * Use of this source code is governed by a BSD-style license that can be
 * found in the LICENSE file.
 */

/*
 * Microchip Evaluation Board(EVB) with
 * MEC1701H 144-pin processor card.
 * EVB connected to Intel SKL RVP3 configured
 * for eSPI with Kabylake silicon.
 */

#include "adc.h"
#include "adc_chip.h"
#include "als.h"
#include "bd99992gw.h"
#include "button.h"
#include "charge_state.h"
#include "charger.h"
#include "chipset.h"
#include "console.h"
#include "cypress5525.h"
#include "driver/als_opt3001.h"
#include "driver/accel_kionix.h"
#include "driver/accel_kx022.h"
#include "driver/accelgyro_bmi_common.h"
#include "driver/charger/isl9241.h"
#include "driver/tcpm/tcpci.h"
#include "extpower.h"
#include "fan.h"
#include "gpio_chip.h"
#include "gpio.h"
#include "hooks.h"
#include "host_command.h"
#include "i2c.h"
#include "espi.h"
#include "lpc_chip.h"
#include "lpc.h"
#include "keyboard_scan.h"
#include "lid_switch.h"
#include "math_util.h"
#include "motion_sense.h"
#include "motion_lid.h"
#include "pi3usb9281.h"
#include "power.h"
#include "power_button.h"
#include "pwm.h"
#include "pwm_chip.h"
#include "spi.h"
#include "spi_chip.h"
#include "switch.h"
#include "system.h"
#include "task.h"
#include "temp_sensor.h"
#include "timer.h"
#include "uart.h"
#include "usb_charge.h"
#include "usb_mux.h"
#include "usb_pd.h"
#include "usb_pd_tcpm.h"
#include "util.h"
#include "espi.h"
#include "battery_smart.h"
#include "keyboard_scan.h"
#include "keyboard_8042.h"
#include "keyboard_8042_sharedlib.h"

/* Console output macros */
#define CPUTS(outstr) cputs(CC_LPC, outstr)
#define CPRINTS(format, args...) cprints(CC_USBCHARGE, format, ## args)
#define CPRINTF(format, args...) cprintf(CC_USBCHARGE, format, ## args)


/* NOTE: MEC17xx EVB + SKL RVP3 does not use BD99992 PMIC.
 * RVP3 PMIC controlled by RVP3 logic.
 */
#define I2C_ADDR_BD99992_FLAGS	0x30

/*
 * Maxim DS1624 I2C temperature sensor used for testing I2C.
 * DS1624 contains one internal temperature sensor
 * and EEPROM. It has no external temperature inputs.
 */
#define DS1624_I2C_ADDR_FLAGS	(0x48 | I2C_FLAG_BIG_ENDIAN)
#define DS1624_IDX_LOCAL	0
#define DS1624_READ_TEMP16	0xAA	/* read 16-bit temperature */
#define DS1624_ACCESS_CFG	0xAC	/* read/write 8-bit config */
#define DS1624_CMD_START	0xEE
#define DS1624_CMD_STOP		0x22

static int forcing_shutdown;  /* Forced shutdown in progress? */

#ifdef HAS_TASK_MOTIONSENSE
static void board_spi_enable(void);
static void board_spi_disable(void);
#endif

#ifdef CONFIG_BOARD_PRE_INIT
/*
 * Used to enable JTAG debug during development.
 * NOTE: If ARM Serial Wire Viewer not used then SWV pin can be
 * be disabled and used for another purpose. Change mode to
 * MCHP_JTAG_MODE_SWD.
 * For low power idle testing enable GPIO060 as function 2(48MHZ_OUT)
 * to check PLL is turning off in heavy sleep. Note, do not put GPIO060
 * in gpio.inc
 * GPIO060 is port 1 bit[16].
 */
void board_config_pre_init(void)
{

#ifdef CONFIG_CHIPSET_DEBUG
	MCHP_EC_JTAG_EN = MCHP_JTAG_ENABLE + MCHP_JTAG_MODE_SWD_SWV;
#endif

#if defined(CONFIG_LOW_POWER_IDLE) && defined(CONFIG_MCHP_48MHZ_OUT)
	gpio_set_alternate_function(1, 0x10000, 2);
#endif
}
#endif /* #ifdef CONFIG_BOARD_PRE_INIT */

/* Power signals list. Must match order of enum power_signal. */
const struct power_signal_info power_signal_list[] = {
#ifdef CONFIG_POWER_S0IX
	[X86_SLP_S0_DEASSERTED] = {
		GPIO_PCH_SLP_S0_L,
		POWER_SIGNAL_ACTIVE_HIGH | POWER_SIGNAL_DISABLE_AT_BOOT,
		"SLP_S0_DEASSERTED",
	},
#endif
	[X86_SLP_S3_DEASSERTED] = {
		SLP_S3_SIGNAL_L,
		POWER_SIGNAL_ACTIVE_HIGH,
		"SLP_S3_DEASSERTED",
	},
	[X86_SLP_S4_DEASSERTED] = {
		SLP_S4_SIGNAL_L,
		POWER_SIGNAL_ACTIVE_HIGH,
		"SLP_S4_DEASSERTED",
	},
	[X86_SLP_SUS_DEASSERTED] = {
		GPIO_PCH_SLP_SUS_L,
		POWER_SIGNAL_ACTIVE_HIGH,
		"SLP_SUS_DEASSERTED",
	},
	[X86_PWR_3V5V_PG] = {
		GPIO_PWR_3V5V_PG,
		POWER_SIGNAL_ACTIVE_HIGH,
		"PWR_3V5V_PG",
	},
	[X86_VCCIN_AUX_VR_PG] = {
		GPIO_VCCIN_AUX_VR_PG,
		POWER_SIGNAL_ACTIVE_HIGH,
		"VCCIN_AUX_VR_PG",
	},
	[X86_VR_PWRGD] = {
		GPIO_VR_PWRGD,
		POWER_SIGNAL_ACTIVE_HIGH,
		"VR_PWRGD",
	}
};
BUILD_ASSERT(ARRAY_SIZE(power_signal_list) == POWER_SIGNAL_COUNT);

#ifdef CONFIG_PWM
const struct pwm_t pwm_channels[] = {
	[PWM_CH_FAN] = {
		.channel = 0,
		.flags = PWM_CONFIG_OPEN_DRAIN,
	},
};
BUILD_ASSERT(ARRAY_SIZE(pwm_channels) == PWM_CH_COUNT);
#endif

void chipset_handle_espi_reset_assert(void)
{
	/*
	 * If eSPI_Reset# pin is asserted without SLP_SUS# being asserted, then
	 * it means that there is an unexpected power loss (global reset
	 * event). In this case, check if shutdown was being forced by pressing
	 * power button. If yes, release power button.
	 */
	if ((power_get_signals() & IN_PCH_SLP_SUS_DEASSERTED) &&
		forcing_shutdown) {
		power_button_pch_release();
		forcing_shutdown = 0;
	}
}
/*
 * Use EC to handle ALL_SYS_PWRGD signal.
 * MEC17xx connected to SKL/KBL RVP3 reference board
 * is required to monitor ALL_SYS_PWRGD and drive SYS_RESET_L
 * after a 10 to 100 ms delay.
 */
#ifdef CONFIG_BOARD_EC_HANDLES_ALL_SYS_PWRGD

static void board_all_sys_pwrgd(void)
{
	int allsys_in = gpio_get_level(GPIO_ALL_SYS_PWRGD);
	int allsys_out = gpio_get_level(GPIO_SYS_RESET_L);

	if (allsys_in == allsys_out)
		return;

	CPRINTS("ALL_SYS_PWRGD=%d SYS_RESET_L=%d", allsys_in, allsys_out);

	trace2(0, BRD, 0, "ALL_SYS_PWRGD=%d SYS_RESET_L=%d",
			allsys_in, allsys_out);

	/*
	 * Wait at least 10 ms between power signals going high
	 */
	if (allsys_in)
		msleep(100);

	if (!allsys_out) {
		/* CPRINTS("Set SYS_RESET_L = %d", allsys_in); */
		trace1(0, BRD, 0, "Set SYS_RESET_L=%d", allsys_in);
		gpio_set_level(GPIO_SYS_RESET_L, allsys_in);
		/* Force fan on for kabylake RVP */
		gpio_set_level(GPIO_EC_FAN1_PWM, 1);
	}
}
DECLARE_DEFERRED(board_all_sys_pwrgd);

void all_sys_pwrgd_interrupt(enum gpio_signal signal)
{
	trace0(0, ISR, 0, "ALL_SYS_PWRGD Edge");
	hook_call_deferred(&board_all_sys_pwrgd_data, 0);
}
#endif /* #ifdef CONFIG_BOARD_HAS_ALL_SYS_PWRGD */


#ifdef HAS_TASK_PDCMD
/* Exchange status with PD MCU. */
static void pd_mcu_interrupt(enum gpio_signal signal)
{
	/* Exchange status with PD MCU to determine interrupt cause */
	host_command_pd_send_status(0);

}
#endif

#ifdef CONFIG_USB_POWER_DELIVERY
void vbus0_evt(enum gpio_signal signal)
{
	/* VBUS present GPIO is inverted */
	usb_charger_vbus_change(0, !gpio_get_level(signal));
	task_wake(TASK_ID_PD_C0);
}

void vbus1_evt(enum gpio_signal signal)
{
	/* VBUS present GPIO is inverted */
	usb_charger_vbus_change(1, !gpio_get_level(signal));
	task_wake(TASK_ID_PD_C1);
}

void usb0_evt(enum gpio_signal signal)
{
	task_set_event(TASK_ID_USB_CHG_P0, USB_CHG_EVENT_BC12, 0);
}

void usb1_evt(enum gpio_signal signal)
{
	task_set_event(TASK_ID_USB_CHG_P1, USB_CHG_EVENT_BC12, 0);
}
#endif

/*
 * enable_input_devices() is called by the tablet_mode ISR, but changes the
 * state of GPIOs, so its definition must reside after including gpio_list.
 */
static void enable_input_devices(void);
DECLARE_DEFERRED(enable_input_devices);

void tablet_mode_interrupt(enum gpio_signal signal)
{
	hook_call_deferred(&enable_input_devices_data, 0);
}

#include "gpio_list.h"

/* ADC channels
 * name, factor multiplier, factor divider, shift, channel
 */
const struct adc_t adc_channels[] = {
	[ADC_I_ADP]           = {"I_ADP", 3300, 4096, 0, 0},
	[ADC_I_SYS]           = {"I_SYS", 3300, 4096, 0, 1},
	[ADC_VCIN1_BATT_TEMP] = {"BATT_PRESENT", 3300, 4096, 0, 2},
	[ADC_TP_BOARD_ID]     = {"TP_BID", 3300, 4096, 0, 3},
	[ADC_AD_BID]          = {"AD_BID", 3300, 4096, 0, 4},
	[ADC_AUDIO_BOARD_ID]  = {"AUDIO_BID", 3300, 4096, 0, 5}
};
BUILD_ASSERT(ARRAY_SIZE(adc_channels) == ADC_CH_COUNT);

/*
 * MCHP EVB connected to KBL RVP3
 */
const struct i2c_port_t i2c_ports[]  = {
<<<<<<< HEAD
	{"batt",     MCHP_I2C_PORT1, 100,  GPIO_I2C_1_SDA, GPIO_I2C_1_SCL},
	{"touchpd",  MCHP_I2C_PORT2, 100,  GPIO_I2C_2_SDA, GPIO_I2C_2_SCL},
	{"sensors",  MCHP_I2C_PORT3, 100,  GPIO_I2C_3_SDA, GPIO_I2C_3_SCL},
	{"pd",       MCHP_I2C_PORT6, 100,  GPIO_I2C_6_SDA, GPIO_I2C_6_SCL},
=======
	{"batt",     MCHP_I2C_PORT3, 100,  GPIO_SMB03_SCL, GPIO_SMB03_SDA},
	{"sensors",  MCHP_I2C_PORT4, 100,  GPIO_SMB04_SCL, GPIO_SMB04_SDA}
>>>>>>> 71d23f90
};
const unsigned int i2c_ports_used = ARRAY_SIZE(i2c_ports);

/*
 * Map ports to controller.
 * Ports may map to the same controller.
 */
const uint16_t i2c_port_to_ctrl[I2C_PORT_COUNT] = {
<<<<<<< HEAD
	(MCHP_I2C_CTRL1 << 8) + MCHP_I2C_PORT1,
	(MCHP_I2C_CTRL2 << 8) + MCHP_I2C_PORT2,
	(MCHP_I2C_CTRL3 << 8) + MCHP_I2C_PORT3,
	(MCHP_I2C_CTRL0 << 8) + MCHP_I2C_PORT6
=======
	(MCHP_I2C_CTRL0 << 8) + MCHP_I2C_PORT3,
	(MCHP_I2C_CTRL1 << 8) + MCHP_I2C_PORT4
>>>>>>> 71d23f90
};

/*
 * default to I2C0 because callers may not check
 * return value if we returned an error code.
 */
int board_i2c_p2c(int port)
{
	int i;

	for (i = 0; i < I2C_PORT_COUNT; i++)
		if ((i2c_port_to_ctrl[i] & 0xFF) == port)
			return (int)(i2c_port_to_ctrl[i] >> 8);

	return -1;
}

#ifdef CONFIG_USB_POWER_DELIVERY
const struct tcpc_config_t tcpc_config[CONFIG_USB_PD_PORT_MAX_COUNT] = {
	{I2C_PORT_TCPC,
	 CONFIG_TCPC_I2C_BASE_ADDR_FLAGS,
	 &tcpci_tcpm_drv},

	{I2C_PORT_TCPC,
	 CONFIG_TCPC_I2C_BASE_ADDR_FLAGS + 1,
	 &tcpci_tcpm_drv},
};
#endif

const uint32_t i2c_ctrl_slave_addrs[I2C_CONTROLLER_COUNT] = {
#ifdef CONFIG_BOARD_MCHP_I2C0_SLAVE_ADDRS
	(MCHP_I2C_CTRL0 + (CONFIG_BOARD_MCHP_I2C0_SLAVE_ADDRS << 16)),
#else
	(MCHP_I2C_CTRL0 + (CONFIG_MCHP_I2C0_SLAVE_ADDRS << 16)),
#endif
#ifdef CONFIG_BOARD_MCHP_I2C1_SLAVE_ADDRS
	(MCHP_I2C_CTRL1 + (CONFIG_BOARD_MCHP_I2C1_SLAVE_ADDRS << 16)),
#else
	(MCHP_I2C_CTRL1 + (CONFIG_MCHP_I2C1_SLAVE_ADDRS << 16)),
#endif
};

/* Return the two slave addresses the specified
 * controller will respond to when controller
 * is acting as a slave.
 * b[6:0]  = b[7:1] of I2C address 1
 * b[14:8] = b[7:1] of I2C address 2
 * When not using I2C controllers as slaves we can use
 * the same value for all controllers. The address should
 * not be 0x00 as this is the general call address.
 */
uint16_t board_i2c_slave_addrs(int controller)
{
	int i;

	for (i = 0; i < I2C_CONTROLLER_COUNT; i++)
		if ((i2c_ctrl_slave_addrs[i] & 0xffff) == controller)
			return (i2c_ctrl_slave_addrs[i] >> 16);

	return CONFIG_MCHP_I2C0_SLAVE_ADDRS;
}


/* SPI devices */
const struct spi_device_t spi_devices[] = {
	{ QMSPI0_PORT, 4, GPIO_QMSPI_CS0},
#if defined(CONFIG_SPI_ACCEL_PORT)
	{ GPSPI0_PORT, 2, GPIO_SPI0_CS0 },
#endif
};
const unsigned int spi_devices_used = ARRAY_SIZE(spi_devices);

const enum gpio_signal hibernate_wake_pins[] = {
	GPIO_AC_PRESENT,
	GPIO_LID_OPEN,
	GPIO_POWER_BUTTON_L,
};
const int hibernate_wake_pins_used = ARRAY_SIZE(hibernate_wake_pins);


/*
 * Deep sleep support, called by chip level.
 */
#if defined(CONFIG_LOW_POWER_IDLE) && defined(CONFIG_BOARD_DEEP_SLEEP)

/*
 * Perform any board level prepare for sleep actions.
 * For example, disabling pin/pads to further reduce
 * current during sleep.
 */
void board_prepare_for_deep_sleep(void)
{
#if defined(CONFIG_GPIO_POWER_DOWN) && \
	defined(CONFIG_MCHP_DEEP_SLP_GPIO_PWR_DOWN)
	gpio_power_down_module(MODULE_SPI_FLASH);
	gpio_power_down_module(MODULE_SPI_MASTER);
	gpio_power_down_module(MODULE_I2C);
	/* powering down keyscan is causing an issue with keyscan task
	 * probably due to spurious interrupts on keyscan pins.
	 * gpio_config_module(MODULE_KEYBOARD_SCAN, 0);
	 */

#ifndef CONFIG_POWER_S0IX
	gpio_power_down_module(MODULE_LPC);
#endif
#endif
}

/*
 * Perform any board level resume from sleep actions.
 * For example, re-enabling pins powered off in
 * board_prepare_for_deep_sleep().
 */
void board_resume_from_deep_sleep(void)
{
#if defined(CONFIG_GPIO_POWER_DOWN) && \
	defined(CONFIG_MCHP_DEEP_SLP_GPIO_PWR_DOWN)
#ifndef CONFIG_POWER_S0IX
	gpio_config_module(MODULE_LPC, 1);
#endif
	/* gpio_config_module(MODULE_KEYBOARD_SCAN, 1); */
	gpio_config_module(MODULE_SPI_FLASH, 1);
	gpio_config_module(MODULE_SPI_MASTER, 1);
	gpio_config_module(MODULE_I2C, 1);
#endif
}
#endif

#ifdef CONFIG_USB_MUX_PI3USB30532
struct pi3usb9281_config pi3usb9281_chips[] = {
	{
		.i2c_port = I2C_PORT_USB_CHARGER_1,
		.mux_lock = NULL,
	},
	{
		.i2c_port = I2C_PORT_USB_CHARGER_2,
		.mux_lock = NULL,
	},
};
BUILD_ASSERT(ARRAY_SIZE(pi3usb9281_chips) ==
	     CONFIG_BC12_DETECT_PI3USB9281_CHIP_COUNT);

struct usb_mux usb_muxes[CONFIG_USB_PD_PORT_MAX_COUNT] = {
	{
		.usb_port = 0,
		.i2c_port = I2C_PORT_USB_MUX,
		.i2c_addr_flags = PI3USB3X532_I2C_ADDR0,
		.driver = &pi3usb3x532_usb_mux_driver,
	},
	{
		.usb_port = 1,
		.i2c_port = I2C_PORT_USB_MUX,
		.i2c_addr_flags = 0x10,
		.driver = &ps874x_usb_mux_driver,
	}
};
#endif

/**
 * Reset PD MCU
 */
void board_reset_pd_mcu(void)
{
	// TODO FRAMEWORK
	//gpio_set_level(GPIO_PD_RST_L, 0);
	usleep(100);
	//gpio_set_level(GPIO_PD_RST_L, 1);
}

static int board_get_temp(int idx, int *temp_k)
{
    /*TODO: thermal sensor function */
    return -1;
}

const struct temp_sensor_t temp_sensors[] = {
	{"sensor", TEMP_SENSOR_TYPE_BOARD, board_get_temp, 0},
};
BUILD_ASSERT(ARRAY_SIZE(temp_sensors) == TEMP_SENSOR_COUNT);

#ifdef CONFIG_ALS
/* ALS instances. Must be in same order as enum als_id. */
struct als_t als[] = {
	{"TI", opt3001_init, opt3001_read_lux, 5},
};
BUILD_ASSERT(ARRAY_SIZE(als) == ALS_COUNT);
#endif

/*
TODO FRAMEWORK 
const struct button_config buttons[CONFIG_BUTTON_COUNT] = {
	{"Volume Down", KEYBOARD_BUTTON_VOLUME_DOWN, GPIO_VOLUME_DOWN_L,
	 30 * MSEC, 0},
	{"Volume Up", KEYBOARD_BUTTON_VOLUME_UP, GPIO_VOLUME_UP_L,
	 30 * MSEC, 0},
};
*/

/* MCHP mec1701_evb connected to Intel SKL RVP3 with Kabylake
 * processor we do not control the PMIC on SKL.
 */
static void board_pmic_init(void)
{
	int rv, cfg;

	/* No need to re-init PMIC since settings are sticky across sysjump */
	if (system_jumped_to_this_image())
		return;

#if 0 /* BD99992GW PMIC on a real Chromebook */
	/* Set CSDECAYEN / VCCIO decays to 0V at assertion of SLP_S0# */
	i2c_write8(I2C_PORT_PMIC, I2C_ADDR_BD99992, 0x30, 0x4a);

	/*
	 * Set V100ACNT / V1.00A Control Register:
	 * Nominal output = 1.0V.
	 */
	i2c_write8(I2C_PORT_PMIC, I2C_ADDR_BD99992, 0x37, 0x1a);

	/*
	 * Set V085ACNT / V0.85A Control Register:
	 * Lower power mode = 0.7V.
	 * Nominal output = 1.0V.
	 */
	i2c_write8(I2C_PORT_PMIC, I2C_ADDR_BD99992, 0x38, 0x7a);

	/* VRMODECTRL - enable low-power mode for VCCIO and V0.85A */
	i2c_write8(I2C_PORT_PMIC, I2C_ADDR_BD99992, 0x3b, 0x18);
#else
	CPRINTS("HOOK_INIT - called board_pmic_init");
	trace0(0, HOOK, 0, "HOOK_INIT - call board_pmic_init");

	/* Config DS1624 temperature sensor for continuous conversion */
	cfg = 0x66;
	rv = i2c_read8(I2C_PORT_THERMAL, DS1624_I2C_ADDR_FLAGS,
		       DS1624_ACCESS_CFG, &cfg);
	trace2(0, BRD, 0, "Read DS1624 Config rv = %d  cfg = 0x%02X",
	       rv, cfg);

	if ((rv == EC_SUCCESS) && (cfg & (1u << 0))) {
		/* one-shot mode switch to continuous */
		rv = i2c_write8(I2C_PORT_THERMAL, DS1624_I2C_ADDR_FLAGS,
				DS1624_ACCESS_CFG, 0);
		trace1(0, BRD, 0, "Write DS1624 Config to 0, rv = %d", rv);
		/* writes to config require 10ms until next I2C command */
		if (rv == EC_SUCCESS)
			udelay(10000);
	}

	/* Send start command */
	rv = i2c_write8(I2C_PORT_THERMAL, DS1624_I2C_ADDR_FLAGS,
			DS1624_CMD_START, 1);
	trace1(0, BRD, 0, "Send Start command to DS1624 rv = %d", rv);

	return;
#endif
}
DECLARE_HOOK(HOOK_INIT, board_pmic_init, HOOK_PRIO_DEFAULT);

/* Initialize board. */
static void board_init(void)
{
	CPRINTS("MEC1701 HOOK_INIT - called board_init");
	trace0(0, HOOK, 0, "HOOK_INIT - call board_init");

#ifdef CONFIG_USB_POWER_DELIVERY
	/* Enable PD MCU interrupt */
	gpio_enable_interrupt(GPIO_PD_MCU_INT);
	/* Enable VBUS interrupt */
	gpio_enable_interrupt(GPIO_USB_C0_VBUS_WAKE_L);
	gpio_enable_interrupt(GPIO_USB_C1_VBUS_WAKE_L);

	/* Enable pericom BC1.2 interrupts */
	gpio_enable_interrupt(GPIO_USB_C0_BC12_INT_L);
	gpio_enable_interrupt(GPIO_USB_C1_BC12_INT_L);
#endif
	/* Enable tablet mode interrupt for input device enable */
	/* gpio_enable_interrupt(GPIO_TABLET_MODE_L); TODO FRAMEWORK */

	/* Provide AC status to the PCH */
	gpio_set_level(GPIO_PCH_ACOK, extpower_is_present());

#ifdef HAS_TASK_MOTIONSENSE
	if (system_jumped_to_this_image() &&
	    chipset_in_state(CHIPSET_STATE_ON)) {
		trace0(0, BRD, 0, "board_init: S0 call board_spi_enable");
		board_spi_enable();
	}
#endif

}
DECLARE_HOOK(HOOK_INIT, board_init, HOOK_PRIO_DEFAULT);


/**
 * Buffer the AC present GPIO to the PCH.
 */
static void board_extpower(void)
{
	CPRINTS("MEC1701 HOOK_AC_CHANGE - called board_extpower");
	trace0(0, HOOK, 0, "HOOK_AC_CHANGET - call board_extpower");
	gpio_set_level(GPIO_PCH_ACOK, extpower_is_present());
}
DECLARE_HOOK(HOOK_AC_CHANGE, board_extpower, HOOK_PRIO_DEFAULT);

#ifdef CONFIG_CHARGER
/**
 * Set active charge port -- only one port can be active at a time.
 *
 * @param charge_port   Charge port to enable.
 *
 * Returns EC_SUCCESS if charge port is accepted and made active,
 * EC_ERROR_* otherwise.
 */
int board_set_active_charge_port(int charge_port)
{
	/* charge port is a realy physical port */
	int is_real_port = (charge_port >= 0 &&
			    charge_port < CONFIG_USB_PD_PORT_MAX_COUNT);
	/* check if we are source vbus on that port */
	int source = gpio_get_level(charge_port == 0 ? GPIO_USB_C0_5V_EN :
						       GPIO_USB_C1_5V_EN);

	if (is_real_port && source) {
		CPRINTS("MEC1701 Skip enable p%d", charge_port);
		trace1(0, BOARD, 0, "Skip enable charge port %d",
			charge_port);
		return EC_ERROR_INVAL;
	}

	CPRINTS("MEC1701 New chg p%d", charge_port);
	trace1(0, BOARD, 0, "New charge port %d", charge_port);

	if (charge_port == CHARGE_PORT_NONE) {
		/* Disable both ports */
		gpio_set_level(GPIO_USB_C0_CHARGE_EN_L, 1);
		gpio_set_level(GPIO_USB_C1_CHARGE_EN_L, 1);
	} else {
		/* Make sure non-charging port is disabled */
		gpio_set_level(charge_port ? GPIO_USB_C0_CHARGE_EN_L :
					     GPIO_USB_C1_CHARGE_EN_L, 1);
		/* Enable charging port */
		gpio_set_level(charge_port ? GPIO_USB_C1_CHARGE_EN_L :
					     GPIO_USB_C0_CHARGE_EN_L, 0);
	}

	return EC_SUCCESS;
}

/**
 * Set the charge limit based upon desired maximum.
 *
 * @param port          Port number.
 * @param supplier      Charge supplier type.
 * @param charge_ma     Desired charge limit (mA).
 * @param charge_mv     Negotiated charge voltage (mV).
 */
void board_set_charge_limit(int port, int supplier, int charge_ma,
			    int max_ma, int charge_mv)
{
	charge_set_input_current_limit(MAX(charge_ma,
				   CONFIG_CHARGER_INPUT_CURRENT), charge_mv);
}
#else
/*
 * TODO HACK providing functions from common/charge_state_v2.c
 * which is not compiled in when no charger
 */
int charge_want_shutdown(void)
{
	return 0;
}

int charge_prevent_power_on(int power_button_pressed)
{
	return 0;
}


#endif

/*
 * Enable or disable input devices,
 * based upon chipset state and tablet mode
 */
static void enable_input_devices(void)
{
	int kb_enable = 1;
	int tp_enable = 1;

	/* Disable both TP and KB in tablet mode */
	/* if (!gpio_get_level(GPIO_TABLET_MODE_L))
		kb_enable = tp_enable = 0; 
	*/
	/* Disable TP if chipset is off */
	// TODO FRAMEWORK else if (chipset_in_state(CHIPSET_STATE_ANY_OFF))
		tp_enable = 0;

	keyboard_scan_enable(kb_enable, KB_SCAN_DISABLE_LID_CLOSED);
	gpio_set_level(GPIO_ENABLE_TOUCHPAD, tp_enable);
}

#ifdef CONFIG_EMI_REGION1

static void sci_enable(void);
DECLARE_DEFERRED(sci_enable);

static void sci_enable(void)
{
	if (*host_get_customer_memmap(0x00) == 1) {
	/* when host set EC driver ready flag, EC need to enable SCI */
		lpc_set_host_event_mask(LPC_HOST_EVENT_SCI, 0xffffffff);
	} else
		hook_call_deferred(&sci_enable_data, 250 * MSEC);
}
#endif

/* Called on AP S5 -> S3 transition */
static void board_chipset_startup(void)
{
	CPRINTS("MEC1701 HOOK_CHIPSET_STARTUP - called board_chipset_startup");
	trace0(0, HOOK, 0, "HOOK_CHIPSET_STARTUP - board_chipset_startup");
	/* TODO FRAMEWORK 
	gpio_set_level(GPIO_USB1_ENABLE, 1);
	gpio_set_level(GPIO_USB2_ENABLE, 1);
	*/ 
#ifdef CONFIG_EMI_REGION1
	hook_call_deferred(&sci_enable_data, 250 * MSEC);
#endif
	hook_call_deferred(&enable_input_devices_data, 0);
}
DECLARE_HOOK(HOOK_CHIPSET_STARTUP,
		board_chipset_startup,
		HOOK_PRIO_DEFAULT);

/* Called on AP S3 -> S5 transition */
static void board_chipset_shutdown(void)
{
	CPRINTS("MEC1701 HOOK_CHIPSET_SHUTDOWN board_chipset_shutdown");
	trace0(0, HOOK, 0,
	       "HOOK_CHIPSET_SHUTDOWN board_chipset_shutdown");
	/* TODO FRAMEWORK 
	gpio_set_level(GPIO_USB1_ENABLE, 0);
	gpio_set_level(GPIO_USB2_ENABLE, 0);
	*/ 
#ifdef CONFIG_EMI_REGION1
	lpc_set_host_event_mask(LPC_HOST_EVENT_SCI, 0);
#endif
	hook_call_deferred(&enable_input_devices_data, 0);
}
DECLARE_HOOK(HOOK_CHIPSET_SHUTDOWN,
		board_chipset_shutdown,
		HOOK_PRIO_DEFAULT);

/* Called on AP S3 -> S0 transition */
static void board_chipset_resume(void)
{
	CPRINTS("MEC1701_EVG HOOK_CHIPSET_RESUME");
	trace0(0, HOOK, 0, "HOOK_CHIPSET_RESUME - board_chipset_resume");
	gpio_set_level(GPIO_ENABLE_BACKLIGHT, 1);
	gpio_set_level(GPIO_EC_MUTE_L, 1);
	gpio_set_level(GPIO_EC_WLAN_EN,1);
	gpio_set_level(GPIO_EC_WL_OFF_L,1);
}
DECLARE_HOOK(HOOK_CHIPSET_RESUME, board_chipset_resume,
	     MOTION_SENSE_HOOK_PRIO-1);

/* Called on AP S0 -> S3 transition */
static void board_chipset_suspend(void)
{
	CPRINTS("MEC1701 HOOK_CHIPSET_SUSPEND - called board_chipset_resume");
	trace0(0, HOOK, 0, "HOOK_CHIPSET_SUSPEND - board_chipset_suspend");
	gpio_set_level(GPIO_ENABLE_BACKLIGHT, 0);
	gpio_set_level(GPIO_EC_MUTE_L, 0);
	gpio_set_level(GPIO_EC_WLAN_EN,1);
	gpio_set_level(GPIO_EC_WL_OFF_L,1);
#if 0 /* TODO not implemented in gpio.inc */
	gpio_set_level(GPIO_PP1800_DX_AUDIO_EN, 0);
	gpio_set_level(GPIO_PP1800_DX_SENSOR_EN, 0);
#endif
}
DECLARE_HOOK(HOOK_CHIPSET_SUSPEND,
		board_chipset_suspend,
		HOOK_PRIO_DEFAULT);

void board_hibernate_late(void)
{
	/* put host chipset into reset */
	gpio_set_level(GPIO_SYS_RESET_L, 0);

	/* Turn off LEDs in hibernate */
	/*
	gpio_set_level(GPIO_CHARGE_LED_1, 0);
	gpio_set_level(GPIO_CHARGE_LED_2, 0);
	*/

	/*
	 * Set PD wake low so that it toggles high to generate a wake
	 * event once we leave hibernate.
	 */
	/*
	gpio_set_level(GPIO_USB_PD_WAKE, 0);
	*/

#ifdef CONFIG_USB_PD_PORT_MAX_COUNT
	/*
	 * Leave USB-C charging enabled in hibernate, in order to
	 * allow wake-on-plug. 5V enable must be pulled low.
	 */
#if CONFIG_USB_PD_PORT_MAX_COUNT > 0
	gpio_set_flags(GPIO_USB_C0_5V_EN, GPIO_PULL_DOWN | GPIO_INPUT);
	gpio_set_level(GPIO_USB_C0_CHARGE_EN_L, 0);
#endif
#if CONFIG_USB_PD_PORT_MAX_COUNT > 1
	gpio_set_flags(GPIO_USB_C1_5V_EN, GPIO_PULL_DOWN | GPIO_INPUT);
	gpio_set_level(GPIO_USB_C1_CHARGE_EN_L, 0);
#endif
#endif /* CONFIG_USB_PD_PORT_MAX_COUNT */
}

/* Any glados boards post version 2 should have ROP_LDO_EN stuffed. */
#define BOARD_MIN_ID_LOD_EN 2
/* Make the pmic re-sequence the power rails under these conditions. */
#define PMIC_RESET_FLAGS \
	(EC_RESET_FLAG_WATCHDOG | EC_RESET_FLAG_SOFT | EC_RESET_FLAG_HARD)
static void board_handle_reboot(void)
{
#if 0 /* MEC17xx EVB + SKL-RVP3 does not use chromebook PMIC design */
	int flags;
#endif
	CPRINTS("MEC HOOK_INIT - called board_handle_reboot");
	trace0(0, HOOK, 0, "HOOK_INIT - board_handle_reboot");

	if (system_jumped_to_this_image())
		return;

	if (system_get_board_version() < BOARD_MIN_ID_LOD_EN)
		return;

#if 0 /* TODO MCHP KBL hack not PMIC system */
	/* Interrogate current reset flags from previous reboot. */
	flags = system_get_reset_flags();

	if (!(flags & PMIC_RESET_FLAGS))
		return;

	/* Preserve AP off request. */
	if (flags & EC_RESET_FLAG_AP_OFF)
		chip_save_reset_flags(EC_RESET_FLAG_AP_OFF);

	ccprintf("Restarting system with PMIC.\n");
	/* Flush console */
	cflush();

	/* Bring down all rails but RTC rail (including EC power). */
	gpio_set_flags(GPIO_BATLOW_L_PMIC_LDO_EN, GPIO_OUT_HIGH);
	while (1)
		; /* wait here */
#else
	return;
#endif
}
DECLARE_HOOK(HOOK_INIT, board_handle_reboot, HOOK_PRIO_FIRST);

/* Indicate scheduler is alive by blinking an LED.
 * Test I2C by reading a smart battery and temperature sensor.
 * Smart battery 16 bit temperature is in units of 1/10 degree C.
 */
static void board_one_sec(void)
{
	trace0(0, BRD, 0, "HOOK_SECOND");

	if (gpio_get_level(GPIO_LED1_PWM))
		gpio_set_level(GPIO_LED1_PWM, 0);
	else
		gpio_set_level(GPIO_LED1_PWM, 1);
}
DECLARE_HOOK(HOOK_SECOND, board_one_sec, HOOK_PRIO_DEFAULT);

#ifdef HAS_TASK_MOTIONSENSE
/* Motion sensors */

static struct mutex g_base_mutex;
/* BMI160 private data */
static struct bmi_drv_data_t g_bmi160_data;

#ifdef CONFIG_ACCEL_KX022
static struct mutex g_lid_mutex;
/* KX022 private data */
static struct kionix_accel_data g_kx022_data;
#endif

struct motion_sensor_t motion_sensors[] = {
	/*
	 * Note: bmi160: supports accelerometer and gyro sensor
	 * Requirement: accelerometer sensor must init before gyro sensor
	 * DO NOT change the order of the following table.
	 */
	[BASE_ACCEL] = {
		.name = "Base Accel",
		.active_mask = SENSOR_ACTIVE_S0,
		.chip = MOTIONSENSE_CHIP_BMI160,
		.type = MOTIONSENSE_TYPE_ACCEL,
		.location = MOTIONSENSE_LOC_BASE,
		.drv = &bmi160_drv,
		.mutex = &g_base_mutex,
		.drv_data = &g_bmi160_data,
		.port = CONFIG_SPI_ACCEL_PORT,
		.i2c_spi_addr_flags = SLAVE_MK_SPI_ADDR_FLAGS(
			CONFIG_SPI_ACCEL_PORT),
		.rot_standard_ref = NULL, /* Identity matrix. */
		.default_range = 4,  /* g, to meet CDD 7.3.1/C-1-4 reqs */
		.min_frequency = BMI_ACCEL_MIN_FREQ,
		.max_frequency = BMI_ACCEL_MAX_FREQ,
		.config = {
			/* EC use accel for angle detection */
			[SENSOR_CONFIG_EC_S0] = {
				.odr = 10000 | ROUND_UP_FLAG,
				.ec_rate = 100 * MSEC,
			},
		},
	},

	[BASE_GYRO] = {
		.name = "Base Gyro",
		.active_mask = SENSOR_ACTIVE_S0,
		.chip = MOTIONSENSE_CHIP_BMI160,
		.type = MOTIONSENSE_TYPE_GYRO,
		.location = MOTIONSENSE_LOC_BASE,
		.drv = &bmi160_drv,
		.mutex = &g_base_mutex,
		.drv_data = &g_bmi160_data,
		.port = CONFIG_SPI_ACCEL_PORT,
		.i2c_spi_addr_flags = SLAVE_MK_SPI_ADDR_FLAGS(
			CONFIG_SPI_ACCEL_PORT),
		.default_range = 1000, /* dps */
		.rot_standard_ref = NULL, /* Identity Matrix. */
		.min_frequency = BMI_GYRO_MIN_FREQ,
		.max_frequency = BMI_GYRO_MAX_FREQ,
	},
#ifdef CONFIG_ACCEL_KX022
	[LID_ACCEL] = {
		.name = "Lid Accel",
		.active_mask = SENSOR_ACTIVE_S0,
		.chip = MOTIONSENSE_CHIP_KX022,
		.type = MOTIONSENSE_TYPE_ACCEL,
		.location = MOTIONSENSE_LOC_LID,
		.drv = &kionix_accel_drv,
		.mutex = &g_lid_mutex,
		.drv_data = &g_kx022_data,
		.port = I2C_PORT_ACCEL,
		.i2c_spi_addr_flags = KX022_ADDR1_FLAGS,
		.rot_standard_ref = NULL, /* Identity matrix. */
		.default_range = 2, /* g, enough for laptop. */
		.min_frequency = KX022_ACCEL_MIN_FREQ,
		.max_frequency = KX022_ACCEL_MAX_FREQ,
		.config = {
			/* EC use accel for angle detection */
			[SENSOR_CONFIG_EC_S0] = {
				.odr = 10000 | ROUND_UP_FLAG,
				.ec_rate = 100 * MSEC,
			},
		},
	},
#endif /* #ifdef CONFIG_ACCEL_KX022 */
};
const unsigned int motion_sensor_count = ARRAY_SIZE(motion_sensors);

static void board_spi_enable(void)
{
	trace0(0, BRD, 0, "HOOK_CHIPSET_STARTUP - board_spi_enable");

	spi_enable(CONFIG_SPI_ACCEL_PORT, 1);

	/* Toggle SPI chip select to switch BMI160 from I2C mode
	 * to SPI mode
	 */
	/*
	gpio_set_level(GPIO_SPI0_CS0, 0);
	udelay(10);
	gpio_set_level(GPIO_SPI0_CS0, 1);
	*/
}
DECLARE_HOOK(HOOK_CHIPSET_STARTUP, board_spi_enable,
	     MOTION_SENSE_HOOK_PRIO - 1);

static void board_spi_disable(void)
{
	trace0(0, BRD, 0, "HOOK_CHIPSET_SHUTDOWN - board_spi_disable");
	spi_enable(CONFIG_SPI_ACCEL_PORT, 0);
}
DECLARE_HOOK(HOOK_CHIPSET_SHUTDOWN, board_spi_disable,
	     MOTION_SENSE_HOOK_PRIO + 1);
#endif /* defined(HAS_TASK_MOTIONSENSE) */

#ifdef MEC1701_EVB_TACH_TEST /* PWM/TACH test */
void tach0_isr(void)
{
	MCHP_INT_DISABLE(MCHP_TACH_GIRQ) = MCHP_TACH_GIRQ_BIT(0);
	MCHP_INT_SOURCE(MCHP_TACH_GIRQ) = MCHP_TACH_GIRQ_BIT(0);
}
DECLARE_IRQ(MCHP_IRQ_TACH_0, tach0_isr, 1);
#endif

void psensor_interrupt(enum gpio_signal signal)
{
	/* TODO: implement p-sensor interrupt function
	* when object close to p-sensor, trun on system to S0
	*/
}

void soc_hid_interrupt(enum gpio_signal signal)
{
	/* TODO: implement hid function */
}

void thermal_sensor_interrupt(enum gpio_signal signal)
{
	/* TODO: implement thermal sensor alert interrupt function */
}

void soc_signal_interrupt(enum gpio_signal signal)
{
	/* TODO: EC BKOFF signal is related soc enable panel siganl */
}

void chassis_control_interrupt(enum gpio_signal signal)
{
	/* TODO: implement c cover open/close behavior
	 * When c cover close, drop the EC_ON to tune off EC power
	 */
}

void touchpad_interrupt(enum gpio_signal signal)
{
	/* TODO: implement touchpad process
	 *
	 */
}

int board_get_version(void)
{
	static int ver = -1;
	/* TODO FRAMEWORK */
	return ver; 
}

/* Keyboard scan setting */
struct keyboard_scan_config keyscan_config = {
	/*
	 * F3 key scan cycle completed but scan input is not
	 * charging to logic high when EC start scan next
	 * column for "T" key, so we set .output_settle_us
	 * to 80us from 50us.
	 */
	.output_settle_us = 80,
	.debounce_down_us = 9 * MSEC,
	.debounce_up_us = 30 * MSEC,
	.scan_period_us = 3 * MSEC,
	.min_post_scan_delay_us = 1000,
	.poll_timeout_us = 100 * MSEC,
	.actual_key_mask = {
		0xff, 0xff, 0xff, 0x03, 0xff, 0xff, 0xff,
		0x0a, 0xff, 0x03, 0xff, 0xff, 0x03, 0xff, 0xff, 0xef  /* full set */
	},
};


#ifdef CONFIG_KEYBOARD_CUSTOMIZATION_CONBINATION_KEY

static uint8_t Fn_key;

enum ec_error_list keyboard_scancode_callback(uint16_t *make_code,
					      int8_t pressed)
{
	const uint16_t pressed_key = *make_code;


	if (pressed_key == SCANCODE_FN && pressed)
		Fn_key = 1;
	else if (pressed_key == SCANCODE_FN && !pressed)
		Fn_key = 0;

	if (!pressed)
		return EC_SUCCESS;

	if (!Fn_key)
		return EC_SUCCESS;

	switch (pressed_key) {
	case SCANCODE_ESC: /* TODO: FUNCTION_LOCK */

		break;
	case SCANCODE_F1:  /* TODO: SPEAKER_MUTE */

		break;
	case SCANCODE_F2:  /* TODO: VOLUME_DOWN */

		break;
	case SCANCODE_F3:  /* TODO: VOLUME_UP */

		break;
	case SCANCODE_F4:  /* TODO: MIC_MUTE */

		break;
	case SCANCODE_F5:  /* TODO: PLAY_PAUSE */

		break;
	case SCANCODE_F6:  /* TODO: DIM_SCREEN */

		break;
	case SCANCODE_F7:  /* TODO: BRIGHTEN_SCREEN */

		break;
	case SCANCODE_F8:  /* TODO: EXTERNAL_DISPLAY */

		break;
	case SCANCODE_F9:  /* TODO: TOGGLE_WIFI */

		break;
	case SCANCODE_F10:  /* TODO: TOGGLE_BLUETOOTH */

		break;
	case SCANCODE_F11:  /* TODO: PRINT_SCREEN */

		break;
	case SCANCODE_F12:  /* TODO: FRAMEWORK */

		break;
	case SCANCODE_DELETE:  /* TODO: INSERT */

		break;
	case SCANCODE_B:  /* TODO: BREAK_KEY */

		break;
	case SCANCODE_K:  /* TODO: SCROLL_LOCK */

		break;
	case SCANCODE_P:  /* TODO: PAUSE */

		break;
	case SCANCODE_S:  /* TODO: SYSRQ */

		break;
	case SCANCODE_SPACE:  /* TODO: TOGGLE_KEYBOARD_BACKLIGHT */

		break;
	case SCANCODE_LEFT:  /* TODO: HOME */

		break;
	case SCANCODE_RIGHT:  /* TODO: END */

		break;
	case SCANCODE_UP:  /* TODO: PAGE_UP */

		break;
	case SCANCODE_DOWN:  /* TODO: PAGE_DOWN */

		break;
	}
	return EC_ERROR_UNIMPLEMENTED;
}
#endif

/* Charger chips */
const struct charger_config_t chg_chips[] = {
	{
		.i2c_port = I2C_PORT_CHARGER,
		.i2c_addr_flags = ISL9241_ADDR_FLAGS,
		.drv = &isl9241_drv,
	},
};

#ifdef CONFIG_CHARGER_CUSTOMER_SETTING
static void charger_chips_init(void)
{
	int chip;

	for (chip = 0; chip < board_get_charger_chip_count(); chip++) {
		if (chg_chips[chip].drv->init)
			chg_chips[chip].drv->init(chip);
	}

	if (i2c_write16(I2C_PORT_CHARGER, ISL9241_ADDR_FLAGS,
		ISL9241_REG_CONTROL2, 0x6008))
		goto init_fail;

	if (i2c_write16(I2C_PORT_CHARGER, ISL9241_ADDR_FLAGS,
		ISL9241_REG_CONTROL3, 0x4300))
		goto init_fail;

	if (i2c_write16(I2C_PORT_CHARGER, ISL9241_ADDR_FLAGS,
		ISL9241_REG_CONTROL4, 0x0000))
		goto init_fail;

	if (i2c_write16(I2C_PORT_CHARGER, ISL9241_ADDR_FLAGS,
		ISL9241_REG_CONTROL0, 0x0000))
		goto init_fail;

	if (i2c_write16(I2C_PORT_CHARGER, ISL9241_ADDR_FLAGS,
		ISL9241_REG_CONTROL1, 0x0287))
		goto init_fail;

init_fail:
	CPRINTF("ISL9241 customer init failed!");
}
DECLARE_HOOK(HOOK_INIT, charger_chips_init, HOOK_PRIO_INIT_I2C + 1);
#endif

#ifdef CONFIG_FANS
/******************************************************************************/
/* Physical fans. These are logically separate from pwm_channels. */

const struct fan_conf fan_conf_0 = {
	.flags = FAN_USE_RPM_MODE,
	.ch = 0,	/* Use MFT id to control fan */
	.pgood_gpio = -1,
	.enable_gpio = -1,
};

/* Default */
const struct fan_rpm fan_rpm_0 = {
	.rpm_min = 3100,
	.rpm_start = 6140,
	.rpm_max = 6900,
};

const struct fan_t fans[FAN_CH_COUNT] = {
	[FAN_CH_0] = { .conf = &fan_conf_0, .rpm = &fan_rpm_0, },
};
#endif<|MERGE_RESOLUTION|>--- conflicted
+++ resolved
@@ -297,15 +297,16 @@
  * MCHP EVB connected to KBL RVP3
  */
 const struct i2c_port_t i2c_ports[]  = {
-<<<<<<< HEAD
+#if defined(CHIP_FAMILY_MEC17XX)
+/* ORB */
+	{"batt",     MCHP_I2C_PORT3, 100,  GPIO_SMB03_SCL, GPIO_SMB03_SDA},
+	{"sensors",  MCHP_I2C_PORT4, 100,  GPIO_SMB04_SCL, GPIO_SMB04_SDA}
+#else
 	{"batt",     MCHP_I2C_PORT1, 100,  GPIO_I2C_1_SDA, GPIO_I2C_1_SCL},
 	{"touchpd",  MCHP_I2C_PORT2, 100,  GPIO_I2C_2_SDA, GPIO_I2C_2_SCL},
 	{"sensors",  MCHP_I2C_PORT3, 100,  GPIO_I2C_3_SDA, GPIO_I2C_3_SCL},
-	{"pd",       MCHP_I2C_PORT6, 100,  GPIO_I2C_6_SDA, GPIO_I2C_6_SCL},
-=======
-	{"batt",     MCHP_I2C_PORT3, 100,  GPIO_SMB03_SCL, GPIO_SMB03_SDA},
-	{"sensors",  MCHP_I2C_PORT4, 100,  GPIO_SMB04_SCL, GPIO_SMB04_SDA}
->>>>>>> 71d23f90
+	{"pd",       MCHP_I2C_PORT6, 100,  GPIO_I2C_6_SDA, GPIO_I2C_6_SCL}
+#endif
 };
 const unsigned int i2c_ports_used = ARRAY_SIZE(i2c_ports);
 
@@ -314,15 +315,15 @@
  * Ports may map to the same controller.
  */
 const uint16_t i2c_port_to_ctrl[I2C_PORT_COUNT] = {
-<<<<<<< HEAD
+#if defined(CHIP_FAMILY_MEC17XX)
+	(MCHP_I2C_CTRL0 << 8) + MCHP_I2C_PORT3,
+	(MCHP_I2C_CTRL1 << 8) + MCHP_I2C_PORT4
+#else 
 	(MCHP_I2C_CTRL1 << 8) + MCHP_I2C_PORT1,
 	(MCHP_I2C_CTRL2 << 8) + MCHP_I2C_PORT2,
 	(MCHP_I2C_CTRL3 << 8) + MCHP_I2C_PORT3,
 	(MCHP_I2C_CTRL0 << 8) + MCHP_I2C_PORT6
-=======
-	(MCHP_I2C_CTRL0 << 8) + MCHP_I2C_PORT3,
-	(MCHP_I2C_CTRL1 << 8) + MCHP_I2C_PORT4
->>>>>>> 71d23f90
+#endif
 };
 
 /*
