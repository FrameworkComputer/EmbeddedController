--- conflicted
+++ resolved
@@ -1190,7 +1190,7 @@
 	},
 };
 
-<<<<<<< HEAD
+
 #ifdef CONFIG_KEYBOARD_CUSTOMIZATION_CONBINATION_KEY
 
 static uint8_t Fn_key;
@@ -1286,7 +1286,7 @@
 	return EC_ERROR_UNIMPLEMENTED;
 }
 #endif
-=======
+
 /* Charger chips */
 const struct charger_config_t chg_chips[] = {
 	{
@@ -1294,5 +1294,4 @@
 		.i2c_addr_flags = ISL9241_ADDR_FLAGS,
 		.drv = &isl9241_drv,
 	},
-};
->>>>>>> 437cab1a
+};