/* Copyright 2017 The Chromium OS Authors. All rights reserved.
 * Use of this source code is governed by a BSD-style license that can be
 * found in the LICENSE file.
 */

/*
 * Microchip Evaluation Board (EVB) with
 * MEC1701H 144-pin processor card.
 * EVB connected to Intel SKL RVP3 configured
 * for eSPI with Kabylake silicon.
 */

#ifndef __CROS_EC_BOARD_H
#define __CROS_EC_BOARD_H

/*
 * Initial board bringup and prevent power button task from
 * generating event to exit G3 state.
 *
 * #define CONFIG_BRINGUP
 */

/* Keyboard features */
#define CONFIG_KEYBOARD_CUSTOMIZATION
/* #define CONFIG_PWM_KBLIGHT */
/* #define CONFIG_KEYBOARD_DEBUG */

#define CONFIG_CUSTOMER_PORT80

/*
 * Conbination key
 */
/* #define CONFIG_KEYBOARD_CUSTOMIZATION_CONBINATION_KEY */

/* The Fn key function not ready yet undefined it until the function finish */
/* #define CONFIG_KEYBOARD_SCANCODE_CALLBACK */


/*
 * Debug on EVB with CONFIG_CHIPSET_DEBUG
 * Keep WDG disabled and JTAG enabled.
 * CONFIG_BOARD_PRE_INIT enables JTAG early
 */
#define CONFIG_CHIPSET_DEBUG

#ifdef CONFIG_CHIPSET_DEBUG
#ifndef CONFIG_BOARD_PRE_INIT
#define CONFIG_BOARD_PRE_INIT
#endif
#endif

/*
 * DEBUG: Add CRC32 in last 4 bytes of EC_RO/RW binaries
 * in SPI. LFW will use DMA CRC32 HW to check data integrity.
 * #define CONFIG_MCHP_LFW_DEBUG
 */


/*
 * Override Boot-ROM JTAG mode
 * 0x01 = 4-pin standard JTAG
 * 0x03 = ARM 2-pin SWD + 1-pin SWV
 * 0x05 = ARM 2-pin SWD no SWV
 */
#define CONFIG_MCHP_JTAG_MODE 0x03

/*
 * Enable Trace FIFO Debug port
 * When this is undefined all TRACEn() and tracen()
 * macros are defined as blank.
 * Uncomment this define to enable these messages.
 * Only enable if GPIO's 0171 & 0171 are available therefore
 * define this at the board level.
 */
/* #define CONFIG_MCHP_TFDP */

/*
 * Enable MCHP specific GPIO EC UART commands
 * for debug.
 */
/* #define CONFIG_MEC_GPIO_EC_CMDS */

/*
 * Enable CPRINT in chip eSPI module
 * and EC UART test command.
 */
/* #define CONFIG_MCHP_ESPI_DEBUG */

/*
 * Enable board specific ISR on ALL_SYS_PWRGD signal.
 * Requires for handling Kabylake/Skylake RVP3 board's
 * ALL_SYS_PWRGD signal.
 */
/* #define CONFIG_BOARD_EC_HANDLES_ALL_SYS_PWRGD */

/*
 * EVB eSPI test mode (no eSPI master connected)
 */
/*
 * #define EVB_NO_ESPI_TEST_MODE
 */


/*
 * DEBUG
 * Disable ARM Cortex-M4 write buffer so
 * exceptions become synchronous.
 *
 * #define CONFIG_DEBUG_DISABLE_WRITE_BUFFER
 */

/* New eSPI slave configuration items */

/*
 * Maximum clock frequence eSPI EC slave advertises
 * Values in MHz are 20, 25, 33, 50, and 66
 */
/* KBL + EVB fly-wire hook up only supports 20MHz */
#define CONFIG_HOSTCMD_ESPI_EC_MAX_FREQ		20

/*
 * EC eSPI slave advertises IO lanes
 * 0 = Single
 * 1 = Single and Dual
 * 2 = Single and Quad
 * 3 = Single, Dual, and Quad
 */
/* KBL + EVB fly-wire hook up only support Single mode */
#define CONFIG_HOSTCMD_ESPI_EC_MODE		0

/*
 * Bit map of eSPI channels EC advertises
 * bit[0] = 1 Peripheral channel
 * bit[1] = 1 Virtual Wire channel
 * bit[2] = 1 OOB channel
 * bit[3] = 1 Flash channel
 */
#define CONFIG_HOSTCMD_ESPI_EC_CHAN_BITMAP	0x0F

#define CONFIG_MCHP_ESPI_VW_SAVE_ON_SLEEP

/*
 * Allow dangerous commands.
 * TODO(shawnn): Remove this config before production.
 */
#define CONFIG_SYSTEM_UNLOCKED

/* Optional features */
#define CONFIG_ACCELGYRO_BMI160
/* #define CONFIG_ACCEL_KX022 */
/* #define CONFIG_ALS */
/* #define CONFIG_ALS_OPT3001 */
#define CONFIG_BATTERY_CUT_OFF
#define CONFIG_BATTERY_PRESENT_CUSTOM
#define CONFIG_BATTERY_SMART
#define CONFIG_BOARD_VERSION_CUSTOM
#define CONFIG_BUTTON_COUNT 2
/* #define CONFIG_CHARGE_MANAGER */
/* #define CONFIG_CHARGE_RAMP_SW */

#undef CONFIG_HOSTCMD_LOCATE_CHIP

#define CONFIG_CHARGER
#define CONFIG_USB_PD_PORT_MAX_COUNT 2

/* Charger parameter */
#define CONFIG_CHARGER_ISL9241
#define CONFIG_CHARGER_SENSE_RESISTOR_AC 20 /* BOARD_RS1 */
#define CONFIG_CHARGER_SENSE_RESISTOR 10    /* BOARD_RS2 */
#define CONFIG_CHARGER_INPUT_CURRENT 2550	/* for evt test */
#define CONFIG_CHARGER_CUSTOMER_SETTING

/*
 * MCHP disable this for Kabylake eSPI bring up
 * #define CONFIG_CHARGER_MIN_BAT_PCT_FOR_POWER_ON 1
 */

/* #define CONFIG_CHIPSET_SKYLAKE */
/* #define CONFIG_CHIPSET_TIGERLAKE */
#define CONFIG_CHIPSET_RESET_HOOK

#define CONFIG_HOSTCMD_ESPI
#define CONFIG_HOSTCMD_ESPI_VW_SLP_S3
#define CONFIG_HOSTCMD_ESPI_VW_SLP_S4

#define CONFIG_CLOCK_CRYSTAL
#define CONFIG_EXTPOWER_GPIO
/* #define CONFIG_HOSTCMD_PD */
/* #define CONFIG_HOSTCMD_PD_PANIC */
#define CONFIG_I2C
#define CONFIG_I2C_MASTER
#define CONFIG_KEYBOARD_BOARD_CONFIG
#define CONFIG_KEYBOARD_PROTOCOL_8042
#define CONFIG_LED_COMMON

#ifdef CONFIG_ACCEL_KX022
#define CONFIG_LID_ANGLE
#define CONFIG_LID_ANGLE_SENSOR_LID LID_ACCEL
#define CONFIG_LID_ANGLE_SENSOR_BASE BASE_ACCEL
#endif /* CONFIG_ACCEL_KX022 */

#define CONFIG_LID_SWITCH
#define CONFIG_POWER_BUTTON_IGNORE_LID
#define CONFIG_CPU_PROCHOT_ACTIVE_LOW
/*
 * Enable MCHP Low Power Idle support
 * and API to power down pins
 * #define CONFIG_LOW_POWER_IDLE
 */


/* #define CONFIG_GPIO_POWER_DOWN */

/*
 * Turn off pin modules during deep sleep.
 * Requires CONFIG_GPIO_POWER_DOWN
 */
/* #define CONFIG_MCHP_DEEP_SLP_GPIO_PWR_DOWN */

/*
 * DEBUG: Configure MEC17xx GPIO060 as 48MHZ_OUT to
 * verify & debug clock is shutdown in heavy sleep.
 */
#define CONFIG_MCHP_48MHZ_OUT

/*
 * DEBUG: Save and print out PCR sleep enables,
 * clock required, and interrupt aggregator result
 * registers.
 */
#define CONFIG_MCHP_DEEP_SLP_DEBUG

/*
 * MCHP debug EC code turn off GCC link-time-optimization
 * #define CONFIG_LTO
 */
#define CONFIG_POWER_BUTTON
#define CONFIG_POWER_BUTTON_X86
#define CONFIG_POWER_COMMON
#define CONFIG_POWER_SIGNAL_INTERRUPT_STORM_DETECT_THRESHOLD 30

/*
 * MEC1701H SCI is virtual wire on eSPI
 *#define CONFIG_SCI_GPIO GPIO_PCH_SCI_L
 */

#if 0 /* MCHP EVB + KBL/SKL RVP3 no USB charging hardware */
#define CONFIG_USB_CHARGER
#define CONFIG_USB_MUX_PI3USB30532
#define CONFIG_USB_MUX_PS8740
#define CONFIG_USB_POWER_DELIVERY
#define CONFIG_USB_PD_TCPMV1
#define CONFIG_USB_PD_ALT_MODE
#define CONFIG_USB_PD_ALT_MODE_DFP
#define CONFIG_USB_PD_DP_HPD_GPIO
#define CONFIG_USB_PD_DUAL_ROLE
#define CONFIG_USB_PD_LOGGING
#define CONFIG_USB_PD_TCPM_TCPCI
#endif
/*
 * #define CONFIG_USB_PD_TCPC
 * #define CONFIG_USB_PD_TCPM_STUB
 */
#if 0
#define CONFIG_USB_PD_TRY_SRC
#define CONFIG_USB_PD_VBUS_DETECT_GPIO
#define CONFIG_BC12_DETECT_PI3USB9281
#define CONFIG_BC12_DETECT_PI3USB9281_CHIP_COUNT 2
#define CONFIG_USBC_SS_MUX
#define CONFIG_USBC_SS_MUX_DFP_ONLY
#define CONFIG_USBC_VCONN
#define CONFIG_USBC_VCONN_SWAP
#endif
/* TODO FRAMEWORK 
#define CONFIG_VBOOT_HASH
*/
/*
 * MEC1701H loads firmware using QMSPI controller
 * CONFIG_SPI_FLASH_PORT is the index into
 * spi_devices[] in board.c
 */
#define CONFIG_SPI_FLASH_PORT 0
#define CONFIG_SPI_FLASH

/*
 * MB use W25Q80 SPI ROM
 * Size : 1M
 */
#define CONFIG_FLASH_SIZE 0x100000
#define CONFIG_SPI_FLASH_W25Q80

/*
 * Enable extra SPI flash and generic SPI
 * commands via EC UART
 */
#define CONFIG_CMD_SPI_FLASH
#define CONFIG_CMD_SPI_XFER

/* common software SHA256 required by vboot and rollback */
#define CONFIG_SHA256

/* Enable EMI0 Region 1 */
#define CONFIG_EMI_REGION1

/*
 * Enable MCHP SHA256 hardware accelerator module.
 * API is same as software SHA256 but prefixed with "chip_"
 * #define CONFIG_SHA256_HW
 */

/* enable console command to test HW Hash engine
 * #define CONFIG_CMD_SHA256_TEST
 */

/* Support PWM */
#define CONFIG_PWM

/* Support FAN */
#define CONFIG_FANS 1

/*
 * MEC17xx EVB + SKL/KBL RVP3 does not have
 * BD99992GW PMIC with NCP15WB thermistor.
 * We have connected a Maxim DS1624 I2C temperature
 * sensor. The sensor board has a thermistor on it
 * we connect to an EC ADC channel.
 */
#if 0
#define CONFIG_TEMP_SENSOR
#define CONFIG_TEMP_SENSOR_BD99992GW
#define CONFIG_THERMISTOR_NCP15WB
#define CONFIG_DPTF
#else
#define CONFIG_TEMP_SENSOR
#define CONFIG_DPTF
#endif

/* Enable GPSPI0 controller and port for
 * SPI Accelerometer.
 * bit[0] == 1 GPSPI0
 * bit[1] == 0 board does not use GPSPI1
 * Make sure to not include GPSPI in little-firmware(LFW)
 */
#ifndef LFW
#define CONFIG_MCHP_GPSPI	0x01
#endif

/* SPI Accelerometer
 * CONFIG_SPI_FLASH_PORT is the index into
 * spi_devices[] in board.c
 */
/*#define CONFIG_SPI_ACCEL_PORT 1*/

/*
 * Enable EC UART commands to read/write
 * motion sensor.
 */
/*#define CONFIG_CMD_ACCELS*/

/*
 * Enable 1 slot of secure temporary storage to support
 * suspend/resume with read/write memory training.
 */
#define CONFIG_VSTORE
#define CONFIG_VSTORE_SLOT_COUNT 1

#define CONFIG_WATCHDOG_HELP

#if 0 /* TODO - No wireless on EVB */
#define CONFIG_WIRELESS
#define CONFIG_WIRELESS_SUSPEND \
	(EC_WIRELESS_SWITCH_WLAN | EC_WIRELESS_SWITCH_WLAN_POWER)

/* Wireless signals */
#define WIRELESS_GPIO_WLAN GPIO_WLAN_OFF_L
#define WIRELESS_GPIO_WLAN_POWER GPIO_PP3300_WLAN_EN
#endif

/*
 * Macros for GPIO signals used in common code that don't match the
 * schematic names. Signal names in gpio.inc match the schematic and are
 * then redefined here to so it's more clear which signal is being used for
 * which purpose.
 */


#define CONFIG_WP_ACTIVE_HIGH

#ifdef CHIP_FAMILY_MEC17XX
/* LED signals */
#define GPIO_BAT_LED_RED GPIO_BATT_LOW_LED_L
#define GPIO_BAT_LED_GREEN GPIO_BATT_CHG_LED_L

/* Power signals */
#define GPIO_AC_PRESENT		GPIO_VCIN1_AC_IN
#define GPIO_POWER_BUTTON_L	GPIO_ON_OFF
#define GPIO_PCH_SLP_SUS_L	GPIO_SLP_SUS_L
#define GPIO_PCH_SLP_S3_L	GPIO_PM_SLP_S3_L
#define GPIO_PCH_SLP_S4_L	GPIO_PM_SLP_S4_L
#define GPIO_PCH_PWRBTN_L	GPIO_PBTN_OUT_L
#define GPIO_PCH_ACOK		GPIO_AC_PRESENT_OUT
#define GPIO_PCH_RSMRST_L	GPIO_EC_RSMRST_L
#define GPIO_CPU_PROCHOT	GPIO_VCOUT1_PROCHOT_L
#define GPIO_LID_OPEN		GPIO_LID_SW_L
#define GPIO_ENABLE_TOUCHPAD	GPIO_EC_KBL_PWR_EN
#define GPIO_ENABLE_BACKLIGHT	GPIO_EC_BKOFF_L

#else
/* LED signals */
#define GPIO_BAT_LED_RED    GPIO_BATT_LOW_LED_L
#define GPIO_BAT_LED_GREEN  GPIO_BATT_CHG_LED_L

/* Power signals */
#define GPIO_AC_PRESENT     GPIO_ADP_IN
#define GPIO_POWER_BUTTON_L GPIO_ON_OFF_BTN_L
#define GPIO_PCH_SLP_SUS_L  GPIO_SLP_SUS_L
#define GPIO_PCH_SLP_S3_L   GPIO_PM_SLP_S3_L
#define GPIO_PCH_SLP_S4_L   GPIO_PM_SLP_S4_L
#define GPIO_PCH_PWRBTN_L   GPIO_PBTN_OUT_L
#define GPIO_PCH_ACOK       GPIO_AC_PRESENT_OUT
#define GPIO_PCH_RSMRST_L   GPIO_EC_RSMRST_L
#define GPIO_CPU_PROCHOT    GPIO_VCOUT1_PROCHOT_L
#define GPIO_LID_OPEN       GPIO_LID_SW_L
#define GPIO_ENABLE_BACKLIGHT   GPIO_EC_BKOFF_L

/* SMBus signals */
#define GPIO_I2C_1_SDA      GPIO_EC_SMB_SDA1
#define GPIO_I2C_1_SCL      GPIO_EC_SMB_CLK1
#define GPIO_I2C_2_SDA      GPIO_EC_I2C_3_SDA
#define GPIO_I2C_2_SCL      GPIO_EC_I2C_3_SCL
#define GPIO_I2C_3_SDA      GPIO_EC_SMB_SDA3
#define GPIO_I2C_3_SCL      GPIO_EC_SMB_CLK3
#define GPIO_I2C_6_SDA      GPIO_EC_I2C02_PD_SDA
#define GPIO_I2C_6_SCL      GPIO_EC_I2C02_PD_CLK

#define CONFIG_KEYBOARD_IRQ_GPIO GPIO_EC_KEYBOARD_IRQ

#endif


/* I2C ports */
#define I2C_CONTROLLER_COUNT	4
#define I2C_PORT_COUNT		4


/*
 * Map I2C Ports to Controllers for this board.
 *
 * I2C Controller 0 ---- Port 0 -> PMIC, USB Charger 2
 *                   |-- Port 2 -> USB Charger 1, USB Mux
 *
 * I2C Controller 1 ---- Port 3 -> PD MCU, TCPC
 * I2C Controller 2 ---- Port 4 -> ALS, Accel
 * I2C Controller 3 ---- Port 5 -> Battery, Charger
 *
 * All other ports set to 0xff (not used)
 */

#define I2C_PORT_PMIC           MCHP_I2C_PORT10
<<<<<<< HEAD
#define I2C_PORT_USB_CHARGER_1	MCHP_I2C_PORT2
#define I2C_PORT_USB_MUX        MCHP_I2C_PORT2
#define I2C_PORT_USB_CHARGER_2	MCHP_I2C_PORT2
#define I2C_PORT_PD_MCU         MCHP_I2C_PORT2
#define I2C_PORT_TCPC           MCHP_I2C_PORT3
#define I2C_PORT_ALS            MCHP_I2C_PORT4
#define I2C_PORT_ACCEL          MCHP_I2C_PORT4
#define I2C_PORT_BATTERY        MCHP_I2C_PORT1
#define I2C_PORT_CHARGER        MCHP_I2C_PORT1
=======
#define I2C_PORT_USB_CHARGER_1	MCHP_I2C_PORT10
#define I2C_PORT_USB_MUX        MCHP_I2C_PORT10
#define I2C_PORT_USB_CHARGER_2	MCHP_I2C_PORT10
#define I2C_PORT_PD_MCU         MCHP_I2C_PORT4
#define I2C_PORT_TCPC           MCHP_I2C_PORT10
#define I2C_PORT_ALS            MCHP_I2C_PORT10
#define I2C_PORT_ACCEL          MCHP_I2C_PORT10
#define I2C_PORT_BATTERY        MCHP_I2C_PORT3
#define I2C_PORT_CHARGER        MCHP_I2C_PORT3
>>>>>>> 71d23f90

/* GPIO for power signal */
#ifdef CONFIG_HOSTCMD_ESPI_VW_SLP_S3
#define SLP_S3_SIGNAL_L VW_SLP_S3_L
#else
#define SLP_S3_SIGNAL_L GPIO_PCH_SLP_S3_L
#endif
#ifdef CONFIG_HOSTCMD_ESPI_VW_SLP_S4
#define SLP_S4_SIGNAL_L VW_SLP_S4_L
#else
#define SLP_S4_SIGNAL_L GPIO_PCH_SLP_S4_L
#endif

#define IN_PGOOD_PWR_VR           POWER_SIGNAL_MASK(X86_VR_PWRGD)
#define IN_PGOOD_PWR_3V5V         POWER_SIGNAL_MASK(X86_PWR_3V5V_PG)
#define IN_PGOOD_VCCIN_AUX_VR     POWER_SIGNAL_MASK(X86_VCCIN_AUX_VR_PG)

#define IN_PCH_SLP_S3_DEASSERTED  POWER_SIGNAL_MASK(X86_SLP_S3_DEASSERTED)
#define IN_PCH_SLP_S4_DEASSERTED  POWER_SIGNAL_MASK(X86_SLP_S4_DEASSERTED)
#define IN_PCH_SLP_SUS_DEASSERTED POWER_SIGNAL_MASK(X86_SLP_SUS_DEASSERTED)

#define IN_ALL_PM_SLP_DEASSERTED (IN_PCH_SLP_S3_DEASSERTED | \
				  IN_PCH_SLP_S4_DEASSERTED | \
				  IN_PCH_SLP_SUS_DEASSERTED)

/* Thermal sensors read through PMIC ADC interface */
#if 0
#define I2C_PORT_THERMAL	I2C_PORT_PMIC
#else
#define I2C_PORT_THERMAL	MCHP_I2C_PORT4
#endif

/* Ambient Light Sensor address */
#define OPT3001_I2C_ADDR_FLAGS	OPT3001_I2C_ADDR1_FLAGS

/* Modules we want to exclude */
#undef CONFIG_CMD_HASH
#undef CONFIG_CMD_TEMP_SENSOR
#undef CONFIG_CMD_TIMERINFO
/* #undef CONFIG_CONSOLE_CMDHELP */

#ifndef __ASSEMBLER__

#include "gpio_signal.h"
#include "registers.h"

/* ADC signal */
enum adc_channel {
	ADC_I_ADP,
	ADC_I_SYS,
	ADC_VCIN1_BATT_TEMP,
	ADC_TP_BOARD_ID,
	ADC_AD_BID,
	ADC_AUDIO_BOARD_ID,
	/* Number of ADC channels */
	ADC_CH_COUNT
};

enum pwm_channel {
	PWM_CH_FAN,
	PWM_CH_COUNT
};

enum fan_channel {
	FAN_CH_0 = 0,
	/* Number of FAN channels */
	FAN_CH_COUNT,
};

enum temp_sensor_id {
	TEMP_SENSOR_BOARD,
	TEMP_SENSOR_COUNT
};

/* Power signals list */
enum power_signal {
#ifdef CONFIG_POWER_S0IX
	X86_SLP_S0_DEASSERTED,
#endif
	X86_SLP_S3_DEASSERTED,
	X86_SLP_S4_DEASSERTED,
	X86_SLP_SUS_DEASSERTED,
	X86_PWR_3V5V_PG,
	X86_VCCIN_AUX_VR_PG,
	X86_VR_PWRGD,
	/* Number of X86 signals */
	POWER_SIGNAL_COUNT
};

enum sensor_id {
	BASE_ACCEL,
	BASE_GYRO,
#ifdef CONFIG_ACCEL_KX022
	LID_ACCEL,
#endif
	SENSOR_COUNT,
};

/* Light sensors */
enum als_id {
	ALS_OPT3001 = 0,

	ALS_COUNT
};

/* TODO: determine the following board specific type-C power constants */
/*
 * delay to turn on the power supply max is ~16ms.
 * delay to turn off the power supply max is about ~180ms.
 */
#define PD_POWER_SUPPLY_TURN_ON_DELAY  30000  /* us */
#define PD_POWER_SUPPLY_TURN_OFF_DELAY 250000 /* us */

/* delay to turn on/off vconn */
#define PD_VCONN_SWAP_DELAY 5000 /* us */

/* Define typical operating power and max power */
#define PD_OPERATING_POWER_MW 15000
#define PD_MAX_POWER_MW       60000
#define PD_MAX_CURRENT_MA     3000
#define PD_MAX_VOLTAGE_MV     20000

/*
 * include TFDP macros from mchp chip level
 */
#include "tfdp_chip.h"


/* Map I2C port to controller */
int board_i2c_p2c(int port);

/* Return the two slave addresses the specified
 * controller will respond to when controller
 * is acting as a slave.
 * b[6:0]  = b[7:1] of I2C address 1
 * b[14:8] = b[7:1] of I2C address 2
 */
uint16_t board_i2c_slave_addrs(int controller);

/* Reset PD MCU */
void board_reset_pd_mcu(void);

/* P sensor */
void psensor_interrupt(enum gpio_signal signal);

/* HID */
void soc_hid_interrupt(enum gpio_signal signal);

/* thermal sensor */
void thermal_sensor_interrupt(enum gpio_signal signal);

/* SOC */
void soc_signal_interrupt(enum gpio_signal signal);

/* chassis function */
void chassis_control_interrupt(enum gpio_signal signal);

/* Touchpad process */
void touchpad_interrupt(enum gpio_signal signal);

/* power sequence */
int board_chipset_power_on(void);

int board_get_version(void);

#ifdef CONFIG_LOW_POWER_IDLE
void board_prepare_for_deep_sleep(void);
void board_resume_from_deep_sleep(void);
#endif

#endif /* !__ASSEMBLER__ */

#endif /* __CROS_EC_BOARD_H */<|MERGE_RESOLUTION|>--- conflicted
+++ resolved
@@ -457,7 +457,18 @@
  */
 
 #define I2C_PORT_PMIC           MCHP_I2C_PORT10
-<<<<<<< HEAD
+
+#if defined(CHIP_FAMILY_MEC17XX)
+#define I2C_PORT_USB_CHARGER_1	MCHP_I2C_PORT10
+#define I2C_PORT_USB_MUX        MCHP_I2C_PORT10
+#define I2C_PORT_USB_CHARGER_2	MCHP_I2C_PORT10
+#define I2C_PORT_PD_MCU         MCHP_I2C_PORT4
+#define I2C_PORT_TCPC           MCHP_I2C_PORT10
+#define I2C_PORT_ALS            MCHP_I2C_PORT10
+#define I2C_PORT_ACCEL          MCHP_I2C_PORT10
+#define I2C_PORT_BATTERY        MCHP_I2C_PORT3
+#define I2C_PORT_CHARGER        MCHP_I2C_PORT3
+#else
 #define I2C_PORT_USB_CHARGER_1	MCHP_I2C_PORT2
 #define I2C_PORT_USB_MUX        MCHP_I2C_PORT2
 #define I2C_PORT_USB_CHARGER_2	MCHP_I2C_PORT2
@@ -467,17 +478,8 @@
 #define I2C_PORT_ACCEL          MCHP_I2C_PORT4
 #define I2C_PORT_BATTERY        MCHP_I2C_PORT1
 #define I2C_PORT_CHARGER        MCHP_I2C_PORT1
-=======
-#define I2C_PORT_USB_CHARGER_1	MCHP_I2C_PORT10
-#define I2C_PORT_USB_MUX        MCHP_I2C_PORT10
-#define I2C_PORT_USB_CHARGER_2	MCHP_I2C_PORT10
-#define I2C_PORT_PD_MCU         MCHP_I2C_PORT4
-#define I2C_PORT_TCPC           MCHP_I2C_PORT10
-#define I2C_PORT_ALS            MCHP_I2C_PORT10
-#define I2C_PORT_ACCEL          MCHP_I2C_PORT10
-#define I2C_PORT_BATTERY        MCHP_I2C_PORT3
-#define I2C_PORT_CHARGER        MCHP_I2C_PORT3
->>>>>>> 71d23f90
+#endif
+
 
 /* GPIO for power signal */
 #ifdef CONFIG_HOSTCMD_ESPI_VW_SLP_S3
