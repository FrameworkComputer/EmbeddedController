/*
 * Copyright 2020 The Chromium OS Authors. All rights reserved.
 * Use of this source code is governed by a BSD-style license that can be
 * found in the LICENSE file.
 */

#include "console.h"
#include "gpio.h"
#include "ec_commands.h"
#include "host_command.h"
#include "host_command_customization.h"
#include "hooks.h"
#include "lid_switch.h"
#include "power_button.h"
#include "switch.h"
#include "system.h"
#include "task.h"
#include "timer.h"
#include "util.h"

#define CPRINTS(format, args...) cprints(CC_SWITCH, format, ## args)

/*****************************************************************************/
/* Hooks */
/**
 * Notify enter/exit flash through a host command
 */
static enum ec_status flash_notified(struct host_cmd_handler_args *args)
{

	const struct ec_params_flash_notified *p = args->params;

	switch (p->flags & 0x03) {
	case FLASH_FIRMWARE_START:
		CPRINTS("Start flashing firmware, disable power button and Lid");
		gpio_disable_interrupt(GPIO_ON_OFF_BTN_L);
		gpio_disable_interrupt(GPIO_ON_OFF_FP_L);
		gpio_disable_interrupt(GPIO_LID_SW_L);

<<<<<<< HEAD
		if (board_get_version() > 4) {
			/* Disable LED drv */
			gpio_set_level(GPIO_TYPEC_G_DRV2_EN, 0);
			/* Set GPIO56 as SPI for access SPI ROM */
			gpio_set_alternate_function(1, 0x4000, 2);
		}
=======
		/* Disable LED drv */
		gpio_set_level(GPIO_TYPEC_G_DRV2_EN, 0);
		/* Set GPIO56 as SPI for access SPI ROM */
		gpio_set_alternate_function(1, 0x4000, 2);
>>>>>>> 70bde38f

		if ((p->flags & FLASH_FLAG_PD) == FLASH_FLAG_PD) {
			gpio_disable_interrupt(GPIO_EC_PD_INTA_L);
			gpio_disable_interrupt(GPIO_EC_PD_INTB_L);
		}

		break;
	case FLASH_FIRMWARE_DONE:
		CPRINTS("Flash done, recover the power button, lid");
		gpio_enable_interrupt(GPIO_ON_OFF_BTN_L);
		gpio_enable_interrupt(GPIO_ON_OFF_FP_L);
		gpio_enable_interrupt(GPIO_LID_SW_L);
		gpio_enable_interrupt(GPIO_EC_PD_INTA_L);
		gpio_enable_interrupt(GPIO_EC_PD_INTB_L);

<<<<<<< HEAD
		if (board_get_version() > 4) {

			/* Set GPIO56 as PWM */
			gpio_set_alternate_function(1, 0x4000, 1);

			/* Enable LED drv */
			gpio_set_level(GPIO_TYPEC_G_DRV2_EN, 1);
		}
=======
		/* Enable LED drv */
		gpio_set_level(GPIO_TYPEC_G_DRV2_EN, 1);
		/* Set GPIO56 as SPI for access SPI ROM */
		gpio_set_alternate_function(1, 0x4000, 1);
>>>>>>> 70bde38f

		break;
	default:
		return EC_ERROR_INVAL;
	}

	return EC_SUCCESS;
}
DECLARE_HOST_COMMAND(EC_CMD_FLASH_NOTIFIED, flash_notified,
			EC_VER_MASK(0));<|MERGE_RESOLUTION|>--- conflicted
+++ resolved
@@ -37,19 +37,10 @@
 		gpio_disable_interrupt(GPIO_ON_OFF_FP_L);
 		gpio_disable_interrupt(GPIO_LID_SW_L);
 
-<<<<<<< HEAD
-		if (board_get_version() > 4) {
-			/* Disable LED drv */
-			gpio_set_level(GPIO_TYPEC_G_DRV2_EN, 0);
-			/* Set GPIO56 as SPI for access SPI ROM */
-			gpio_set_alternate_function(1, 0x4000, 2);
-		}
-=======
 		/* Disable LED drv */
 		gpio_set_level(GPIO_TYPEC_G_DRV2_EN, 0);
 		/* Set GPIO56 as SPI for access SPI ROM */
 		gpio_set_alternate_function(1, 0x4000, 2);
->>>>>>> 70bde38f
 
 		if ((p->flags & FLASH_FLAG_PD) == FLASH_FLAG_PD) {
 			gpio_disable_interrupt(GPIO_EC_PD_INTA_L);
@@ -65,21 +56,10 @@
 		gpio_enable_interrupt(GPIO_EC_PD_INTA_L);
 		gpio_enable_interrupt(GPIO_EC_PD_INTB_L);
 
-<<<<<<< HEAD
-		if (board_get_version() > 4) {
-
-			/* Set GPIO56 as PWM */
-			gpio_set_alternate_function(1, 0x4000, 1);
-
-			/* Enable LED drv */
-			gpio_set_level(GPIO_TYPEC_G_DRV2_EN, 1);
-		}
-=======
 		/* Enable LED drv */
 		gpio_set_level(GPIO_TYPEC_G_DRV2_EN, 1);
 		/* Set GPIO56 as SPI for access SPI ROM */
 		gpio_set_alternate_function(1, 0x4000, 1);
->>>>>>> 70bde38f
 
 		break;
 	default:
