/* Copyright 2020 The Chromium OS Authors. All rights reserved.
 * Use of this source code is governed by a BSD-style license that can be
 * found in the LICENSE file.
 */

/* host command customization configuration */

#ifndef __HOST_COMMAND_CUSTOMIZATION_H
#define __HOST_COMMAND_CUSTOMIZATION_H

/*****************************************************************************/
/* Configure the behavior of the flash notify */
#define EC_CMD_FLASH_NOTIFIED 0x3E01

enum ec_flash_notified_flags {
	/* Enable/Disable power button pulses for x86 devices */
	FLASH_ACCESS_SPI	  = 0,
	FLASH_FIRMWARE_START  = BIT(0),
	FLASH_FIRMWARE_DONE   = BIT(1),
	FLASH_ACCESS_SPI_DONE = 3,
	FLASH_FLAG_PD         = BIT(4),
};

struct ec_params_flash_notified {
	/* See enum ec_flash_notified_flags */
	uint8_t flags;
} __ec_align1;

/* Factory will need change Fnkey and power button
 * key scancode to test keyboard.
 */
#define EC_CMD_FACTORY_MODE	0x3E02
#define RESET_FOR_SHIP 0x5A

struct ec_params_factory_notified {
	/* factory mode enable */
	uint8_t flags;
} __ec_align1;

/* Configure the behavior of the charge limit control */
#define EC_CMD_CHARGE_LIMIT_CONTROL 0x3E03
#define NEED_RESTORE 0x7F

enum ec_chg_limit_control_modes {
	/* Disable all setting, charge control by charge_manage */
	CHG_LIMIT_DISABLE	= BIT(0),
	/* Set maximum and minimum percentage */
	CHG_LIMIT_SET_LIMIT	= BIT(1),
	/* Host read current setting */
	CHG_LIMIT_GET_LIMIT	= BIT(3),
	/* Enable override mode, allow charge to full this time */
	CHG_LIMIT_OVERRIDE	= BIT(7),
};

struct ec_params_ec_chg_limit_control {
	/* See enum ec_chg_limit_control_modes */
	uint8_t modes;
	uint8_t max_percentage;
	uint8_t min_percentage;
} __ec_align1;

struct ec_response_chg_limit_control {
	uint8_t max_percentage;
	uint8_t min_percentage;
} __ec_align1;

#define EC_CMD_PWM_GET_FAN_ACTUAL_RPM	0x3E04

struct ec_response_pwm_get_actual_fan_rpm {
	uint32_t rpm;
} __ec_align4;

#define EC_CMD_SET_AP_REBOOT_DELAY	0x3E05

struct ec_response_ap_reboot_delay {
	uint8_t delay;
} __ec_align1;

#define EC_CMD_ME_CONTROL	0x3E06

enum ec_mecontrol_modes {
	ME_LOCK		= BIT(0),
	ME_UNLOCK	= BIT(1),
};

struct ec_params_me_control {
	uint8_t me_mode;
} __ec_align1;

#define EC_CMD_CUSTOM_HELLO	0x3E07

#define EC_CMD_DISABLE_PS2_EMULATION 0x3E08

struct ec_params_ps2_emulation_control {
	uint8_t disable;
} __ec_align1;

#define EC_CMD_CHASSIS_INTRUSION 0x3E09
#define EC_PARAM_CHASSIS_INTRUSION_MAGIC 0xCE
#define EC_PARAM_CHASSIS_BBRAM_MAGIC 0xEC

struct ec_params_chassis_intrusion_control {
	uint8_t clear_magic;
	uint8_t clear_chassis_status;
} __ec_align1;

struct ec_response_chassis_intrusion_control {
	uint8_t chassis_ever_opened;			/* have rtc(VBAT) no battery(VTR) */
	uint8_t coin_batt_ever_remove;
	uint8_t total_open_count;
	uint8_t vtr_open_count;
} __ec_align1;

/* Debug LED for BIOS boot check */
#define EC_CMD_DIAGNOSIS 0x3E0B

enum ec_params_diagnosis_code {
	/* type: DDR */
	CODE_DDR_TRAINING_START	= 1,
	CODE_DDR_TRAINING_FINISH = 2,
	CODE_DDR_FAIL = 3,
	CODE_NO_EDP = 4,
	CODE_PORT80_COMPLETE = 0xFF,
};

struct ec_params_diagnosis {
	/* See enum ec_params_diagnosis_code */
	uint8_t diagnosis_code;
} __ec_align1;

#define EC_CMD_UPDATE_KEYBOARD_MATRIX 0x3E0C
struct keyboard_matrix_map {
	uint8_t row;
	uint8_t col;
	uint16_t scanset;
} __ec_align1;
struct ec_params_update_keyboard_matrix {
	uint32_t num_items;
	uint32_t write;
	struct keyboard_matrix_map scan_update[32];
} __ec_align1;

#define EC_CMD_VPRO_CONTROL	0x3E0D

enum ec_vrpo_control_modes {
	VPRO_OFF	= 0,
	VPRO_ON		= BIT(0),
};

struct ec_params_vpro_control {
	uint8_t vpro_mode;
} __ec_align1;

#define EC_CMD_BB_RETIMER_CONTROL 0x3E0A

enum bb_retimer_control_mode {
	/* entry bb retimer firmware update mode */
	BB_ENTRY_FW_UPDATE_MODE = BIT(0),
	/* exit bb retimer firmware update mode */
	BB_EXIT_FW_UPDATE_MODE = BIT(1),
	/* enable compliance mode */
	BB_ENABLE_COMPLIANCE_MODE = BIT(2),
	/* Check fw update mode */
	BB_CHECK_STATUS	= BIT(7),
};

struct ec_params_bb_retimer_control_mode {
	uint8_t controller;
	/* See enum bb_retimer_control_mode */
	uint8_t modes;
} __ec_align1;

struct ec_response_bb_retimer_control_mode {
	uint8_t status;
} __ec_align1;

<<<<<<< HEAD
#define EC_CMD_FP_LED_LEVEL_CONTROL 0x3E0E

struct ec_params_fp_led_control {
	uint8_t set_led_level;
	uint8_t get_led_level;
} __ec_align1;

enum fp_led_brightness_level {
	FP_LED_BRIGHTNESS_HIGH = 0,
	FP_LED_BRIGHTNESS_MEDIUM = 1,
	FP_LED_BRIGHTNESS_LOW = 2,
};

struct ec_response_fp_led_level {
	uint8_t level;
=======
#define EC_CMD_CHASSIS_OPEN_CHECK 0x3E0F

struct ec_response_chassis_open_check {
	uint8_t status;
>>>>>>> 9c1612eb
} __ec_align1;

#endif /* __HOST_COMMAND_CUSTOMIZATION_H */<|MERGE_RESOLUTION|>--- conflicted
+++ resolved
@@ -174,7 +174,6 @@
 	uint8_t status;
 } __ec_align1;
 
-<<<<<<< HEAD
 #define EC_CMD_FP_LED_LEVEL_CONTROL 0x3E0E
 
 struct ec_params_fp_led_control {
@@ -190,12 +189,12 @@
 
 struct ec_response_fp_led_level {
 	uint8_t level;
-=======
+} __ec_align1;
+
 #define EC_CMD_CHASSIS_OPEN_CHECK 0x3E0F
 
 struct ec_response_chassis_open_check {
 	uint8_t status;
->>>>>>> 9c1612eb
 } __ec_align1;
 
 #endif /* __HOST_COMMAND_CUSTOMIZATION_H */