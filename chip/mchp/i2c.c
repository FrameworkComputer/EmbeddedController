--- conflicted
+++ resolved
@@ -744,10 +744,6 @@
 		}
 	}
 
-<<<<<<< HEAD
-=======
-
->>>>>>> 4711905a
 	cdata[ctrl].transaction_state = I2C_TRANSACTION_OPEN;
 	/* Controller generates START, transmits data(address) capturing
 	 * 9-bits from SDA (8-bit address + (N)Ack bit).
