--- conflicted
+++ resolved
@@ -328,7 +328,6 @@
 			"Print battery info");
 
 #ifdef CONFIG_BATTERY_CUT_OFF
-<<<<<<< HEAD
 
 #ifdef CONFIG_CUSTOMIZED_DESIGN
 void set_battery_in_cut_off(void)
@@ -337,10 +336,7 @@
 }
 #endif
 
-int battery_is_cut_off(void)
-=======
 test_mockable int battery_is_cut_off(void)
->>>>>>> e774ba8b
 {
 	return (battery_cutoff_state == BATTERY_CUTOFF_STATE_CUT_OFF);
 }
