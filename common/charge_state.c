--- conflicted
+++ resolved
@@ -1089,23 +1089,6 @@
 #else
 	return CONFIG_CHARGER_DEFAULT_CURRENT_LIMIT;
 #endif
-<<<<<<< HEAD
-	} else {
-#ifdef CONFIG_USB_POWER_DELIVERY
-		return MIN(PD_MAX_CURRENT_MA, info->input_current_max);
-#else
-#ifdef CONFIG_CUSTOMIZED_DESIGN
-		int ilim = charge_manager_get_charger_current();
-		return ilim == CHARGE_CURRENT_UNINITIALIZED ?
-			       CHARGE_CURRENT_UNINITIALIZED :
-			       MAX(CONFIG_CHARGER_DEFAULT_CURRENT_LIMIT, ilim);
-#else
-		return info->input_current_max;
-#endif
-#endif
-	}
-=======
->>>>>>> e774ba8b
 }
 
 static void wakeup_battery(int *need_static)
