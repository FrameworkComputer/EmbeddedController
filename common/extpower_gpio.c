/* Copyright 2013 The Chromium OS Authors. All rights reserved.
 * Use of this source code is governed by a BSD-style license that can be
 * found in the LICENSE file.
 */

/* Pure GPIO-based external power detection */

#include "common.h"
#include "extpower.h"
#include "gpio.h"
#include "hooks.h"
#include "host_command.h"
#include "timer.h"

static int debounced_extpower_presence;

int extpower_is_present(void)
{
	return debounced_extpower_presence;
}

/**
 * Deferred function to handle external power change
 */
static void extpower_deferred(void)
{
	int extpower_presence = gpio_get_level(GPIO_AC_PRESENT);

	if (extpower_presence == debounced_extpower_presence)
		return;

	debounced_extpower_presence = extpower_presence;
	extpower_handle_update(extpower_presence);

<<<<<<< HEAD
	/* Forward notification to host */
	/* TODO FRAMEWORK REVIEW
	if (extpower_presence)
		host_set_single_event(EC_HOST_EVENT_AC_CONNECTED);
	else
		host_set_single_event(EC_HOST_EVENT_AC_DISCONNECTED);
	*/
=======
>>>>>>> b8723d58
}
DECLARE_DEFERRED(extpower_deferred);

void extpower_interrupt(enum gpio_signal signal)
{
	/* Trigger deferred notification of external power change */
	hook_call_deferred(&extpower_deferred_data,
			CONFIG_EXTPOWER_DEBOUNCE_MS * MSEC);
}

static void extpower_init(void)
{
	uint8_t *memmap_batt_flags = host_get_memmap(EC_MEMMAP_BATT_FLAG);

	debounced_extpower_presence = gpio_get_level(GPIO_AC_PRESENT);

	/* Initialize the memory-mapped AC_PRESENT flag */
	if (debounced_extpower_presence)
		*memmap_batt_flags |= EC_BATT_FLAG_AC_PRESENT;
	else
		*memmap_batt_flags &= ~EC_BATT_FLAG_AC_PRESENT;

	/* Enable interrupts, now that we've initialized */
	gpio_enable_interrupt(GPIO_AC_PRESENT);
}
DECLARE_HOOK(HOOK_INIT, extpower_init, HOOK_PRIO_INIT_EXTPOWER);<|MERGE_RESOLUTION|>--- conflicted
+++ resolved
@@ -32,16 +32,6 @@
 	debounced_extpower_presence = extpower_presence;
 	extpower_handle_update(extpower_presence);
 
-<<<<<<< HEAD
-	/* Forward notification to host */
-	/* TODO FRAMEWORK REVIEW
-	if (extpower_presence)
-		host_set_single_event(EC_HOST_EVENT_AC_CONNECTED);
-	else
-		host_set_single_event(EC_HOST_EVENT_AC_DISCONNECTED);
-	*/
-=======
->>>>>>> b8723d58
 }
 DECLARE_DEFERRED(extpower_deferred);
 
