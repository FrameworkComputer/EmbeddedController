/* Copyright 2013 The Chromium OS Authors. All rights reserved.
 * Use of this source code is governed by a BSD-style license that can be
 * found in the LICENSE file.
 */

/* Switch module for Chrome EC */

#include "common.h"
#include "console.h"
#include "flash.h"
#include "gpio.h"
#include "hooks.h"
#include "host_command.h"
#include "lid_switch.h"
#include "power_button.h"
#include "switch.h"
#include "util.h"

/* Console output macros */
#define CPUTS(outstr) cputs(CC_SWITCH, outstr)
#define CPRINTS(format, args...) cprints(CC_SWITCH, format, ## args)

static uint8_t *memmap_switches;

/**
 * Update status of non-debounced switches.
 *
 * Note that deferred functions are called in the same context as lid and
 * power button changes, so we don't need a mutex.
 */
static void switch_update(void)
{
	static uint8_t prev;

	/* Make sure this is safe to call before power_button_init() */
	if (!memmap_switches)
		return;

	prev = *memmap_switches;

	if (power_button_is_pressed())
		*memmap_switches |= EC_SWITCH_POWER_BUTTON_PRESSED;
	else
		*memmap_switches &= ~EC_SWITCH_POWER_BUTTON_PRESSED;

#ifdef CONFIG_LID_SWITCH
	if (lid_is_open())
		*memmap_switches |= EC_SWITCH_LID_OPEN;
	else
		*memmap_switches &= ~EC_SWITCH_LID_OPEN;
#else
	/* For lid-less systems, lid looks always open */
	*memmap_switches |= EC_SWITCH_LID_OPEN;
#endif
	/* Test on EVB will trigger WTD timeout, so disable flash_get_protect() */
	*memmap_switches |= EC_SWITCH_WRITE_PROTECT_DISABLED;
	/*
	if ((flash_get_protect() & EC_FLASH_PROTECT_GPIO_ASSERTED) == 0)
		*memmap_switches |= EC_SWITCH_WRITE_PROTECT_DISABLED;
	else
		*memmap_switches &= ~EC_SWITCH_WRITE_PROTECT_DISABLED;
<<<<<<< HEAD
=======
	*/
>>>>>>> 437cab1a
#ifdef CONFIG_SWITCH_DEDICATED_RECOVERY
	if (gpio_get_level(GPIO_RECOVERY_L) == 0)
		*memmap_switches |= EC_SWITCH_DEDICATED_RECOVERY;
	else
		*memmap_switches &= ~EC_SWITCH_DEDICATED_RECOVERY;
#endif

	if (prev != *memmap_switches)
		CPRINTS("SW 0x%02x", *memmap_switches);
}
DECLARE_DEFERRED(switch_update);
DECLARE_HOOK(HOOK_LID_CHANGE, switch_update, HOOK_PRIO_DEFAULT);
DECLARE_HOOK(HOOK_POWER_BUTTON_CHANGE, switch_update, HOOK_PRIO_DEFAULT);

static void switch_init(void)
{
	/* Set up memory-mapped switch positions */
	memmap_switches = host_get_memmap(EC_MEMMAP_SWITCHES);
	*memmap_switches = 0;

	switch_update();

	/* Switch data is now present */
	*host_get_memmap(EC_MEMMAP_SWITCHES_VERSION) = 1;

#ifdef CONFIG_SWITCH_DEDICATED_RECOVERY
	/* Enable interrupts, now that we've initialized */
	gpio_enable_interrupt(GPIO_RECOVERY_L);
#endif

	/*
	 * TODO(crosbug.com/p/23793): It's weird that flash_common.c owns
	 * reading the write protect signal, but we enable the interrupt for it
	 * here.  Take ownership of WP back, or refactor it to its own module.
	 */
#ifdef CONFIG_WP_ACTIVE_HIGH
	gpio_enable_interrupt(GPIO_WP);
#else
	gpio_enable_interrupt(GPIO_WP_L);
#endif
}
DECLARE_HOOK(HOOK_INIT, switch_init, HOOK_PRIO_INIT_SWITCH);

void switch_interrupt(enum gpio_signal signal)
{
	hook_call_deferred(&switch_update_data, 0);
}

#ifdef CONFIG_CMD_MMAPINFO
static int command_mmapinfo(int argc, char **argv)
{
	uint8_t *memmap_switches = host_get_memmap(EC_MEMMAP_SWITCHES);
	uint8_t val = *memmap_switches;
	int i;
	const char *explanation[] = {
		"lid_open",
		"powerbtn",
		"wp_off",
		"kbd_rec",
		"gpio_rec",
		"fake_dev",
	};
	ccprintf("memmap switches = 0x%x\n", val);
	for (i = 0; i < ARRAY_SIZE(explanation); i++)
		if (val & BIT(i))
			ccprintf(" %s\n", explanation[i]);

	return EC_SUCCESS;
}
DECLARE_CONSOLE_COMMAND(mmapinfo, command_mmapinfo,
			NULL,
			"Print memmap switch state");
#endif<|MERGE_RESOLUTION|>--- conflicted
+++ resolved
@@ -59,10 +59,8 @@
 		*memmap_switches |= EC_SWITCH_WRITE_PROTECT_DISABLED;
 	else
 		*memmap_switches &= ~EC_SWITCH_WRITE_PROTECT_DISABLED;
-<<<<<<< HEAD
-=======
 	*/
->>>>>>> 437cab1a
+
 #ifdef CONFIG_SWITCH_DEDICATED_RECOVERY
 	if (gpio_get_level(GPIO_RECOVERY_L) == 0)
 		*memmap_switches |= EC_SWITCH_DEDICATED_RECOVERY;
