/* Copyright 2016 The ChromiumOS Authors
 * Use of this source code is governed by a BSD-style license that can be
 * found in the LICENSE file.
 */

/*
 * config.h - Top-level configuration Chrome EC
 *
 * All configuration settings (CONFIG_*) are defined in this file or in a
 * sub-configuration file (config_chip.h, board.h, etc.) included by this file.
 *
 * Note that this file is included by assembly (.S) files.  Any C-isms such as
 * struct definitions or enums in a sub-configuration file MUST be guarded with
 * #ifndef __ASSEMBLER__ to prevent those C-isms from being evaluated by the
 * assembler.
 */

#ifndef __CROS_EC_CONFIG_H
#define __CROS_EC_CONFIG_H

/*
 * When building for Zephyr tests, a shimmed_tasks.h header is defined
 * to create all the HAS_TASK_* definitions.  Since those are used in
 * config.h, we need to include that header first.
 */
#ifdef CONFIG_ZEPHYR
#include "shimmed_tasks.h"
#endif /* CONFIG_ZEPHYR */

#ifdef INCLUDE_ENV_CONFIG
/*
 * When building for an EC target, pick up the .h file which allows to
 * keep track of changing make variables.
 */
#include "env_config.h"
#endif

/*
 * All config options are listed alphabetically and described here.
 *
 * If you add a new config option somewhere in the code, you must add a
 * default value here and describe what it does.
 *
 * To get a list current list, run this command:
 *    git grep " CONFIG_" | grep -o "CONFIG_[A-Za-z0-9_]\+" | sort | uniq
 *
 * Some options are #defined here to enable them by default.  Chips or boards
 * may override this by #undef'ing them in config_chip.h or board.h,
 * respectively.
 *
 * TODO(crosbug.com/p/23758): Describe all of these.  Also describe the
 * HAS_TASK_* macro and how/when it should be used vs. a config define.  And
 * BOARD_*, CHIP_*, and CHIP_FAMILY_*.
 */

/* Add support for sensor FIFO */
#undef CONFIG_ACCEL_FIFO

/* Define the size of the global fifo, must be a power of 2. */
#undef CONFIG_ACCEL_FIFO_SIZE

/* The amount of free entries that trigger an interrupt to the AP. */
#undef CONFIG_ACCEL_FIFO_THRES

/*
 * Sensors in this mask are in forced mode: they needed to be polled
 * at their data rate frequency.
 */
#undef CONFIG_ACCEL_FORCE_MODE_MASK

/* Enable accelerometer interrupts. */
#undef CONFIG_ACCEL_INTERRUPTS

/*
 * Support "spoof" mode for sensors.  This allows sensors to have their values
 * spoofed to any arbitrary value.  This is useful for testing.
 */
#define CONFIG_ACCEL_SPOOF_MODE

/* Specify type of accelerometers attached. */
#undef CONFIG_ACCEL_BMA255
#undef CONFIG_ACCEL_BMA4XX
#undef CONFIG_ACCEL_KXCJ9
#undef CONFIG_ACCEL_KX022

/*
 * lis2dh/lis2de/lng2dm have the same register interface but different
 * supported resolution. In normal mode, lis2dh works in 10-bit resolution,
 * but lis2de/lng2dm only support 8bit resolution.
 *
 * Use the define for your correct chip and the CONFIG_ACCEL_LIS2D_COMMON will
 * automatically get defined.
 */
#undef CONFIG_ACCEL_LIS2DE
#undef CONFIG_ACCEL_LIS2DH
#undef CONFIG_ACCEL_LIS2DS
#undef CONFIG_ACCEL_LNG2DM
#undef CONFIG_ACCEL_LIS2D_COMMON

/*
 * lis2dw12 and lis2dwl have almost the same register interface.
 * lis2dw12 supports 4 low power modes but lis2dwl only supports one. lis2dwl
 * only supports 12 bit resolution under low power mode. But lis2dw12 can
 * support 12 bit or 14 bit resolution at different low power modes. In order
 * to get 14 bit resolution, lis2dwl does not use low power mode and lis2dw12
 * only uses 3 of 4 low power modes.
 *
 * Use the define for your correct chip and the CONFIG_ACCEL_LIS2DW_COMMON will
 * automatically get defined.
 */
#undef CONFIG_ACCEL_LIS2DW12
#undef CONFIG_ACCEL_LIS2DWL
#undef CONFIG_ACCEL_LIS2DW_COMMON

#undef CONFIG_ACCELGYRO_BMI160
#undef CONFIG_ACCELGYRO_BMI220
#undef CONFIG_ACCELGYRO_BMI260
#undef CONFIG_ACCELGYRO_BMI3XX
#undef CONFIG_ACCELGYRO_ICM426XX
#undef CONFIG_ACCELGYRO_ICM42607
#undef CONFIG_ACCELGYRO_LSM6DS0
/* Use CONFIG_ACCELGYRO_LSM6DSM for LSM6DSL, LSM6DSM, and/or LSM6DS3 */
#undef CONFIG_ACCELGYRO_LSM6DSM
#undef CONFIG_ACCELGYRO_LSM6DSO

/* Select the communication mode for the accelgyro ICM. Only one of these should
 * be set. To set the value manually, simply define one or the other. If neither
 * is defined, but I2C_PORT_ACCEL is defined, then CONFIG_ACCELGYRO_ICM_I2C will
 * automatically be set.
 */
#undef CONFIG_ACCELGYRO_ICM_COMM_SPI
#undef CONFIG_ACCELGYRO_ICM_COMM_I2C

/* Select the communication mode for the accelgyro BMI. Only one of these should
 * be set. To set the value manually, simply define one or the other. If neither
 * is defined, but I2C_PORT_ACCEL is defined, then CONFIG_ACCELGYRO_BMI_I2C will
 * automatically be set.
 */
#undef CONFIG_ACCELGYRO_BMI_COMM_SPI
#undef CONFIG_ACCELGYRO_BMI_COMM_I2C

/*
 * Some chips have a portion of memory which will remain powered even
 * during a reset.  This is called Always-On, or AON memory, and
 * typically has a separate firmware to manage the memory.  These
 * values can be used to configure the RAM layout for Always-On.
 *
 * See chip/ish/ for an example implementation.
 */
#undef CONFIG_AON_PERSISTENT_BASE
#undef CONFIG_AON_PERSISTENT_SIZE
#undef CONFIG_AON_RAM_BASE
#undef CONFIG_AON_RAM_SIZE

/* Add sensorhub function for LSM6DSM, required if 2nd device attached. */
#undef CONFIG_SENSORHUB_LSM6DSM

/* Specify type of Magnetometer attached. */
#undef CONFIG_MAG_LIS2MDL
#undef CONFIG_MAG_BMM150

/* Presence of a Bosh Sensortec BMM150 magnetometer behind a BMIxxx. */
#undef CONFIG_MAG_BMI_BMM150

/* Presence of a Bosh Sensortec BMM150 magnetometer behind a LSM6DSM. */
#undef CONFIG_MAG_LSM6DSM_BMM150

/* Presence of a ST LIS2MDL magnetometer behind a BMIxxx. */
#undef CONFIG_MAG_BMI_LIS2MDL

/* Presence of a ST LIS2MDL magnetometer behind a LSM6DSM. */
#undef CONFIG_MAG_LSM6DSM_LIS2MDL

/* Specify barometer attached */
#undef CONFIG_BARO_BMP280

/* When set, it indicates a secondary sensor is attached behind a BMIxxx. */
#undef CONFIG_BMI_SEC_I2C

/* When set, it indicates a secondary sensor is attached behind a LSM6DSM/L. */
#undef CONFIG_LSM6DSM_SEC_I2C

/* Support for BMIxxx hardware orientation sensor */
#undef CONFIG_BMI_ORIENTATION_SENSOR

/* Support for KIONIX KX022 hardware orientation sensor */
#undef CONFIG_KX022_ORIENTATION_SENSOR

/* Define the i2c address of the sensor behind the main sensor, if present. */
#undef CONFIG_ACCELGYRO_SEC_ADDR_FLAGS

/*
 * Define if either CONFIG_BMI_ORIENTATION_SENSOR or
 * CONFIG_KX022_ORIENTATION_SENSOR is set.
 */
#undef CONFIG_ORIENTATION_SENSOR

/* Support the orientation gesture */
#undef CONFIG_GESTURE_ORIENTATION

/* Support the body_detection */
#undef CONFIG_BODY_DETECTION

/* Which sensor body_detection use */
#undef CONFIG_BODY_DETECTION_SENSOR

/* The max number of sampling data for 1 second */
#undef CONFIG_BODY_DETECTION_MAX_WINDOW_SIZE

/* The threshold of acceleration variance */
#undef CONFIG_BODY_DETECTION_VAR_THRESHOLD
#undef CONFIG_BODY_DETECTION_CONFIDENCE_DELTA

/* How much noise affect threshold of variance */
#undef CONFIG_BODY_DETECTION_VAR_NOISE_FACTOR

/* The confidence limit of on_body/off_body */
#undef CONFIG_BODY_DETECTION_ON_BODY_CON
#undef CONFIG_BODY_DETECTION_OFF_BODY_CON

/* The threshold duration to change to off_body */
#undef CONFIG_BODY_DETECTION_STATIONARY_DURATION

/* Send the SCI event to notify host when body status change */
#undef CONFIG_BODY_DETECTION_NOTIFY_MODE_CHANGE

/* Send the MKBP event to notify host when body status change */
#undef CONFIG_BODY_DETECTION_NOTIFY_MKBP

/* Always enable the body detection function in S0 */
#undef CONFIG_BODY_DETECTION_ALWAYS_ENABLE_IN_S0

/*
 * Use the old standard reference frame for accelerometers. The old
 * reference frame is:
 * Z-axis: perpendicular to keyboard, pointing up, such that if the device
 *  is sitting flat on a table, the accel reads +G.
 * X-axis: in the plane of the keyboard, pointing from the front lip to the
 *  hinge, such that if the device is oriented with the front lip touching
 *  the table and the hinge directly above, the accel reads +G.
 * Y-axis: in the plane of the keyboard, pointing to the right, such that
 *  if the device is on it's left side, the accel reads +G.
 *
 * Also, in the old reference frame, the lid accel matches the base accel
 * readings when lid is closed.
 */
#undef CONFIG_ACCEL_STD_REF_FRAME_OLD

/* Set when INT2 is an output */
#undef CONFIG_ACCELGYRO_BMI160_INT2_OUTPUT
#undef CONFIG_ACCELGYRO_BMI260_INT2_OUTPUT

/* Specify type of Gyrometers attached. */
#undef CONFIG_GYRO_L3GD20H

/*
 * If this is defined, motion_sense sends sensor events to the AP in the format
 * +-----------+
 * | Timestamp |
 * |  Payload  |
 * | Timestamp |
 * |  Payload  |
 * |    ...    |
 * +-----------+
 *
 * If this is not defined, the events will be sent in the format
 * +-----------+
 * |  Payload  |
 * |  Payload  |
 * |  Payload  |
 * |    ...    |
 * | Timestamp |
 * +-----------+
 *
 * The former format enables improved filtering of sensor event timestamps on
 * the AP, but comes with stricter jitter requirements.
 */
#define CONFIG_SENSOR_TIGHT_TIMESTAMPS

/* Sync event driver */
#undef CONFIG_SYNC

/*
 * How many sync events to buffer before motion_sense gets a chance to run.
 * This is similar to sensor side fifos.
 * Note: for vsync, anything above 2 is probably plenty.
 */
#define CONFIG_SYNC_QUEUE_SIZE 8

/* Simulate command for sync */
#undef CONFIG_SYNC_COMMAND

/*
 * Define the event to raise when the sync event happens.
 * Must be within TASK_EVENT_MOTION_INTERRUPT_MASK.
 */
#undef CONFIG_SYNC_INT_EVENT

#ifndef CONFIG_ZEPHYR
/* Compile chip support for digital-to-analog converter */
#undef CONFIG_DAC
#endif /* CONFIG_ZEPHYR */

/*
 * Allow runtime configuration of the adc_channels[] array
 */
#undef CONFIG_ADC_CHANNELS_RUNTIME_CONFIG

/*
 * ADC sample time selection. The value is chip-dependent.
 * TODO: Replace this with CONFIG_ADC_PROFILE entries.
 */
#undef CONFIG_ADC_SAMPLE_TIME

/* Support voltage comparator */
#undef CONFIG_ADC_VOLTAGE_COMPARATOR

/* Include the ADC analog watchdog feature in the ADC code */
#define CONFIG_ADC_WATCHDOG

/*
 * Chip-dependent ADC configuration - select one.
 * SINGLE - Sample all inputs once when requested.
 * FAST_CONTINUOUS - Sample all inputs continuously using DMA, with minimal
 *                   sample time.
 */
#define CONFIG_ADC_PROFILE_SINGLE
#undef CONFIG_ADC_PROFILE_FAST_CONTINUOUS

/*
 * Some ALS modules may be connected to the EC. We need the command, and
 * specific drivers for each module.
 */
#ifdef HAS_TASK_ALS
#define CONFIG_ALS
#else
#undef CONFIG_ALS
#endif
#undef CONFIG_ALS_AL3010
#undef CONFIG_ALS_BH1730
/*
 * If defined, BH1730 uses board specific lux calculation formula parameters.
 * If not defined, BH1730 uses default parameters to calculate lux.
 */
#undef CONFIG_ALS_BH1730_LUXTH_PARAMS
#undef CONFIG_ALS_ISL29035
#undef CONFIG_ALS_OPT3001
#undef CONFIG_ALS_CM32183
/* Define the exact model ID present on the board: SI1141 = 41, SI1142 = 42, */
#undef CONFIG_ALS_SI114X
/* Check if the device revision is supported */
#undef CONFIG_ALS_SI114X_CHECK_REVISION

/* Define to include the clear channel driver for the tcs3400 light sensor */
#undef CONFIG_ALS_TCS3400

/*
 * Define the event to raise when a sensor interrupt triggers.
 * Must be within TASK_EVENT_MOTION_INTERRUPT_MASK.
 */
#undef CONFIG_ACCELGYRO_BMI160_INT_EVENT
#undef CONFIG_ACCELGYRO_BMI260_INT_EVENT
#undef CONFIG_ACCELGYRO_BMI3XX_INT_EVENT
#undef CONFIG_ACCELGYRO_ICM426XX_INT_EVENT
#undef CONFIG_ACCELGYRO_ICM42607_INT_EVENT
#undef CONFIG_ACCEL_BMA4XX_INT_EVENT
#undef CONFIG_ACCEL_LSM6DSM_INT_EVENT
#undef CONFIG_ACCEL_LSM6DSO_INT_EVENT
#undef CONFIG_ACCEL_LIS2DS_INT_EVENT
#undef CONFIG_ACCEL_LIS2DW12_INT_EVENT
#undef CONFIG_ALS_SI114X_INT_EVENT
#undef CONFIG_ALS_TCS3400_INT_EVENT

/*
 * Enable Si114x to operate in polling mode. This config is used in conjunction
 * with CONFIG_ALS_SI114X_INT_EVENT. When polling is enabled, the read is
 * initiated in the same manner as when interrupts are used, but the event which
 * triggers the irq_handler is generated by deferred call using a fixed delay.
 */
#undef CONFIG_ALS_SI114X_POLLING

/*
 * Enable tcs3400 to operate without interrupt pin. This config is used in
 * conjunction with CONFIG_ALS_TCS3400_INT_EVENT. When this option is enabled,
 * the read is initiated in the same manner as when interrupts are used, but the
 * event which triggers the irq_handler is generated by deferred call.
 */
#undef CONFIG_ALS_TCS3400_EMULATED_IRQ_EVENT

/* Define which ALS sensor is used for dimming the lightbar when dark */
#undef CONFIG_ALS_LIGHTBAR_DIMMING

/* Link against third_party/cryptoc. */
#undef CONFIG_LIBCRYPTOC

/* Support AP hang detection host command and state machine */
#undef CONFIG_AP_HANG_DETECT

/* Support AP Warm reset Interrupt. */
#undef CONFIG_AP_WARM_RESET_INTERRUPT

/*
 * Enable support for CPU caches behaving according to the ARMv7-M ISA.
 * (so far, only the Cortex-M7 has such caches)
 */
#undef CONFIG_ARMV7M_CACHE

/*
 * Defined if core/ code provides assembly optimized implementation of
 * multiply-accumulate operations (32-bit operands, 64-bit result), for the
 * cores that lack native instructions.
 */
#undef CONFIG_ASSEMBLY_MULA32

#ifndef CONFIG_ZEPHYR
/* Support audio codec. */
#undef CONFIG_AUDIO_CODEC
#endif /* CONFIG_ZEPHYR */
/* Audio codec caps. */
#undef CONFIG_AUDIO_CODEC_CAP_WOV_AUDIO_SHM
#undef CONFIG_AUDIO_CODEC_CAP_WOV_LANG_SHM
/* Support audio codec on DMIC. */
#undef CONFIG_AUDIO_CODEC_DMIC
/* Support audio codec software gain on DMIC. */
#undef CONFIG_AUDIO_CODEC_DMIC_SOFTWARE_GAIN
#undef CONFIG_AUDIO_CODEC_DMIC_MAX_SOFTWARE_GAIN
/* Support audio codec on I2S RX. */
#undef CONFIG_AUDIO_CODEC_I2S_RX
/* Support audio codec on WoV. */
#undef CONFIG_AUDIO_CODEC_WOV
/* Audio codec buffers. */
#undef CONFIG_AUDIO_CODEC_WOV_AUDIO_BUF_LEN
#undef CONFIG_AUDIO_CODEC_WOV_AUDIO_BUF_TYPE
#undef CONFIG_AUDIO_CODEC_WOV_LANG_BUF_LEN
#undef CONFIG_AUDIO_CODEC_WOV_LANG_BUF_TYPE

/*
 * Support controlling the display backlight based on the state of the lid
 * switch.  The EC will disable the backlight when the lid is closed.
 *
 * The GPIO should be named GPIO_ENABLE_BACKLIGHT if active high, or
 * GPIO_ENABLE_BACKLIGHT_L if active low. See CONFIG_BACKLIGHT_LID_ACTIVE_LOW.
 */
#undef CONFIG_BACKLIGHT_LID

/*
 * The backlight GPIO pin is active low and named GPIO_BACKLIGHT_ENABLED_L
 */
#undef CONFIG_BACKLIGHT_LID_ACTIVE_LOW

/*
 * If defined, EC will enable the backlight signal only if this GPIO is
 * asserted AND the lid is open.  This supports passing the backlight-enable
 * signal from the AP through EC.
 */
#undef CONFIG_BACKLIGHT_REQ_GPIO

/* Support base32 text encoding */
#undef CONFIG_BASE32

/*****************************************************************************/
/* Battery config */

/*
 * Support battery management and interrogation.
 *
 * This is implied by CONFIG_BATTERY_<device> (below); if not enabled and
 * CONFIG_BATTERY_PRESENT_CUSTOM is also disabled, the board is assumed to not
 * have or support a battery.
 */
#undef CONFIG_BATTERY

/**
 * Enable Battery-config-in-CBI. It makes a board read battery info from CBI.
 */
#undef CONFIG_BATTERY_CONFIG_IN_CBI

/*
 * Config to indicate the battery type that cannot be auto detected.
 */
#undef CONFIG_BATTERY_TYPE_NO_AUTO_DETECT

/*
 * Compile battery-specific code.
 *
 * Note that some boards have their own unique battery constants / functions.
 * In this case, those are provided in board/(boardname)/battery.c, and none of
 * these are defined.
 * Defining one of these will automatically define CONFIG_BATTERY near the end
 * of this file. If you add a new config here, you'll need to update that
 * check.
 */
#undef CONFIG_BATTERY_BQ20Z453
#undef CONFIG_BATTERY_BQ27541
#undef CONFIG_BATTERY_BQ27621
#undef CONFIG_BATTERY_BQ4050
#undef CONFIG_BATTERY_MAX17055
#undef CONFIG_BATTERY_MM8013

/*
 * MAX17055 support alert on voltage, current, temperature, and state-of-charge.
 */
#undef CONFIG_BATTERY_MAX17055_ALERT

/*
 * Enable full model driver of MAX17055.
 *
 * It provides a better soc estimation. ocv_table needs to be supplied.
 */
#undef CONFIG_BATTERY_MAX17055_FULL_MODEL

/* Compile mock battery support; used by tests. */
#undef CONFIG_BATTERY_MOCK

/* Maximum time to wake a non-responsive battery, in second */
#define CONFIG_BATTERY_PRECHARGE_TIMEOUT 30

/*
 * If defined, the charger will check a board specific function for battery hw
 * presence as an additional condition to determine if power on is allowed for
 * factory override, where allowing booting of a bare board with no battery and
 * no power button press is required.
 */
#undef CONFIG_BATTERY_HW_PRESENT_CUSTOM

/*
 * battery_is_present() support.
 *
 * Choice of battery driver normally determines the implementation of
 * battery_is_present(); it is also possible to provide a board-specific
 * implementation or note its presence from a GPIO level.
 *
 * If CONFIG_BATTERY is not enabled, a stub implementation that always returns
 * "not present" is provided unless CONFIG_BATTERY_PRESENT_CUSTOM is enabled.
 *
 * These options are mutually exclusive.
 */
/* The board provides a custom battery_is_present() implementation. */
#undef CONFIG_BATTERY_PRESENT_CUSTOM
/* Battery is present if the GPIO named by this define reads logic-low. */
#undef CONFIG_BATTERY_PRESENT_GPIO

/*
 * Compile smart battery support
 *
 * For batteries which support this specification:
 * http://sbs-forum.org/specs/sbdat110.pdf)
 */
#undef CONFIG_BATTERY_SMART

/* Chemistry of the battery device */
#undef CONFIG_BATTERY_DEVICE_CHEMISTRY

/*
 * If defined, the board must supply fuel gauge and battery information for
 * each supported battery. This information is then used for battery cut off
 * and to check the charge/discharge FET status.
 */
#undef CONFIG_BATTERY_FUEL_GAUGE

/*
 * Critical battery shutdown timeout (seconds)
 *
 * If the battery is at extremely low charge (and discharging) or extremely
 * high temperature, the EC will notify the AP and start a timer with the
 * timeout defined here. If the critical condition is not corrected before
 * the timeout expires, the EC will shut down the AP (if the AP is not already
 * off) and then optionally hibernate or cut off battery.
 */
#define CONFIG_BATTERY_CRITICAL_SHUTDOWN_TIMEOUT 30

/* Perform a battery cut-off when we reach the battery critical level */
#undef CONFIG_BATTERY_CRITICAL_SHUTDOWN_CUT_OFF

/* If the battery is too hot or too cold, stop charging */
#undef CONFIG_BATTERY_CHECK_CHARGE_TEMP_LIMITS

/*
 * Support battery cut-off as host command and console command.
 *
 * Once defined, you have to implement a board_cut_off_battery() function
 * in board/???/battery.c file.
 */
#undef CONFIG_BATTERY_CUT_OFF

/*
 * The default delay is 1 second. Define this if a board prefers
 * different delay.
 */
#undef CONFIG_BATTERY_CUTOFF_DELAY_US

/*
 * The board-specific battery.c implements get and set functions to read and
 * write arbirary vendor-specific parameters stored in the battery.
 * See include/battery.h for prototypes.
 */
#undef CONFIG_BATTERY_VENDOR_PARAM

/*
 * TODO(crosbug.com/p/29467): allows charging of a dead battery that
 * requests nil for current and voltage. Remove this workaround when
 * possible.
 */
#undef CONFIG_BATTERY_REQUESTS_NIL_WHEN_DEAD

/*
 * Check for battery in disconnect state (similar to cut-off state). If this
 * battery is found to be in disconnect state, take it out of this state by
 * force-applying a charge current. This option requires
 * battery_get_disconnect_state() to be defined.
 */
#undef CONFIG_BATTERY_REVIVE_DISCONNECT

/*
 * Low voltage protection for a battery (a.k.a. deep charge inspection):
 * If battery voltage is lower than voltage_min, deep charge for more
 * than precharge time The battery voltage is still lower than voltage_min,
 * the system will stop charging
 */
#undef CONFIG_BATTERY_LOW_VOLTAGE_PROTECTION

/*
 * If battery voltage is lower than voltage_min, precharge voltage & current
 * are supplied and charging will be disabled after
 * CONFIG_BATTERY_LOW_VOLTAGE_TIMEOUT seconds.
 */
#define CONFIG_BATTERY_LOW_VOLTAGE_TIMEOUT (30 * 60 * SECOND)

/*
 * Use memory mapped region to store battery information. It supports only
 * single battery systems. V2 should be used unless there is a reason not to.
 */
#undef CONFIG_BATTERY_V1

/*
 * Use an alternative method to store battery information: Instead of writing
 * directly to host memory mapped region, this keeps the battery information in
 * ec_response_battery_static/dynamic_info structures, that can then be fetched
 * using host commands, or via EC_ACPI_MEM_BATTERY_INDEX command, which tells
 * the EC to update the shared memory.
 *
 * This is required on dual-battery systems and hostless bases with a battery.
 */
#undef CONFIG_BATTERY_V2

/*
 * Number of batteries, only matters when CONFIG_BATTERY_V2 is used.
 */
#undef CONFIG_BATTERY_COUNT

/*
 * Smart battery driver should measure the voltage cell imbalance in the battery
 * pack.  This requires a battery driver capable of the measurement.
 */
#undef CONFIG_BATTERY_MEASURE_IMBALANCE

/*
 * Some boards needs to lower input voltage when battery is full and chipset
 * is in S5/G3. This should be defined to integer value in mV.
 */
#undef CONFIG_BATT_FULL_CHIPSET_OFF_INPUT_LIMIT_MV

/*
 * Check the specific battery status to judge whether the battery is
 * initialized and stable when the battery wakes up from ship mode.
 */
#undef CONFIG_BATTERY_STBL_STAT

/*
 * Some batteries don't update full capacity timely or don't update it at all.
 * On such systems, compensation is required to guarantee remaining_capacity
 * will be equal to full_capacity eventually. This used to be done in ACPI.
 *
 * Powerd uses CONFIG_BATT_HOST_SHUTDOWN_PERCENTAGE as the threshold for low
 * battery shutdown.
 *
 * We want to show the low battery alert whenever we can. Thus, we make EC not
 * inhibit power-on even if it knows the host would immediately shut down. To
 * get that behavior, we need:
 *
 *   MIN_BAT_PCT_FOR_POWER_ON < HOST_SHUTDOWN_PER = BATTERY_LEVEL_SHUTDOWN
 *
 * Thus, we set them as follows by default:
 *
 *   CONFIG_CHARGER_MIN_BAT_PCT_FOR_POWER_ON = 2 (don't boot if soc < 2%)
 *   CONFIG_BATT_HOST_SHUTDOWN_PERCENTAGE = 4    (shutdown if soc <= 4%)
 *   BATTERY_LEVEL_SHUTDOWN = 3                  (shutdown if soc < 3%)
 *
 * This produces the following behavior:
 *
 * - If soc = 1%, system doesn't boot. User wouldn't know why.
 * - If soc = 2~4%, system boots. Alert is shown. System immediately shuts down.
 * - If battery discharges to 4% while the system is running, system shuts down.
 *   If that happens while a user is away, they can press the power button to
 *   learn what happened.
 * - If system fails to shutdown for some reason and battery further discharges
 *   to 2%, EC will trigger shutdown.
 */
#define CONFIG_BATT_HOST_SHUTDOWN_PERCENTAGE 4 /* shutdown if soc <= 4% */

/*
 * Powerd's full_factor. The value comes from:
 *   src/platform2/power_manager/default_prefs/power_supply_full_factor
 *
 * This value is used by the host to calculate the ETA for full charge.
 */
#define CONFIG_BATT_HOST_FULL_FACTOR 97

/*
 * Expose some data when it is needed.
 * For example, battery disconnect state
 */
#undef CONFIG_CHARGE_STATE_DEBUG

/* Include support for Bluetooth LE */
#undef CONFIG_BLUETOOTH_LE

/* Include support for testing the radio for Bluetooth LE */
#undef CONFIG_BLUETOOTH_LE_RADIO_TEST

/* Include support for the HCI and link layers for Bluetooth LE */
#undef CONFIG_BLUETOOTH_LE_STACK

/* Include debugging support for the Bluetooth link layer */
#undef CONFIG_BLUETOOTH_LL_DEBUG

/* Include debugging support for Bluetooth HCI */
#undef CONFIG_BLUETOOTH_HCI_DEBUG

/* Boot header storage offset. */
#undef CONFIG_BOOT_HEADER_STORAGE_OFF

/* Size of boot header in storage. */
#undef CONFIG_BOOT_HEADER_STORAGE_SIZE

/*****************************************************************************/
/* Bootblock config */

/* Pack AP-FW bootblock in EC image. */
#undef CONFIG_BOOTBLOCK

/*****************************************************************************/

/* EC can choose power signal gpio by schematic version */
#undef CONFIG_POWER_SIGNAL_RUNTIME_CONFIG

/* EC has GPIOs to allow board to reset RTC */
#undef CONFIG_BOARD_HAS_RTC_RESET

/*
 * Call board_config_post_gpio_init() after GPIOs are initialized.  See
 * include/board_config.h for more information.
 */
#undef CONFIG_BOARD_POST_GPIO_INIT

/*
 * Call board_config_pre_init() before any inits are called.  See
 * include/board_config.h for more information.
 */
#undef CONFIG_BOARD_PRE_INIT

/* The board version comes from Cros Board Info within EEPROM. */
#undef CONFIG_BOARD_VERSION_CBI
/*
 * The board version is encoded with 3 GPIO signals where GPIO_BOARD_VERSION1
 * is the LSB.
 */
#undef CONFIG_BOARD_VERSION_GPIO

/* EC responses to a board defined I2C address */
#undef CONFIG_BOARD_I2C_ADDR_FLAGS

/*
 * The board is unable to distinguish EC reset from power-on so it should treat
 * all resets as triggered by RESET_PIN even if it is a POWER_ON reset.
 */
#undef CONFIG_BOARD_FORCE_RESET_PIN

/*
 * For some boards on power-on, the EC is reset by the H1 after power-on,
 * so the EC sees 2 resets. This config enables the EC to save a flag
 * on the first power-up restart, and then wait for the second reset before
 * any other setup is done (such as GPIOs, timers, UART etc.)
 * On the second reset, the saved flag is used to detect the previous
 * power-on, and treat the second reset as a power-on instead of a reset.
 *
 * NOTE: Implemented only for npcx and ite
 */
#undef CONFIG_BOARD_RESET_AFTER_POWER_ON

/* Permanent LM4 boot configuration */
#undef CONFIG_BOOTCFG_VALUE

/*****************************************************************************/
/* Modify the default behavior to make system bringup easier. */
#undef CONFIG_BRINGUP

/*
 * Enable debug prints / asserts that may helpful for debugging board bring-up,
 * but probably shouldn't be enabled for production for performance reasons.
 */
#undef CONFIG_DEBUG_BRINGUP

/*****************************************************************************/

/*
 * Support for entering recovery mode using the volume buttons or a dedicated
 * recovery button.  Note that these are *buttons* and not keys in the keyboard
 * matrix.
 */
#undef CONFIG_BUTTON_TRIGGERED_RECOVERY

/*
 * Compile detachable base support
 *
 * Enabled on all boards that have a detachable base.
 */
#undef CONFIG_DETACHABLE_BASE

/*
 * Indicates there is a dedicated recovery button.  Note, that if there are
 * volume buttons, a dedicated recovery button is not needed.  This is intended
 * because if a board has volume buttons, they can do everything a dedicated
 * recovery button can do.
 * For various reasons, on some platforms there may be multiple recovery inputs.
 * See b/149967026.
 */
#undef CONFIG_DEDICATED_RECOVERY_BUTTON
#undef CONFIG_DEDICATED_RECOVERY_BUTTON_2

/* Configure recovery button. e.g. BUTTON_FLAG_ACTIVE_HIGH */
#undef CONFIG_DEDICATED_RECOVERY_BUTTON_FLAGS
#undef CONFIG_DEDICATED_RECOVERY_BUTTON_2_FLAGS

/*
 * RISC-V core specific panic data is bigger than Cortex-M core specific panic
 * data. Including this into union in panic_data structure causes whole
 * to grow by 28 bytes. In many boards EC RO is still obtaining pointer to
 * beginning of panic data by subtracting its panic data structure size from
 * the end of RAM. When EC RW saves panic data it will be corrupted by EC RO.
 * Moreover, during next boot EC RW won't be able to find jump data (see
 * b/165773837 for more details).
 *
 * This config allows boards to not include RV32I panic data if their EC RO
 * doesn't include it to keep panic data structure in sync.
 */
#undef CONFIG_DO_NOT_INCLUDE_RV32I_PANIC_DATA

/*
 * The board has volume up and volume down buttons.  Note, these are *buttons*
 * and not keys in the keyboard matrix.
 */
#undef CONFIG_VOLUME_BUTTONS

/*
 * The board has buttons that are connected to ADC pins which pressed and
 * released values are determined by the analog voltage
 */
#undef CONFIG_ADC_BUTTONS

/*
 * Allow runtime configuration of the buttons[] array
 */
#undef CONFIG_BUTTONS_RUNTIME_CONFIG

/* Support simulation of a button press using EC tool command */
#undef CONFIG_HOSTCMD_BUTTON
/*
 * Configuration for button simulation i.e. dependent on
 * CONFIG_HOSTCMD_BUTTON or CONFIG_CMD_BUTTON config.
 */
#undef CONFIG_SIMULATED_BUTTON

/* Set the default button debounce time in us */
#define CONFIG_BUTTON_DEBOUNCE (30 * MSEC)

/*
 * Capsense chip has buttons, too.
 */
#undef CONFIG_CAPSENSE

/*****************************************************************************/
/* Support CEC */
#undef CONFIG_CEC
#undef CONFIG_CEC_DEBUG

/*****************************************************************************/

/* Compile charge manager */
#undef CONFIG_CHARGE_MANAGER

/*
 * Number of charge ports excluding type-c ports
 *
 * If defined, the board must define a macro DEDICATED_CHARGE_PORT indicates
 * the dedicated port number.
 *
 * See include/charge_manager.h for more details about dedicated port.
 */
#define CONFIG_DEDICATED_CHARGE_PORT_COUNT 0

/* Allow charge manager to default to charging from dual-role partners */
#undef CONFIG_CHARGE_MANAGER_DRP_CHARGING

/* Handle the external power limit host command in charge manager */
#undef CONFIG_CHARGE_MANAGER_EXTERNAL_POWER_LIMIT

/* Initially enter safe mode, with relaxed port / current selection rules */
#define CONFIG_CHARGE_MANAGER_SAFE_MODE

/* Leave safe mode when battery pct meets or exceeds this value */
#define CONFIG_CHARGE_MANAGER_BAT_PCT_SAFE_MODE_EXIT 2

/* The hardware has some input current ramping/back-off mechanism */
#undef CONFIG_CHARGE_RAMP_HW

/* Compile input current ramping support using software control */
#undef CONFIG_CHARGE_RAMP_SW

/* Enable EC support for charging splashscreen */
#undef CONFIG_CHARGESPLASH
#undef CONFIG_CHARGESPLASH_PERIOD
#undef CONFIG_CHARGESPLASH_MAX_REQUESTS_PER_PERIOD

/*****************************************************************************/
/* Charger config */

/* Compile common charge state code. */
#undef CONFIG_CHARGER

/* Compile charger-specific code for these chargers (pick at most one) */
#undef CONFIG_CHARGER_BD9995X
#undef CONFIG_CHARGER_BQ24715
#undef CONFIG_CHARGER_BQ24770
#undef CONFIG_CHARGER_BQ24773
#undef CONFIG_CHARGER_BQ25710
#undef CONFIG_CHARGER_BQ25720
#undef CONFIG_CHARGER_ISL9237
#undef CONFIG_CHARGER_ISL9238 /* For ISL9238 A/B */
#undef CONFIG_CHARGER_ISL9238C
#undef CONFIG_CHARGER_ISL9241
#undef CONFIG_CHARGER_MT6370
#undef CONFIG_CHARGER_RAA489000
#undef CONFIG_CHARGER_RAA489110
#undef CONFIG_CHARGER_RT9466
#undef CONFIG_CHARGER_RT9467
#undef CONFIG_CHARGER_RT9490
#undef CONFIG_CHARGER_SM5803
#undef CONFIG_CHARGER_SY21612

/* Allow run-time completion of the charger driver structure */
#undef CONFIG_CHARGER_RUNTIME_CONFIG

/* Allow the customized initial configuration */
#undef CONFIG_CHARGER_INIT_CUSTOM

/*
 * Board has only one charger chip (default, undef when board contains multiple
 * charger chips
 */
#define CONFIG_CHARGER_SINGLE_CHIP

/*
 * Enable the CHG_EN at initialization to turn-on the BGATE which allows voltage
 * to be applied to the battery PACK & wakes the battery if it is in shipmode.
 */
#undef CONFIG_CHARGER_BD9995X_CHGEN

/*
 * BD9995X Power Save Mode
 *
 * Which power save mode should the charger enter when VBUS is removed.  Check
 * driver/bd9995x.h for the power save settings.  By default, no power save mode
 * is enabled.
 */
#undef CONFIG_BD9995X_POWER_SAVE_MODE

/*
 * If the battery temperature sense pin is connected to charger,
 * get the battery temperature from the charger.
 */
#undef CONFIG_CHARGER_BATTERY_TSENSE

/*
 * Board specific charging current limit, in mA.  If defined, the charge state
 * machine will not allow the battery to request more current than this.
 */
#undef CONFIG_CHARGER_CURRENT_LIMIT

/*
 * MT6370 backlight control settings.
 * If defined, Panel backlight power is controlled by MT6370.
 */
#undef CONFIG_CHARGER_MT6370_BACKLIGHT

/*
 * MT6360/MT6370 BC1.2 USB-PHY control.
 * If defined, USB-PHY connection is controlled by GPIO_BC12_DET_EN.
 * Assert GPIO_BC12_DET_EN to detect BC1.2 device, and deassert
 * GPIO_BC12_DET_EN to mux USB-PHY back.
 */
#undef CONFIG_MT6360_BC12_GPIO
#undef CONFIG_CHARGER_MT6370_BC12_GPIO

/*
 * Enable/disable system power monitor PSYS function: this enables output
 * from charger chip to SoC.
 */
#undef CONFIG_CHARGER_PSYS

/*
 * Enable reading PSYS (system power) value, either via "psys" console command,
 * or via charger_get_system_power function.
 */
#undef CONFIG_CHARGER_PSYS_READ

/*
 * Board supports discharge mode.  In this mode, the battery will discharge
 * even if AC is present.  Used for testing.
 */
#undef CONFIG_CHARGER_DISCHARGE_ON_AC

/* Board has a custom discharge mode. */
#undef CONFIG_CHARGER_DISCHARGE_ON_AC_CUSTOM

/*
 * Board specific flag used to disable external ILIM pin used to determine input
 * current limit. When defined, the input current limit is decided only by
 * the software register value.
 */
#undef CONFIG_CHARGER_ILIM_PIN_DISABLED

/*
 * Default input current for the board, in mA.  Many boards also use this as the
 * least maximum input current during transients.
 *
 * This value should depend on external power adapter, designed charging
 * voltage, and the maximum power of the running system. For type-C chargers,
 * this should be set to 512 mA in order to not brown-out low-current USB
 * charge ports in accordance with USB-PD r3.0 Sec. 7.3
 */
#undef CONFIG_CHARGER_DEFAULT_CURRENT_LIMIT

/*
 * Minimum current limit that will ever be set for chargers, even if a lower
 * limit is requested. This will allow the charger to draw more power than
 * the requested limit.
 *
 * If set, this should usually be set to no more than 2.5W divided by the
 * maximum supported input voltage in order to satisfy USB-PD pSnkStdby
 * requirements. Higher values may help devices stay alive under low-battery
 * conditions at the cost of violating standby power limits.
 *
 * Many boards set this to large values, since historically this number was
 * usually equal to CONFIG_CHARGER_DEFAULT_CURRENT_LIMIT. New boards should
 * avoid doing so if possible.
 */
#undef CONFIG_CHARGER_MIN_INPUT_CURRENT_LIMIT

/*
 * Percentage derating factor applied to charger input current limits.
 *
 * Desired charger current is reduced by this many percent when programming
 * chargers via the charge manager, which is usually used to account for
 * chargers that draw slightly more current than the programmed limit or to
 * provide some margin for accuracy. For example, if this value is set to 4
 * and input current is limited to 1000 mA, the charger will be given a limit
 * of 960 mA.
 *
 * The default value is set to prevent most overcurrent conditions during load
 * transients, because power supplies vary in their tolerance to such
 * short-lived overcurrent conditions and many chargers respond slowly to those
 * transients.
 *
 * Projects SHOULD characterize system behavior to tune for system
 * behavior and charger response in order to optimize this (allowing the
 * derating to be reduced) and ensure transients do not exceed the range of
 * acceptable current (which might require greater derating).
 *
 * Boards requiring more complex control over input current should leave this
 * undefined and override board_set_charge_limit instead.
 */
#define CONFIG_CHARGER_INPUT_CURRENT_DERATE_PCT 5

/*
 * This config option is used to enable IDCHG trigger for prochot. This macro
 * should be set to the desired current limit to draw from the battery before
 * triggering prochot. Note that is has a 512 mA granularity. The function that
 * sets the limit will mask of the lower 10 bits. For this check to be active
 * the bq25710 must be in performance mode and this config option is also used
 * to keep the bq25710 in performance mode when the AP is in S0.
 */
#undef CONFIG_CHARGER_BQ25710_IDCHG_LIMIT_MA

/* Enable if CONFIG_CHARGER_BQ25720_VSYS_TH2_DV should be applied */
#undef CONFIG_CHARGER_BQ25720_VSYS_TH2_CUSTOM

/*
 * This config option is used to set the charger's VSYS voltage
 * threshold. When the voltage drops to this level, PROCHOT is asserted
 * by the charger to request reduced system power demand and hopefully
 * avoid a voltage droop leading to system instability. The voltage is
 * specified in deci-volts, so a value of 80 would set the threshold to
 * 8.0v.
 */
#undef CONFIG_CHARGER_BQ25720_VSYS_TH2_DV

/* Enable if CONFIG_CHARGER_BQ25720_VSYS_UVP should be applied */
#undef CONFIG_CHARGER_BQ25720_VSYS_UVP_CUSTOM

/*
 * This config option is used to set the VSYS under voltage (VSYS_UVP)
 * lockout threshold. This is a 3 bit field with default value 0. The
 * actual voltage encoded is (0.8 * <value> + 2.4), allowing a threshold
 * in the range of 2.4 V to 8.0 V to be specified.
 */
#undef CONFIG_CHARGER_BQ25720_VSYS_UVP

/* Enable if CONFIG_CHARGER_BQ25720_IDCHG_DEG2 should be applied */
#undef CONFIG_CHARGER_BQ25720_IDCHG_DEG2_CUSTOM

/*
 * This config option is used to set the 2nd battery discharge current
 * limit (IDCHG_TH2) deglitch time (IDCHG_DEG2). This is a 2 bit field
 * with default value 1 (1.6 ms). The encoded value ranges from 100 us
 * to 12 ms.
 */
#undef CONFIG_CHARGER_BQ25720_IDCHG_DEG2

/* Enable if CONFIG_CHARGER_BQ25720_IDCHG_TH2 should be applied */
#undef CONFIG_CHARGER_BQ25720_IDCHG_TH2_CUSTOM

/*
 * This config option is used to set the charger's 2nd battery discharge
 * current limit (IDCHG_TH2) as a percentage of IDCHG_TH1. This is a 3
 * bit field with default value 1 (150%). The encoded value ranges from
 * 125% to 400%.
 */
#undef CONFIG_CHARGER_BQ25720_IDCHG_TH2

/* Value of the bq25710 charge sense resistor, in mOhms */
#undef CONFIG_CHARGER_BQ25710_SENSE_RESISTOR

/* Value of the bq25710 input current sense resistor, in mOhms */
#undef CONFIG_CHARGER_BQ25710_SENSE_RESISTOR_AC

/*
 * This config option is used to enable the PSYS sensing circuit on the
 * BQ25710 and BQ25720 chargers. This is used for system power
 * monitoring on board designs that support this capability. This
 * circuit is disabled by default (reset) and needs to be explicitly
 * enabled for meaningful results.
 */
#undef CONFIG_CHARGER_BQ25710_PSYS_SENSING

/*
 * This config option is used to change the charger's internal
 * comparator reference voltage to 1.2 V. The power-on default is 2.3
 * V. This must be enabled if the board was designed for 1.2 V instead
 * of 2.3 V.
 */
#undef CONFIG_CHARGER_BQ25710_CMP_REF_1P2

/*
 * This config option is used to change the charger's independent comparator
 * output polarity. The default setting is CMPIN is above internal threshold,
 * CMPOUT is LOW (internal hysteresis).
 */
#undef CONFIG_CHARGER_BQ25710_CMP_POL_EXTERNAL

/* Enable if CONFIG_CHARGER_BQ25710_PKPWR_TOVLD_DEG should be applied */
#undef CONFIG_CHARGER_BQ25710_PKPWR_TOVLD_DEG_CUSTOM

/*
 * Input overload time when in peak power mode (PKPWR_TOVLD_DEG). This
 * limits how long the charger can draw ILIM2 from the adapter. This is
 * a 2 bit field. On the bq25710 1 ms to 20 ms can be encoded. On the
 * bq25720 1 ms to 10 ms can be encoded.
 */
#undef CONFIG_CHARGER_BQ25710_PKPWR_TOVLD_DEG

/*
 * This config option is used to enable the charger's AC over-current
 * protection. The converter turns off when the OC threshold is
 * reached. The threshold is selected using the ACOC_VTH bit.
 */
#undef CONFIG_CHARGER_BQ25710_EN_ACOC

/*
 * This config option selects which ACOC protection threshold is used
 * with EN_ACOC. Enabling this option selects 133% of ILIM2. Otherwise,
 * the default is 200% of ILIM2.
 */
#undef CONFIG_CHARGER_BQ25710_ACOC_VTH_1P33

/*
 * This config option selects the minimum BATOC protection threshold to
 * be used with EN_BATOC. The minimum threshold is 150% of PROCHOT IDCHG
 * on the bq25710 and 133% of PROCHOT IDCHG_TH2 on the bq25720. The
 * default threshold is 200% on both chips.
 */
#undef CONFIG_CHARGER_BQ25710_BATOC_VTH_MINIMUM

/*
 * This config option sets the PP_INOM bit in Prochot Option 1
 * register. This causes PROCHOT to be pulsed when the nominal adapter
 * current threshold is reached. INOM is 110% of IDPM/IIN_DPM (input
 * current setting).
 */
#undef CONFIG_CHARGER_BQ25710_PP_INOM

/*
 * This config option sets the PP_BATPRES bit in Prochot Option 1
 * register. This causes PROCHOT to be pulsed when the battery is
 * removed.
 */
#undef CONFIG_CHARGER_BQ25710_PP_BATPRES

/*
 * This config option sets the PP_ACOK in Prochot Option 1
 * register. This causes PROCHOT to be pulsed when the AC adapter is
 * removed.
 */
#undef CONFIG_CHARGER_BQ25710_PP_ACOK

/*
 * This config option sets the PP_COMP in Prochot Option 1
 * register. Need to use EN_PROCHOT_LPWR to enable independent comparator
 * and its PROCHOT profile.
 */
#undef CONFIG_CHARGER_BQ25710_PP_COMP

/*
 * This config option sets the PP_IDCHG2 bit in the Charge Option 4
 * register. This causes PROCHOT to be pulsed when IDCHG_TH2 is reached.
 */

#undef CONFIG_CHARGER_BQ25720_PP_IDCHG2

/* Enable if CONFIG_CHARGER_BQ25710_VSYS_MIN_VOLTAGE_MV should be applied */
#undef CONFIG_CHARGER_BQ25710_VSYS_MIN_VOLTAGE_CUSTOM

/*
 * This config option sets the minimum system voltage in
 * milli-volts. The bq25710 uses 6 bits of resolution and can be
 * configured from 1.024 V to 16.128 V in 256 mV increments. The bq25720
 * uses 8 bits of resolution and can be set from 1.0 V to 19.2 V in 100
 * mV increments. The default value depends on configured number of
 * battery cells connected in series using the CELL_BATPRESZ strap.
 */
#undef CONFIG_CHARGER_BQ25710_VSYS_MIN_VOLTAGE_MV

/*
 * Board specific maximum input current limit, in mA.
 */
#undef CONFIG_CHARGER_MAX_INPUT_CURRENT

/*
 * Leave charger VBAT configured to battery-requested voltage under all
 * conditions, even when AC is not present. This may be necessary to work
 * around quirks of certain charger chips, such as the BD9995X.
 */
#undef CONFIG_CHARGER_MAINTAIN_VBAT

/*
 * Power thresholds for AP boot
 *
 * If one of the following conditions is met, EC boots AP:
 *
 * 1. Battery charge >= CONFIG_CHARGER_MIN_BAT_PCT_FOR_POWER_ON
 * 2. AC power >= CONFIG_CHARGER_MIN_POWER_MW_FOR_POWER_ON
 * 3. Battery charge >= CONFIG_CHARGER_MIN_BAT_PCT_FOR_POWER_ON_WITH_AC
 *    and
 *    AC power >= CONFIG_CHARGER_MIN_POWER_MW_FOR_POWER_ON_WITH_BATT
 *
 * Note that CONFIG_CHARGER_LIMIT_POWER_THRESH_BAT_PCT/_CHG_MW are thresholds
 * for the OS boot used by Depthcharge. The OS has higher power requirement
 * but PD power is also available.
 *
 * WARNING: Locked RO firmware does not negotiate power greater than 15W via
 * analog signaling.  If the AP requires greater than 15W to boot, then see
 * CONFIG_CHARGER_LIMIT_POWER_THRESH_CHG_MW.
 */
#define CONFIG_CHARGER_MIN_BAT_PCT_FOR_POWER_ON 2 /* Don't boot if soc < 2% */
#define CONFIG_CHARGER_MIN_BAT_PCT_FOR_POWER_ON_WITH_AC 1
/* Default: 15000 */
#undef CONFIG_CHARGER_MIN_POWER_MW_FOR_POWER_ON
/* Default: Disabled */
#undef CONFIG_CHARGER_MIN_POWER_MW_FOR_POWER_ON_WITH_BATT

/* Minimum battery percentage for power on with an imbalanced pack */
#undef CONFIG_CHARGER_MIN_BAT_PCT_IMBALANCED_POWER_ON

/*
 * Maximum battery cell imbalance to accept before considering the pack to be
 * imbalanced, in millivolts.
 */
#undef CONFIG_BATTERY_MAX_IMBALANCE_MV

/*
 * Select this option if the charger will be used in a bypass mode in
 * order to pass the input current from AC directly to the system
 * power rail for efficiency.
 */
#undef CONFIG_CHARGER_BYPASS_MODE

/* Set this option when using a Narrow VDC (NVDC) charger, such as ISL9237/8. */
#undef CONFIG_CHARGER_NARROW_VDC

/*
 * Low energy thresholds - when battery level is below BAT_PCT and an external
 * charger provides less than CHG_MW of power, inform the AP of the situation
 * through the LIMIT_POWER charge state parameter.  Depthcharge will hold off on
 * the boot for up to 3 seconds while waiting for either condition to clear
 * before starting the kernel.  This wait happens after sw sync in RW mode, so
 * the firmware may set it high enough that PD negotiation is required to clear
 * it.
 *
 * Default: Disabled.  Depthcharge is immediately released to boot the kernel.
 *
 * Setting this value to 15001 will require PD negotiation to be complete prior
 * to releasing depthcharge.  During PD negotiation, the charger will be briefly
 * reduced to about 2.5W for a few hundred ms.
 */
#undef CONFIG_CHARGER_LIMIT_POWER_THRESH_CHG_MW
/* Default: CHARGER_MIN_BAT_PCT_FOR_POWER_ON */
#undef CONFIG_CHARGER_LIMIT_POWER_THRESH_BAT_PCT

/*
 * Enable charger's OTG functions, i.e. make it possible to supply output power
 * from battery.
 */
#undef CONFIG_CHARGER_OTG

/*
 * Charger should call battery_override_params() to limit/correct the voltage
 * and current requested by the battery pack before acting on the request.
 */
#undef CONFIG_CHARGER_PROFILE_OVERRIDE

/*
 * Common code for charger profile override. Should be used with
 * CONFIG_CHARGER_PROFILE_OVERRIDE.
 */
#undef CONFIG_CHARGER_PROFILE_OVERRIDE_COMMON

/*
 * Battery voltage threshold ranges for charge profile override.
 * Override it in board.h if battery has multiple threshold ranges.
 */
#define CONFIG_CHARGER_PROFILE_VOLTAGE_RANGES 2

/* Value of the charge sense resistor, in mOhms */
#undef CONFIG_CHARGER_SENSE_RESISTOR

/* Value of the input current sense resistor, in mOhms */
#undef CONFIG_CHARGER_SENSE_RESISTOR_AC

/*
 * Board has an GPIO pin to enable or disable charging.
 *
 * This GPIO should be named GPIO_CHARGER_EN, if active high. Or
 * GPIO_CHARGER_EN_L if active low.
 */
#undef CONFIG_CHARGER_EN_GPIO

/* Charger enable GPIO is active low */
#undef CONFIG_CHARGER_EN_ACTIVE_LOW

/*
 * Enable reverse turbo boost to allow battery to suppliment
 * the AC adapter power when an adapter is connected and
 * the charger is running in bypass mode
 */
#undef CONFIG_CHARGER_BYPASS_REVERSE_TURBO

/*
 * OCPC - One Charger IC Per Type-C
 *
 * Define this if the board may have multiple charger ICs in the system.  The
 * assumption is that that primary charger is index 0 and is the charger IC
 * connected to the battery FET.  Additionally, `chgnum` is assumed to be the
 * same as the charge port index.
 */
#undef CONFIG_OCPC

/*
 * Boards using OCPC must define this value in order to seed the starting board
 * battery and system resistance between the secondary charger IC and the
 * battery.  This should be at a minimum the Rds(on) resistance of the BFET plus
 * the series sense resistor.
 */
#undef CONFIG_OCPC_DEF_RBATT_MOHMS

/* Set a default OCPC drive limit for legacy boards */
#define CONFIG_OCPC_DEF_DRIVELIMIT_MILLIVOLTS 10

/* Enable trickle charging */
#undef CONFIG_TRICKLE_CHARGING

/* Set trickle charge current by taking integer value */
#define CONFIG_RAA489000_TRICKLE_CHARGE_CURRENT 128

/* Wireless chargers */
#undef CONFIG_CPS8100

/* Enable customized design */
#undef CONFIG_CUSTOMIZED_DESIGN

/*****************************************************************************/

/*
 * The chip needs to define special SRAM memory regions as linker sections.
 * Those regions are defined in the special-purpose preprocessed file in
 * chip/<chip_name>/memory_regions.inc using the following macro:
 * REGION(name, attributes, start_address, size)
 *
 * Note: these 'special' regions are NOT cleared at startup contrary to .bss.
 */
#undef CONFIG_CHIP_MEMORY_REGIONS

/*
 * Chip needs to do pre-init very early in main(), and provides chip_pre_init()
 * to do so.
 */
#undef CONFIG_CHIP_PRE_INIT

/*
 * Set the caching attributes of one of the RAM regions to uncached.
 *
 * When defined, CONFIG_CHIP_UNCACHED_REGION must be equal to the name of one
 * of the regions defined in memory_regions.inc for CONFIG_CHIP_MEMORY_REGIONS.
 */
#undef CONFIG_CHIP_UNCACHED_REGION

/*
 * When defined, adds a new linker section to store objects that remain resident
 * in ROM/flash. This is useful on ECs that execute all code from RAM and
 * in which the RAM size is smaller than the flash size.
 *
 * Code can force objects into the .init_rom resident section using the
 * __init_rom macro. Objects should accessed using the include/init_rom.h
 * module.
 */
#undef CONFIG_CHIP_INIT_ROM_REGION

/*
 * This is a convenience macro that causes the .data section to link into
 * the ROM/flash resident section defined above.
 *
 * When enabled, the EC initialization code copies the .data section directly
 * from flash into data RAM.
 *
 * When this is not defined, the bootloader copies the .data section from flash
 * to code RAM. The EC initialization code copies .data from code RAM to data
 * RAM.
 *
 * This is automatically enabled when both CONFIG_CHIP_INIT_ROM_REGION and
 * CONFIG_MAPPED_STORAGE are enabled.
 */
#undef CONFIG_CHIP_DATA_IN_INIT_ROM

/*****************************************************************************/
/* Chipset config */

/* AP chipset support; pick at most one */
#undef CONFIG_CHIPSET_ALDERLAKE /* Intel Alderlake (x86) */
#ifndef CONFIG_ZEPHYR
#undef CONFIG_CHIPSET_ALDERLAKE_SLG4BD44540 /* Intel Alderlake (x86) \
					     * with power sequencer  \
					     * chip                  \
					     */
#endif /* CONFIG_ZEPHYR */
#undef CONFIG_CHIPSET_APOLLOLAKE /* Intel Apollolake (x86) */
#undef CONFIG_CHIPSET_CANNONLAKE /* Intel Cannonlake (x86) */
#undef CONFIG_CHIPSET_COMETLAKE /* Intel Cometlake (x86) */
#undef CONFIG_CHIPSET_COMETLAKE_DISCRETE /* Intel Cometlake (x86), \
					  * discrete EC control    \
					  */
#undef CONFIG_CHIPSET_ECDRIVEN /* Mock power module */
#undef CONFIG_CHIPSET_FALCONLITE /* Falcon-lite*/
#undef CONFIG_CHIPSET_GEMINILAKE /* Intel Geminilake (x86) */
#undef CONFIG_CHIPSET_ICELAKE /* Intel Icelake (x86) */
#undef CONFIG_CHIPSET_JASPERLAKE /* Intel Jasperlake (x86) */
#undef CONFIG_CHIPSET_METEORLAKE /* Intel Meteorlake (x86) */
#undef CONFIG_CHIPSET_MT817X /* MediaTek MT817x */
#undef CONFIG_CHIPSET_MT8183 /* MediaTek MT8183 */
#undef CONFIG_CHIPSET_MT8192 /* MediaTek MT8192 */
#undef CONFIG_CHIPSET_CEZANNE /* AMD Cezanne (x86) */
#undef CONFIG_CHIPSET_RK3288 /* Rockchip rk3288 */
#undef CONFIG_CHIPSET_RK3399 /* Rockchip rk3399 */
#undef CONFIG_CHIPSET_SKYLAKE /* Intel Skylake (x86) */
#undef CONFIG_CHIPSET_SC7180 /* Qualcomm SC7180 */
#undef CONFIG_CHIPSET_SC7280 /* Qualcomm SC7280 */
#undef CONFIG_CHIPSET_SDM845 /* Qualcomm SDM845 */
#undef CONFIG_CHIPSET_STONEY /* AMD Stoney (x86)*/
#undef CONFIG_CHIPSET_TIGERLAKE /* Intel Tigerlake (x86) */

/* Shared chipset support; automatically gets defined below. */
#undef CONFIG_CHIPSET_APL_GLK /* Apollolake & Geminilake */

/* Support chipset throttling */
#undef CONFIG_CHIPSET_CAN_THROTTLE

/* Enable additional chipset debugging */
#undef CONFIG_CHIPSET_DEBUG

/* Enable chipset reset hook, requires a deferrable function */
#undef CONFIG_CHIPSET_RESET_HOOK

/*
 * Enable chipset resume init and suspend complete hooks. These hooks are
 * usually used to initialize/disable the SPI driver, which goes to sleep
 * on suspend. Require to initialize it first such that it can receive a
 * host resume event, that notifies the normal resume hook.
 */
#undef CONFIG_CHIPSET_RESUME_INIT_HOOK

/*
 * Enable turning on PP3300_A rail before PP5000_A rail on the Ice Lake
 * and Tiger Lake chipsets. Enable this option if there is leakage from PP5000_A
 * resources into PP3300_A resources.
 */
#undef CONFIG_CHIPSET_PP3300_RAIL_FIRST

/*
 * Enable the EC to drive SLP_S3_L during the G3 to S3 transition. This is
 * needed on TigerLake designs to prevent a glitch on the SLP_S3_L and PCH_PWROK
 * signals during power on.
 */
#undef CONFIG_CHIPSET_SLP_S3_L_OVERRIDE

/*
 * Enable if chipset requires delay between power signals going high
 * and deasserting RSMRST to PCH.
 */
#undef CONFIG_CHIPSET_X86_RSMRST_DELAY

/* Passthrough RSMRST_L de-assertion after S5 */
#undef CONFIG_CHIPSET_X86_RSMRST_AFTER_S5

/* Support PMIC reset(using LDO_EN) in chipset */
#undef CONFIG_CHIPSET_HAS_PLATFORM_PMIC_RESET

/* Board requires chipset pre-init callback */
#undef CONFIG_CHIPSET_HAS_PRE_INIT_CALLBACK

/* Redefine when we need a different power-on sequence on the same chipset. */
#define CONFIG_CHIPSET_POWER_SEQ_VERSION 0

/*
 * Allow fake control of the power states.
 *
 * Note: This should NOT be used on platforms which have an SoC present.
 */
#undef CONFIG_POWERSEQ_FAKE_CONTROL

/* AMD Side-Band Remote Management Interface (SB-RMI) support */
#undef CONFIG_AMD_SB_RMI

/*****************************************************************************/
/*
 * Chip config for clock circuitry
 *	define = crystal / undef = oscillator
 */
#undef CONFIG_CLOCK_CRYSTAL

/*
 * Indicate if a clock source is connected to stm32f4's high speed external
 * clock signal (HSE) specific input
 */
#undef CONFIG_STM32_CLOCK_HSE_HZ

/*
 * Indicate if a clock source is connected to low speed external (LSE) specific
 * input
 */
#undef CONFIG_STM32_CLOCK_LSE

/*
 * Chip config for clock source
 *	 define = external crystal oscillator / undef = internal clock source
 */
#undef CONFIG_CLOCK_SRC_EXTERNAL

/*****************************************************************************/
/* Support curve25519 public key cryptography */
#undef CONFIG_CURVE25519

/*****************************************************************************/
/* PMIC config */

/* Support firmware long press power-off timer */
#undef CONFIG_PMIC_FW_LONG_PRESS_TIMER

/* Support PMIC power control */
#undef CONFIG_PMIC

/*****************************************************************************/
/*
 * Example functionality that is used to test boards.
 */

/*
 * Enable the blink example.
 *
 * LEDs are used to count in binary.
 *
 * Required Configuration:
 * - CONFIG_BLINK_LEDS        --> List of LEDs (gpio enum names) to use as bits
 */
#undef CONFIG_BLINK
#undef CONFIG_BLINK_LEDS /* Ex: GPIO_LED1, GPIO_LED2 */

/*****************************************************************************/
/*
 * Optional console commands
 *
 * Defining these options will enable the corresponding command on the EC
 * console.
 */

#undef CONFIG_CMD_ACCELS
#undef CONFIG_CMD_ACCEL_FIFO
#undef CONFIG_CMD_ACCEL_INFO
#define CONFIG_CMD_ACCELSPOOF
#define CONFIG_CMD_ADC
#undef CONFIG_CMD_ALS
#define CONFIG_CMD_APTHROTTLE
#undef CONFIG_CMD_BATDEBUG
#define CONFIG_CMD_BATTFAKE
#undef CONFIG_CMD_BATT_MFG_ACCESS
#undef CONFIG_CMD_BATTERY_CONFIG
#undef CONFIG_CMD_BUTTON
#define CONFIG_CMD_CBI
#undef CONFIG_CMD_PD_SRCCAPS_REDUCED_SIZE
#undef CONFIG_CMD_VBUS

/*
 * HAS_TASK_CHIPSET implies the GSC presence.
 * HAS_TASK_CONSOLE means UART console enabled.
 * chargen command is needed for UART stress test.
 */
#if defined(HAS_TASK_CHIPSET) && defined(HAS_TASK_CONSOLE)
#define CONFIG_CMD_CHARGEN
#else
#undef CONFIG_CMD_CHARGEN
#endif
#define CONFIG_CMD_CHARGER

/* Extra debugging info for the charger */
#define CONFIG_CHARGE_DEBUG

#undef CONFIG_CMD_CHARGER_ADC_AMON_BMON
#undef CONFIG_CMD_CHARGER_DUMP
#undef CONFIG_CMD_CHARGER_PROFILE_OVERRIDE
#undef CONFIG_CMD_CHARGER_PROFILE_OVERRIDE_TEST
#define CONFIG_CMD_CHARGE_SUPPLIER_INFO
#undef CONFIG_CMD_CHGRAMP
#undef CONFIG_CMD_CLOCKGATES
#undef CONFIG_CMD_COMXTEST
#define CONFIG_CMD_CRASH
#define CONFIG_CMD_DEVICE_EVENT
#undef CONFIG_CMD_DLOG
#undef CONFIG_CMD_ECTEMP
#define CONFIG_CMD_FASTCHARGE
#undef CONFIG_CMD_FLASH
#define CONFIG_CMD_FLASHINFO
#undef CONFIG_CMD_FLASH_TRISTATE
#undef CONFIG_CMD_FORCETIME
#undef CONFIG_CMD_FPSENSOR_DEBUG
#define CONFIG_CMD_GETTIME
#undef CONFIG_CMD_GL3590
#undef CONFIG_CMD_GPIO_EXTENDED
#undef CONFIG_CMD_GT7288
#define CONFIG_CMD_HASH
#define CONFIG_CMD_HCDEBUG
#undef CONFIG_CMD_HOSTCMD
#undef CONFIG_CMD_I2CWEDGE
#undef CONFIG_CMD_I2C_PROTECT
#define CONFIG_CMD_I2C_SCAN
#undef CONFIG_CMD_I2C_SPEED
#undef CONFIG_CMD_I2C_STRESS_TEST
#undef CONFIG_CMD_I2C_STRESS_TEST_ACCEL
#undef CONFIG_CMD_I2C_STRESS_TEST_ALS
#undef CONFIG_CMD_I2C_STRESS_TEST_BATTERY
#undef CONFIG_CMD_I2C_STRESS_TEST_CHARGER
#undef CONFIG_CMD_I2C_STRESS_TEST_TCPC
#define CONFIG_CMD_I2C_XFER
#undef CONFIG_CMD_I2C_XFER_RAW
#define CONFIG_CMD_IDLE_STATS
#define CONFIG_CMD_INA
#undef CONFIG_CMD_JUMPTAGS
#define CONFIG_CMD_KEYBOARD
#undef CONFIG_CMD_LEDTEST
#undef CONFIG_CMD_MCDP
#define CONFIG_CMD_MD
#define CONFIG_CMD_MEM
#define CONFIG_CMD_MFALLOW
#define CONFIG_CMD_MMAPINFO
#define CONFIG_CMD_PD
#undef CONFIG_CMD_PD_DEV_DUMP_INFO
#undef CONFIG_CMD_PD_FLASH
#undef CONFIG_CMD_PD_TIMER
#define CONFIG_CMD_PECI
#undef CONFIG_CMD_PLL
#define CONFIG_CMD_POWERINDEBUG
#undef CONFIG_CMD_POWERLED
#define CONFIG_CMD_PWR_AVG
#define CONFIG_CMD_POWER_AP
#undef CONFIG_CMD_PPC_DUMP
#undef CONFIG_CMD_PS2
#undef CONFIG_CMD_RAND
#define CONFIG_CMD_REGULATOR
#undef CONFIG_CMD_RESET_FLAGS
#undef CONFIG_CMD_RETIMER
#undef CONFIG_CMD_RTC
#undef CONFIG_CMD_RTC_ALARM
#define CONFIG_CMD_RW
#undef CONFIG_CMD_S5_TIMEOUT
#undef CONFIG_CMD_SCRATCHPAD
#undef CONFIG_CMD_SEVEN_SEG_DISPLAY
#define CONFIG_CMD_SHMEM
#undef CONFIG_CMD_SLEEP
#define CONFIG_CMD_SLEEPMASK
#define CONFIG_CMD_SLEEPMASK_SET
#undef CONFIG_CMD_SPI_FLASH
#undef CONFIG_CMD_SPI_NOR
#undef CONFIG_CMD_SPI_XFER
#undef CONFIG_CMD_STACKOVERFLOW
#define CONFIG_CMD_SYSINFO
#define CONFIG_CMD_SYSJUMP
#define CONFIG_CMD_SYSLOCK
#undef CONFIG_CMD_TASK_RESET
#undef CONFIG_CMD_TASKREADY
#undef CONFIG_CMD_TCPC_DUMP
#define CONFIG_CMD_TEMP_SENSOR
#define CONFIG_CMD_TIMERINFO
#define CONFIG_CMD_TYPEC
#undef CONFIG_CMD_USART_INFO
#undef CONFIG_CMD_USB_PD_CABLE
#undef CONFIG_CMD_USB_PD_PE
#define CONFIG_CMD_WAITMS
#undef CONFIG_CMD_AP_RESET_LOG

/*****************************************************************************/

/* Provide common core code to output panic information without interrupts. */
#define CONFIG_COMMON_PANIC_OUTPUT

/*
 * Certain platforms(e.g. eve, poppy) cannot retain panic info in data ram since
 * VCC is powered down on EC reset. On such platforms, panic data needs to be
 * saved/restored to persistent storage by using chip specific
 * implementations. This option can be enabled by those platforms that have and
 * wish to use chip-implemented panic backup/restore functions.
 */
#undef CONFIG_CHIP_PANIC_BACKUP

/* Don't save General Purpose Registers during panic */
#undef CONFIG_PANIC_STRIP_GPR

/* Provide another output method of panic information by console channel */
#undef CONFIG_PANIC_CONSOLE_OUTPUT

/* When defined, it enables build assert for panic data structure size */
#undef CONFIG_RO_PANIC_DATA_SIZE

/*
 * When defined, it enables system safe mode. System safe mode allows the AP to
 * capture the EC state after a panic.
 */
#undef CONFIG_SYSTEM_SAFE_MODE
#define CONFIG_SYSTEM_SAFE_MODE_TIMEOUT_MSEC 2000
/*
 * Prints the stack of the faulting task to the console buffer in system safe
 * mode.
 */
#define CONFIG_SYSTEM_SAFE_MODE_PRINT_STACK

/*
 * Provide the default GPIO abstraction layer.
 * You want this unless you are doing a really tiny firmware.
 */
#define CONFIG_COMMON_GPIO

/*
 * Provides smaller GPIO names to reduce flash size.  Instead of the 'name'
 * field in GPIO macro it will concat 'port' and 'pin' to reduce flash size.
 */
#undef CONFIG_COMMON_GPIO_SHORTNAMES

/*
 * Control the IO pins of IO expander via IO Expander APIs
 *
 * If defined, declare the IOEX pin with macro IOEX. For example:
 *     IOEX(IO_NAME, EXPIN(0, 0, 0), GPIO_OUT_HIGH)
 * For more details, see gpio_list.h.
 *
 * WARNING: make sure none of IOEX IOs are accessed at interrupt level / with
 * interrupts disabled. Doing so may hang the EC because IO expanders may rely
 * on I2C interrupts.
 *
 * Some reasons that not unify the GPIO and IOEX APIs have been disscussed and
 * filed in the crbug.com/985540.
 */
#undef CONFIG_IO_EXPANDER

/*
 * Enable reading levels for whole IO expander port with one call.
 * This adds 'get_port' function pointer to 'ioexpander_drv' structure.
 * Most drivers don't implement this functionality.
 */
#undef CONFIG_IO_EXPANDER_SUPPORT_GET_PORT

/*
 * EC's supporting powering down GPIO pins.
 * Add flag GPIO_POWER_DOWN and additional API's.
 */
#undef CONFIG_GPIO_POWER_DOWN

/*
 * Provide common runtime layer code (tasks, hooks ...)
 * You want this unless you are doing a really tiny firmware.
 */
#define CONFIG_COMMON_RUNTIME

/* Allow deferred (async) flash protect*/
#define CONFIG_FLASH_PROTECT_DEFERRED

/* Provide common core code to handle the operating system timers. */
#define CONFIG_COMMON_TIMER

/*****************************************************************************/

/*
 * Make it possible for console to be output to different channels that can be
 * turned on and off.
 *
 * This is useful as a developer convenience when the console is crowded with
 * messages, to make it easier to use the interactive console.
 * FAFT and servod also use this feature.
 *
 * Boards may #undef this to reduce image size.
 */
#define CONFIG_CONSOLE_CHANNEL

/*
 * Provide additional help on console commands, such as the supported
 * options/usage.
 *
 * Boards may #undef this to reduce image size.
 */
#define CONFIG_CONSOLE_CMDHELP

/*
 * Add a .flags field to the console commands data structure, to distinguish
 * some commands from others. The available flags bits are defined in
 * include/console.h
 */
#undef CONFIG_CONSOLE_COMMAND_FLAGS

/*
 * One use of the .flags field is to make some console commands restricted, so
 * that they can be disabled or enabled at run time.
 */
#undef CONFIG_RESTRICTED_CONSOLE_COMMANDS

/* The default .flags field value is zero, unless overridden with this. */
#undef CONFIG_CONSOLE_COMMAND_FLAGS_DEFAULT

/*
 * Enable EC_CMD_CONSOLE_READ V1. One could disable this config to prevent
 * kernel from creating the `console_log` debugfs entry.
 */
#define CONFIG_CONSOLE_ENABLE_READ_V1

/*
 * Number of entries in console history buffer.
 *
 * Boards may #undef this to reduce memory usage.
 */
#define CONFIG_CONSOLE_HISTORY 8

/* Max length of a single line of input */
#define CONFIG_CONSOLE_INPUT_LINE_SIZE 80

/* Enable verbose output to UART console and extra timestamp print precision. */
#define CONFIG_CONSOLE_VERBOSE

/*****************************************************************************/
/* Support for EC-EC communication */

/*
 * Board is client or server in EC-EC communication.
 */
#undef CONFIG_EC_EC_COMM_CLIENT
#undef CONFIG_EC_EC_COMM_SERVER

/*
 * Board support battery-related functions in EC-EC communication.
 */
#undef CONFIG_EC_EC_COMM_BATTERY

/*
 * Enable the experimental console.
 *
 * NOTE: If you enable this experimental console, you will need to run the
 * EC-3PO interactive console in the util directory!  Otherwise, you won't be
 * able to enter any commands.
 */
#undef CONFIG_EXPERIMENTAL_CONSOLE

/* Include CRC-8 utility function */
#undef CONFIG_CRC8

/*****************************************************************************/
/*
 * Debugging config
 *
 * Note that these options are enabled by default, because they're really
 * handy for debugging systems during bringup and even at factory time.
 *
 * A board may undefine any or all of these to reduce image size and RAM usage,
 * at the cost of debuggability.
 */

/*
 * ASSERT() macros are checked at runtime.  See CONFIG_DEBUG_ASSERT_REBOOTS
 * to see what happens if one fails.
 *
 * Boards may #undef this to reduce image size.
 */
#define CONFIG_DEBUG_ASSERT

/*
 * Prints a message and reboots if an ASSERT() macro fails at runtime.  When
 * enabled, an ASSERT() which fails will produce a message of the form:
 *
 * ASSERTION FAILURE '<expr>' in function() at file:line
 *
 * If this is not defined, failing ASSERT() will trigger a BKPT instruction
 * instead.
 *
 * Ignored if CONFIG_DEBUG_ASSERT is not defined.
 *
 * Boards may #undef this to reduce image size.
 */
#define CONFIG_DEBUG_ASSERT_REBOOTS

/*
 * On assertion failure, prints only the file name and the line number.
 *
 * Ignored if CONFIG_DEBUG_ASSERT_REBOOTS is not defined.
 *
 * Boards may define this to reduce image size.
 */
#undef CONFIG_DEBUG_ASSERT_BRIEF

/*
 * Disable the write buffer used for default memory map accesses.
 * This turns "Imprecise data bus errors" into "Precise" errors
 * in exception traces at the cost of some performance.
 * This may help identify the offending instruction causing an
 * exception. Supported on cortex-m.
 */
#undef CONFIG_DEBUG_DISABLE_WRITE_BUFFER

/*
 * Print additional information when exceptions are triggered, such as the
 * fault address, here shown as bfar. This shows the reason for the fault
 * and may help to determine the cause.
 *
 *	=== EXCEPTION: 03 ====== xPSR: 01000000 ===========
 *	r0 :0000000b r1 :00000047 r2 :60000000 r3 :200013dd
 *	r4 :00000000 r5 :080053f4 r6 :200013d0 r7 :00000002
 *	r8 :00000000 r9 :200013de r10:00000000 r11:00000000
 *	r12:00000000 sp :200009a0 lr :08002b85 pc :08003a8a
 *	Precise data bus error, Forced hard fault, Vector catch, bfar = 60000000
 *	cfsr = 00008200, shcsr = 00000000, hfsr = 40000000, dfsr = 00000008
 *
 * If this is not defined, only a register dump will be printed.
 *
 * Boards may #undef this to reduce image size.
 */
#define CONFIG_DEBUG_EXCEPTIONS

/*
 * Print orientation when device orientation changes
 * (requires CONFIG_SENSOR_ORIENTATION)
 */
#undef CONFIG_DEBUG_ORIENTATION

/* Support Synchronous UART debug printf. */
#undef CONFIG_DEBUG_PRINTF

/* Check for stack overflows on every context switch */
#define CONFIG_DEBUG_STACK_OVERFLOW

/*****************************************************************************/

/* Support events from devices attached to the EC */
#undef CONFIG_DEVICE_EVENT

/* Monitor the states of other devices */
#undef CONFIG_DEVICE_STATE

/* Support DMA transfers inside the EC */
#undef CONFIG_DMA_CROS

/* Use the common interrupt handlers for DMA IRQs */
#define CONFIG_DMA_DEFAULT_HANDLERS

/* Compile extra debugging and tests for the DMA module */
#undef CONFIG_DMA_HELP

/*
 * If the board supports DRAM, base DRAM address for the chip, where we want
 * to load extra code/data (address from chip address space).
 */
#undef CONFIG_DRAM_BASE

/*
 * If the board supports DRAM, base DRAM address to load the extra code/data
 * (if loaded by AP, this is the AP physical address space).
 */
#undef CONFIG_DRAM_BASE_LOAD

/* DRAM size. */
#undef CONFIG_DRAM_SIZE

/* Usually, EC capable of sensor speeds up to 250 Hz */
#define CONFIG_EC_MAX_SENSOR_FREQ_DEFAULT_MILLIHZ 250000

/* Maximal EC sampling rate */
#undef CONFIG_EC_MAX_SENSOR_FREQ_MILLIHZ

#ifndef CONFIG_ZEPHYR
/* Support EC chip internal data EEPROM */
#undef CONFIG_EEPROM
#endif /* CONFIG_ZEPHYR */

/*
 * Support for sending emulated sysrq events to AP (on designs with a keyboard,
 * sysrq is passed as normal key presses).
 */
#undef CONFIG_EMULATED_SYSRQ

/* Include code for handling external power */
#define CONFIG_EXTPOWER

/* Support detecting external power presence via a GPIO */
#undef CONFIG_EXTPOWER_GPIO

/* Default debounce time for external power signal */
#define CONFIG_EXTPOWER_DEBOUNCE_MS 30

/* Enable fake shared memory buffer, which is used by emulators. */
#undef CONFIG_FAKE_SHMEM

/*****************************************************************************/
/* Number of cooling fans. Undef if none. */
#undef CONFIG_FANS

/* Percentage to which all fans are set at initiation */
#define CONFIG_FAN_INIT_SPEED 100

/* Allow board custom fan control */
#undef CONFIG_CUSTOM_FAN_CONTROL

/* Support fan control while in low-power idle */
#undef CONFIG_FAN_DSLEEP

/*
 * Fans have non-const configuration.
 */
#undef CONFIG_FAN_DYNAMIC

/*
 * Replace the default fan_percent_to_rpm() function with a board-specific
 * implementation in board.c
 */
#undef CONFIG_FAN_RPM_CUSTOM

/*
 * We normally check and update the fans once per second (HOOK_SECOND). If this
 * is #defined to a postive integer N, we will only update the fans every N
 * seconds instead.
 */
#undef CONFIG_FAN_UPDATE_PERIOD

/*
 * Enable fan slow response control mechanism.
 * A specific type of fan needs a longer time to output the TACH
 * signal to EC after EC outputs the PWM signal to the fan.
 * During this period, the driver will read two consecutive RPM = 0.
 * In this case, don't step the PWM duty too aggressively
 */
#undef CONFIG_FAN_BYPASS_SLOW_RESPONSE

/*****************************************************************************/
/* Flash configuration */

/* This enables console commands and higher-level features */
#define CONFIG_FLASH_CROS
/* This enables chip-specific access functions */
#define CONFIG_FLASH_PHYSICAL
#undef CONFIG_FLASH_BANK_SIZE
/* Provide event log stored in flash memory. */
#undef CONFIG_FLASH_LOG
#undef CONFIG_FLASH_LOG_BASE
#undef CONFIG_FLASH_LOG_SPACE
#undef CONFIG_FLASH_ERASED_VALUE32
#undef CONFIG_FLASH_ERASE_SIZE
/* Allow deferred (async) flash erase */
#undef CONFIG_FLASH_DEFERRED_ERASE
/* Flash must be selected for write/erase operations to succeed. */
#undef CONFIG_FLASH_SELECT_REQUIRED

/* Base address of program memory */
#undef CONFIG_PROGRAM_MEMORY_BASE
/* Base address of program memory (physical address of AP) */
#undef CONFIG_PROGRAM_MEMORY_BASE_LOAD

/* ec.bin image will be padded to match flash size. */
#define CONFIG_IMAGE_PADDING

/*
 * EC code can reside on internal or external storage. Only one of these
 * CONFIGs should be defined. CONFIG_INTERNAL_STORAGE implies XIP
 * (eXecute-In-Place) semantics. i.e. code is being fetched directly from
 * storage media.
 */
#undef CONFIG_EXTERNAL_STORAGE
#undef CONFIG_INTERNAL_STORAGE

/*
 * Flash is directly mapped into the EC's address space.  If this is not
 * defined, the flash driver must implement flash_physical_read().
 */
#define CONFIG_MAPPED_STORAGE

/*
 * Base address of memory-mapped flash storage, for platforms which define
 * CONFIG_MAPPED_STORAGE.
 */
#undef CONFIG_MAPPED_STORAGE_BASE

#undef CONFIG_FLASH_PROTECT_NEXT_BOOT

/*
 * Some platforms need to write protect RW independently of all flash.
 */
#undef CONFIG_FLASH_PROTECT_RW

/*
 * Enable Flash Write Protect by default. Some platforms like Servo_v4
 * development tools do not use write protection. This enables the feature
 * to be removed to save flash space
 */
#define CONFIG_CMD_FLASH_WP

/*
 * Store persistent write protect for the flash inside the flash data itself.
 * This allows ECs with internal flash to emulate something closer to a SPI
 * flash write protect register.  If this is not defined, write protect state
 * is maintained solely by the physical flash driver.
 */
#define CONFIG_FLASH_PSTATE

/*
 * Store the pstate data in its own dedicated bank of flash.  This allows
 * disabling the protect-RO-at-boot flag without rewriting the RO firmware,
 * but costs a bank of flash.
 *
 * If this is not defined, the pstate data is stored inside the RO firmware
 * image itself.  This is more space-efficient, but the only way to clear the
 * flag once it's set is to rewrite the RO firmware (after removing the WP
 * screw, of course).
 */
#define CONFIG_FLASH_PSTATE_BANK

/*
 * Lock the PSTATE by default (currently only supported when
 * CONFIG_FLASH_PSTATE_BANK is not defined).
 */
#undef CONFIG_FLASH_PSTATE_LOCKED

/*
 * Enable readout protection.
 */
#undef CONFIG_FLASH_READOUT_PROTECTION

/*
 * Use Read-out protection status as PSTATE, i.e. after RDP is enabled, we never
 * allow RO protection to be disabled.
 *
 * This is used when we want to prevent read-back of some critical region (e.g.
 * rollback), even in DFU/BOOT0 mode.
 *
 * Note that this significantly changes the behaviour or flash protection,
 * as this tie EC_FLASH_PROTECT_RO_AT_BOOT with RDP status: it makes no
 * sense to be able to unlock RO protection if RDP is enabled, as a custom RO
 * could allow protected regions readback.
 *
 * TODO(crbug.com/888109): Implementation is currently only available on
 * STM32H7 and STM32F4, and requires more documentation.
 */
#undef CONFIG_FLASH_READOUT_PROTECTION_AS_PSTATE

/*
 * For flash that is segemented in different regions.
 */
#undef CONFIG_FLASH_MULTIPLE_REGION
/* Number of regions of different size/type */
#undef CONFIG_FLASH_REGION_TYPE_COUNT

/* Total size of writable flash */
#undef CONFIG_FLASH_SIZE_BYTES

/* Minimum flash write size (in bytes) */
#undef CONFIG_FLASH_WRITE_SIZE
/* Most efficient flash write size (in bytes) */
#undef CONFIG_FLASH_WRITE_IDEAL_SIZE

/* Protected region of storage belonging to EC */
#undef CONFIG_EC_PROTECTED_STORAGE_OFF
#undef CONFIG_EC_PROTECTED_STORAGE_SIZE

/* Writable region of storage belonging to EC */
#undef CONFIG_EC_WRITABLE_STORAGE_OFF
#undef CONFIG_EC_WRITABLE_STORAGE_SIZE

/*****************************************************************************/
/* Fingerprint Sensor Configuration */
#undef CONFIG_FINGERPRINT_MCU
#undef CONFIG_FP_SENSOR_FPC1025
#undef CONFIG_FP_SENSOR_FPC1035
#undef CONFIG_FP_SENSOR_FPC1145
#undef CONFIG_FP_SENSOR_ELAN80
#undef CONFIG_FP_SENSOR_ELAN515

/*****************************************************************************/

/* Include a flashmap in the compiled firmware image */
#define CONFIG_FMAP

/* Allow EC serial console input to wake up the EC from STOP mode */
#undef CONFIG_FORCE_CONSOLE_RESUME

#ifndef CONFIG_ZEPHYR
/* Enable support for floating point unit */
#undef CONFIG_FPU
#endif /* CONFIG_ZEPHYR */

/* Enable warnings on FPU exceptions */
#undef CONFIG_FPU_WARNINGS

/*****************************************************************************/
/* Firmware region configuration */

#undef CONFIG_FW_PSTATE_OFF
#undef CONFIG_FW_PSTATE_SIZE

/*
 * Read-only / read-write image configuration.
 * Images may reside on storage (ex. external or internal SPI) at a different
 * offset than when copied to program memory. Hence, two sets of offsets,
 * for STORAGE and for MEMORY.
 */
#undef CONFIG_RO_MEM_OFF
/* Offset relative to CONFIG_EC_PROTECTED_STORAGE_OFF */
#undef CONFIG_RO_STORAGE_OFF
#undef CONFIG_RO_SIZE

#undef CONFIG_RW_MEM_OFF
/* Some targets include two RW sections in the image. */
#undef CONFIG_RW_B
/* This is the offset of the second RW section into the flash. */
#undef CONFIG_RW_B_MEM_OFF

/* Offset relative to CONFIG_EC_WRITABLE_STORAGE_OFF */
#undef CONFIG_RW_STORAGE_OFF
#undef CONFIG_RW_SIZE

/*
 * Offset relative to CONFIG_EC_PROTECTED_STORAGE_OFF
 * These define a region of flash used to store ROM resident data objects
 * for RO images.  This is only possible when the program memory is smaller
 * than CONFIG_EC_PROTECTED_STORAGE_SIZE.
 */
#undef CONFIG_RO_ROM_RESIDENT_MEM_OFF
#undef CONFIG_RO_ROM_RESIDENT_SIZE

/*
 * Offset relative to CONFIG_EC_WRITABLE_STORAGE_OFF
 * These define a region of flash used to store ROM resident data objects
 * for RW images.  This is only possible when the program memory is smaller
 * than CONFIG_EC_WRITABLE_STORAGE_SIZE.
 */
#undef CONFIG_RW_ROM_RESIDENT_MEM_OFF
#undef CONFIG_RW_ROM_RESIDENT_SIZE

/*
 * NPCX-specific bootheader geometry.
 * TODO(crosbug.com/p/23796): Factor these CONFIGs out.
 */
#undef CONFIG_RO_HDR_MEM_OFF
#undef CONFIG_RO_HDR_SIZE

/*
 * Support for saving extended reset flags in backup RAM.
 *
 * Please undefine it when RO firmware doesn't support extended reset flags.
 * Otherwise, compatibility between RO and RW will be broken, because
 * BKPDATA_INDEX_SAVED_RESET_FLAGS_2 was defined in the middle of bkpdata_index
 * enum.
 */
#define CONFIG_STM32_EXTENDED_RESET_FLAGS

/*
 * Write protect region offset / size. This region normally encompasses the
 * RO image, but may also contain additional images or data.
 */
#undef CONFIG_WP_STORAGE_OFF
#undef CONFIG_WP_STORAGE_SIZE

/*
 * Rollback protect region. If CONFIG_ROLLBACK is defined to enable the rollback
 * protect region, CONFIG_ROLLBACK_OFF and CONFIG_ROLLBACK_SIZE must be defined
 * too.
 */
#undef CONFIG_ROLLBACK
#undef CONFIG_ROLLBACK_OFF
#undef CONFIG_ROLLBACK_SIZE

/* If defined, add support for storing some entropy in the rollback region. */
#undef CONFIG_ROLLBACK_SECRET_SIZE

/* If defined, protect rollback region readback using MPU. */
#undef CONFIG_ROLLBACK_MPU_PROTECT

/*
 * If defined, inject some locally generated entropy when secret is updated,
 * using board_get_entropy function.
 * Large values may take a long time to generate.
 *
 * This is only meant to add a little bit of extra entropy, when the hardware
 * lacks a random number generator (otherwise, the strong entropy can be
 * directly added to the secret, using rollback_add_entropy).
 */
#undef CONFIG_ROLLBACK_SECRET_LOCAL_ENTROPY_SIZE

/* If defined, we can update rollback information (RW can unset this). */
#define CONFIG_ROLLBACK_UPDATE

/*
 * Current rollback version. Meaningless for RO (but provides the minimum value
 * that will be written to the rollback protection at flash time).
 *
 * For RW, rollback version included in version structure, used by RO to
 * determine if the RW image is recent enough and can be jumped to.
 *
 * Valid values are >= 0, <= INT32_MAX (positive, 32-bit signed integer).
 */
#define CONFIG_ROLLBACK_VERSION 0

/*
 * Board Image ec.bin contains a RO firmware.  If not defined, the image will
 * only contain the RW firmware.
 */
#define CONFIG_FW_INCLUDE_RO

/* If defined, another image (RW) exists with more features */
#undef CONFIG_FW_LIMITED_IMAGE

/*
 * If defined, we can use system_get_fw_reset_vector function to decide
 * reset vector of RO/RW firmware for sysjump.
 */
#undef CONFIG_FW_RESET_VECTOR

/*
 * Always disable the write protect function
 */
#undef CONFIG_WP_DISABLE

/*****************************************************************************/
/* Motion sensor based gesture recognition information */
/* These all require HAS_TASK_MOTIONSENSE to work */

/* Do we want to detect gestures? */
#undef CONFIG_GESTURE_DETECTION

/* Mask of all sensors used for gesture dectections */
#undef CONFIG_GESTURE_DETECTION_MASK

/* some gesture recognition done in software */
#undef CONFIG_GESTURE_SW_DETECTION

/* enable gesture host interface */
#undef CONFIG_GESTURE_HOST_DETECTION

/* Sensor sampling interval for gesture recognition */
#undef CONFIG_GESTURE_SAMPLING_INTERVAL_MS

/* Enable double tap support. */
#undef CONFIG_GESTURE_SENSOR_DOUBLE_TAP

/*
 * Double tap detection parameters
 * Double tap works by looking for two isolated Z-axis accelerometer impulses
 * preceded and followed by relatively calm periods of accelerometer motion.
 *
 * Define an outer and inner window. The inner window specifies how
 * long the tap impulse is expected to last. The outer window specifies the
 * period before the initial tap impluse and after the final tap impulse for
 * which to check for relatively calm periods. In between the two impulses
 * there is a minimum and maximum interstice time allowed.
 *
 * Define an acceleration threshold to detect a tap, in mg.
 * Which sensor to look for double tap recognition.
 * Use for waking up host.
 */
#undef CONFIG_GESTURE_TAP_OUTER_WINDOW_T
#undef CONFIG_GESTURE_TAP_INNER_WINDOW_T
#undef CONFIG_GESTURE_TAP_MIN_INTERSTICE_T
#undef CONFIG_GESTURE_TAP_MAX_INTERSTICE_T
#undef CONFIG_GESTURE_TAP_THRES_MG
#undef CONFIG_GESTURE_TAP_SENSOR
#undef CONFIG_GESTURE_TAP_FOR_HOST

/* Significant motion activity */
#undef CONFIG_GESTURE_SIGMO

/*
 * Significant motion parameters
 * Sigmo state machine looks for movement, waits skip milli-seconds,
 * and check for movement again with proof milli-seconds.
 */
#undef CONFIG_GESTURE_SIGMO_PROOF_MS
#undef CONFIG_GESTURE_SIGMO_SENSOR
#undef CONFIG_GESTURE_SIGMO_SKIP_MS
#undef CONFIG_GESTURE_SIGMO_THRES_MG

/* Support getting gpio flags. */
#undef CONFIG_GPIO_GET_EXTENDED

/*
 * GPU Drivers
 */
#undef CONFIG_GPU_NVIDIA

/* Do we want to detect the lid angle? */
#undef CONFIG_LID_ANGLE

/* Which sensor is located on the base? */
#undef CONFIG_LID_ANGLE_SENSOR_BASE
/* Which sensor is located on the lid? */
#undef CONFIG_LID_ANGLE_SENSOR_LID
/*
 * Allows using the lid angle measurement to determine if peripheral devices
 * should be enabled or disabled, like key scanning, trackpad interrupt.
 */
#undef CONFIG_LID_ANGLE_UPDATE

/*
 * Defer the (re)configuration of motion sensors after the suspend event or
 * resume event.  Sensor power rails may be powered up or down asynchronously
 * from the EC, so it may be necessary to wait some time period before
 * reconfiguring after a transition.
 */
#define CONFIG_MOTION_SENSE_SUSPEND_DELAY_US 0
#define CONFIG_MOTION_SENSE_RESUME_DELAY_US 0

/* Define motion sensor count in board layer */
#undef CONFIG_DYNAMIC_MOTION_SENSOR_COUNT

/* Define when LPC memory space needs to be populated. */
#undef CONFIG_MOTION_FILL_LPC_SENSE_DATA

/******************************************************************************/
/* Host to RAM (H2RAM) Memory Mapping */

/* H2RAM Base memory address */
#undef CONFIG_H2RAM_BASE

/* H2RAM Size */
#undef CONFIG_H2RAM_SIZE

/* H2RAM Host LPC I/O base memory address */
#undef CONFIG_H2RAM_HOST_LPC_IO_BASE

/* ISH boot start address */
#undef CONFIG_ISH_BOOT_START
/*
 * Define the minimal amount of time (in ms) betwen running motion sense task
 * loop.
 */
#define CONFIG_MOTION_MIN_SENSE_WAIT_TIME 3

/*****************************************************************************/
/*
 * Support the host asking the EC about the status of the most recent host
 * command.
 *
 * When the AP is attached to the EC via a serialized bus such as I2C or SPI,
 * it needs a way to minimize the length of time an EC command will tie up the
 * bus (and the kernel driver on the AP).  If this config is defined, the EC
 * may return an in-progress result code for slow commands such as flash
 * erase/write instead of stalling until the command finishes processing, and
 * the AP may then inquire the status of the current command and/or the result
 * of the previous command.
 */
#undef CONFIG_HOST_COMMAND_STATUS

/* clear bit(s) to mask reporting of an EC_HOST_EVENT_XXX event(s) */
#define CONFIG_HOST_EVENT_REPORT_MASK 0xffffffffffffffffULL

/*
 * The host commands are sorted in the .rodata.hcmds section so use the binary
 * search algorithm to match a command to its handler
 */
#undef CONFIG_HOSTCMD_SECTION_SORTED

/*
 * Host command parameters and response are 32-bit aligned.  This generates
 * much more efficient code on ARM.
 */
#undef CONFIG_HOSTCMD_ALIGNED

/*
 * Include host commands to fetch battery information from
 * ec_response_battery_static/dynamic_info structures, only makes sense when
 * CONFIG_BATTERY_V2 is enabled.
 */
#undef CONFIG_HOSTCMD_BATTERY_V2

/* Default hcdebug mode, e.g. HCDEBUG_OFF or HCDEBUG_NORMAL */
#define CONFIG_HOSTCMD_DEBUG_MODE HCDEBUG_NORMAL

/* If we have host command task, assume we also are using host events. */
#ifdef HAS_TASK_HOSTCMD
#define CONFIG_HOSTCMD_EVENTS
#else
#undef CONFIG_HOSTCMD_EVENTS
#endif

/*
 * Board supports host command to get EC SPI flash info.  This is typically
 * only needed if the factory needs to determine which of several possible SPI
 * flash chips is attached to the EC on a given board.
 */
#undef CONFIG_HOSTCMD_FLASH_SPI_INFO

/*
 * For ECs where the host command interface is I2C, peripheral
 * address which the EC will respond to.
 */
#undef CONFIG_HOSTCMD_I2C_ADDR_FLAGS

/*
 * Accept EC host commands over the SPI host interface.  The AP is SPI
 * controller and the EC is the SPI peripheral for this configuration.
 */
#undef CONFIG_HOST_INTERFACE_SHI

/*
 * Host command rate limiting assures EC will have time to process lower
 * priority tasks even if the AP is hammering the EC with host commands.
 * If there is less than CONFIG_HOSTCMD_RATE_LIMITING_MIN_REST between
 * host commands for CONFIG_HOSTCMD_RATE_LIMITING_PERIOD, then a
 * recess period of CONFIG_HOSTCMD_RATE_LIMITING_RECESS will be
 * enforced.
 */
#define CONFIG_HOSTCMD_RATE_LIMITING_PERIOD (500 * MSEC)
#define CONFIG_HOSTCMD_RATE_LIMITING_MIN_REST (3 * MSEC)
#define CONFIG_HOSTCMD_RATE_LIMITING_RECESS (20 * MSEC)

/* PD MCU supports host commands */
#undef CONFIG_HOSTCMD_PD

/* EC supports EC_CMD_PD_CHIP_INFO */
#define CONFIG_EC_CMD_PD_CHIP_INFO

/*
 * Use if PD MCU controls charging (selecting charging port and input
 * current limit).
 */
#undef CONFIG_HOSTCMD_PD_CHG_CTRL

/* Panic when status of PD MCU reflects that it has crashed */
#undef CONFIG_HOSTCMD_PD_PANIC

/* Board supports RTC host commands */
#undef CONFIG_HOSTCMD_RTC

/* EC controls the board's SKU ID and can report that to the AP */
#undef CONFIG_HOSTCMD_SKUID

/* Set SKU ID from AP */
#undef CONFIG_HOSTCMD_AP_SET_SKUID

/* Command to issue AP reset */
#undef CONFIG_HOSTCMD_AP_RESET

/*
 * Support voltage regulator host command
 * If defined, the board should also implement board functions defined in
 * include/regulator.h
 */
#undef CONFIG_HOSTCMD_REGULATOR

/* Flash commands over PD */
#define CONFIG_HOSTCMD_FLASHPD

/* Host command to control USB-PD chip */
#undef CONFIG_HOSTCMD_PD_CONTROL

/* Set entry in PD MCU's device rw_hash table */
#define CONFIG_HOSTCMD_RWHASHPD

/* Enable EC_CMD_LOCATE_CHIP */
#define CONFIG_HOSTCMD_LOCATE_CHIP

/* Command to get the EC uptime (and optionally AP reset stats) */
#define CONFIG_HOSTCMD_GET_UPTIME_INFO

/* Include host command to control I2C busses (get, set speed, etc.) */
#undef CONFIG_HOSTCMD_I2C_CONTROL

/*
 * List of host commands whose debug output will be suppressed
 * By default remove periodic commands and commands called often (SENSE).
 */
#define CONFIG_SUPPRESSED_HOST_COMMANDS                                        \
	EC_CMD_CONSOLE_SNAPSHOT, EC_CMD_CONSOLE_READ, EC_CMD_USB_PD_DISCOVERY, \
		EC_CMD_USB_PD_POWER_INFO, EC_CMD_PD_GET_LOG_ENTRY,             \
		EC_CMD_MOTION_SENSE_CMD, EC_CMD_GET_NEXT_EVENT,                \
		EC_CMD_GET_UPTIME_INFO

/*****************************************************************************/

/* Enable debugging and profiling statistics for hook functions */
#undef CONFIG_HOOK_DEBUG

/*****************************************************************************/
/* CRC configuration */

/* Enable the hardware accelerator for CRC computation */
#undef CONFIG_HW_CRC

/* Enable the software routine for CRC computation */
#undef CONFIG_SW_CRC

/*****************************************************************************/

/* Enable system hibernate */
#define CONFIG_HIBERNATE

/* Default delay after shutting down before hibernating */
#define CONFIG_HIBERNATE_DELAY_SEC 3600

/* For ECs with multiple wakeup pins, define enabled wakeup pins */
#undef CONFIG_HIBERNATE_WAKEUP_PINS

/*
 * If defined, chip hibernation is used. Your board needs to define wake-up
 * signals. Undefine this to use board hibernation capability.
 */
#define CONFIG_SUPPORT_CHIP_HIBERNATION

/*
 * Use PSL (Power Switch Logic) for hibernating. It turns off VCC power rail
 * for ultra-low power consumption and uses PSL inputs rely on VSBY power rail
 * to wake up ec and the whole system.
 */
#undef CONFIG_HIBERNATE_PSL

/* Wake up pins have non-const configuration. */
#undef CONFIG_HIBERNATE_WAKE_PINS_DYNAMIC

/* In npcx9 and later chips, enhanced PSL features are supported including:
 *   (1) Pulse mode for PSL_OUT signal.
 *   (2) Open-drain for PSL_OUT signal (when Pulse mode is enabled.)
 * These features can be enabled in board configuration file by adding
 * the following bit masks to this flag:
 *   (1) NPCX_PSL_CFG_PSL_OUT_PULSE.
 *   (2) NPCX_PSL_CFG_PSL_OUT_OD.
 * Ex:  #define CONFIG_HIBERNATE_PSL_OUT_FLAGS	 \
		 (NPCX_PSL_CFG_PSL_OUT_PULSE | NPCX_PSL_CFG_PSL_OUT_OD)
 */
#undef CONFIG_HIBERNATE_PSL_OUT_FLAGS

/*
 * Enable VCC1_RST pin as the input of PSL wakeup source. When Enabling this,
 * the VCC1_RST pin must be connected to the VSBY supply via an external pull-up
 * resistor of maximum 100K ohm .
 * TODO: Remove this when NPCX9 A2 chip is available because A2
 * chip will enable VCC1_RST to PSL wakeup source and lock it in
 * the booter.
 */
#undef CONFIG_HIBERNATE_PSL_VCC1_RST_WAKEUP

/*
 * Compensate the elapsed time for the RTC which couldn't work in hibernate PSL
 * after hibernation wake-up. Currently, NPCX9 supports LCT to compensate the
 * elapsed time for the RTC.
 */
#undef CONFIG_HIBERNATE_PSL_COMPENSATE_RTC

/*
 * Chip supports a 64-bit hardware timer and implements
 * __hw_clock_source_read64 and __hw_clock_source_set64.
 *
 * Chips with this config enabled may optionally define
 * __hw_clock_source_read as a 32-bit set function for
 * latency-sensitive situations.
 */
#undef CONFIG_HWTIMER_64BIT

/* Use a hardware specific udelay(). */
#undef CONFIG_HW_SPECIFIC_UDELAY

/*****************************************************************************/
/* I2C configuration */

#ifndef CONFIG_ZEPHYR
#undef CONFIG_I2C
#endif /* CONFIG_ZEPHYR */
#undef CONFIG_I2C_DEBUG
#undef CONFIG_I2C_DEBUG_PASSTHRU
#undef CONFIG_I2C_PASSTHRU_RESTRICTED
#undef CONFIG_I2C_VIRTUAL_BATTERY

/*
 * Define this configuration to support smart battery MFG function
 * for virtual battery.
 */
#undef CONFIG_SMART_BATTERY_OPTIONAL_MFG_FUNC

/*
 * Define this option if an i2c bus may be unpowered at a certain point during
 * runtime.  An example could be, a sensor bus which is not needed in lower
 * power states so the power rail for those sensors is completely disabled.
 *
 * If defined, your board must provide a board_is_i2c_port_powered() function.
 */
#undef CONFIG_I2C_BUS_MAY_BE_UNPOWERED

/*
 * Conservative I2C transmission size per single transaction. For example,
 * register of stm32f0 and stm32l4 are limited to be 8 bits for this field.
 */
#define CONFIG_I2C_CHIP_MAX_TRANSFER_SIZE 255

/*
 * Enable i2c_xfer() for receiving request larger than
 * CONFIG_I2C_CHIP_MAX_TRANSFER_SIZE.
 */
#undef CONFIG_I2C_XFER_LARGE_TRANSFER

/*
 * If defined, makes i2c_xfer callback into board-provided functions before the
 * start and after the end of every I2C transaction. This can be used by boards
 * to implement any I2C device specific quirks e.g. requiring minimum bus-free
 * time between every I2C transaction with a device.
 */
#undef CONFIG_I2C_XFER_BOARD_CALLBACK

/*
 * EC uses an I2C controller interface.
 * Note: if this is defined, i2c_init() will be called
 * automatically at board boot.
 */
#undef CONFIG_I2C_CONTROLLER

/* EC uses an I2C peripheral interface */
#undef CONFIG_I2C_PERIPHERAL

/* Defines I2C operation retry count when slave nack'd(EC_ERROR_BUSY) */
#define CONFIG_I2C_NACK_RETRY_COUNT 0
/*
 * I2C SCL gating.
 *
 * If CONFIG_I2C_SCL_GATE_ADDR/PORT is defined, whenever the defined address
 * is addressed, CONFIG_I2C_SCL_GATE_GPIO is set to high. When the I2C
 * transaction is done, the pin is set back to low.
 */
#undef CONFIG_I2C_SCL_GATE_PORT
#undef CONFIG_I2C_SCL_GATE_ADDR_FLAGS
#undef CONFIG_I2C_SCL_GATE_GPIO

/*
 * Some chip supports two owned slave address. The second slave address is used
 * for other purpose such as board specific i2c commands. This option can be
 * set if user of the second slave address requires larger host packet buffer
 * size.
 */
#define CONFIG_I2C_EXTRA_PACKET_SIZE 0

/*
 * I2C multi-port controller.
 *
 * If CONFIG_I2C_MULTI_PORT_CONTROLLER is defined, a single on-chip I2C
 * controller may have multiple I2C ports attached. Therefore, I2c operations
 * must lock the controller (not just the port) to prevent hardware access
 * conflicts.
 */
#undef CONFIG_I2C_MULTI_PORT_CONTROLLER

#ifndef CONFIG_ZEPHYR
/*
 * Enable I2C bitbang driver.
 *
 * If defined, the board must define array i2c_bitbang_ports[] and
 * i2c_bitbang_ports_count (same as i2c_ports/i2c_ports_count), but with
 * port number starting from I2C_PORT_COUNT, and .drv=&bitbang_drv.
 *
 * For example:
 * {"battery", 2, 100, GPIO_I2C3_SCL, GPIO_I2C3_SDA, .drv = &bitbang_drv},
 */
#undef CONFIG_I2C_BITBANG
#endif /* CONFIG_ZEPHYR */

/*
 * If defined, reduce I2C traffic from update functions (i2c_update8/16
 * and i2c_field_update8/16) by skipping the write if the new value is
 * unchanged from the old value. This assumes no side effects from writing an
 * unchanged value back out.
 */
#undef CONFIG_I2C_UPDATE_IF_CHANGED

/*
 * Packet error checking support for SMBus.
 *
 * If defined, adds error checking support for i2c_readN, i2c_writeN,
 * i2c_read_string and i2c_write_block. Where
 * - write operation appends an error checking byte at end of transfer, and
 * - read operatoin verifies the correctness of error checking byte from the
 * slave.
 * Set I2C_FLAG on addr_flags parameter to use this feature.
 *
 * This option also enables error checking function on smart batteries.
 */
#undef CONFIG_SMBUS_PEC

/* Support I2C HID touchpad interface. */
#undef CONFIG_I2C_HID_TOUCHPAD

/*
 * Add hosts-side support for entering programming mode for I2C ITE ECs.
 * Must define ite_dfu_config_t for configuration in board file.
 */
#undef CONFIG_ITE_FLASH_SUPPORT

/*****************************************************************************/
/* IPI configuration.  Support mt_scp only for now. */

/* EC support Inter-Processor Interrupt. */
#undef CONFIG_IPI

/*
 * IPC0/IPI shared object address. This is the starting address of the send
 * object and the receive object.  Each object contains a buffer.
 */
#undef CONFIG_IPC_SHARED_OBJ_ADDR

/* "buffer" size of ipc_shared_obj. */
#undef CONFIG_IPC_SHARED_OBJ_BUF_SIZE

/* EC support rpmsg name service over IPI. */
#undef CONFIG_RPMSG_NAME_SERVICE

/*****************************************************************************/
/* Current/Power monitor */

/*
 * Compile driver for INA219 or INA231 or INA3221.
 * Only one of these may be defined (if any).
 */
#ifndef CONFIG_ZEPHYR
/*
 * These symbols also exist as Kconfigs in Zephyr. Zephyr based boards
 * need to use the upstream driver, or these symbols need to be changed
 * downstream to not conflict.
 */
#undef CONFIG_INA219
<<<<<<< HEAD
#undef CONFIG_INA231
#undef CONFIG_INA236
=======
>>>>>>> 6977e3a0
#undef CONFIG_INA3221
#endif /* CONFIG_ZEPHYR */
#undef CONFIG_INA231

/*****************************************************************************/
/* Inductive charging */

/* Enable inductive charging support */
#undef CONFIG_INDUCTIVE_CHARGING

/******************************************************************************/

/* Support CCGXXF I/O expander built inside PD chip */
#undef CONFIG_IO_EXPANDER_CCGXXF

/*
 * Support IT8801 I/O expander.
 *
 * I2C address KB_DISCRETE_I2C_ADDR_FLAGS and I2C port
 * I2C_PORT_KB_DISCRETE must be defined as well.
 * Note: these values are only used when accessing the keyboard and PWM
 * function of the IT8801 chip.  I/O expander functions are accessed using
 * the ioex_config[] array.
 */
#undef CONFIG_IO_EXPANDER_IT8801

/* Support Nuvoton NCT38xx I/O expander. */
#undef CONFIG_IO_EXPANDER_NCT38XX

/* Support NXP PCA9534 I/O expander. */
#undef CONFIG_IO_EXPANDER_PCA9534

/* Support NXP PCA9675 I/O expander. */
#undef CONFIG_IO_EXPANDER_PCA9675

/* Support NXP PCAL6408 I/O expander. */
#undef CONFIG_IO_EXPANDER_PCAL6408

/* Support TI TCA64xxA I/O expander. */
#undef CONFIG_IO_EXPANDER_TCA64XXA

/* Number of IO Expander ports */
#undef CONFIG_IO_EXPANDER_PORT_COUNT

/*****************************************************************************/

/* Number of IRQs supported on the EC chip */
#undef CONFIG_IRQ_COUNT

/* Enable LDN for KBC mouse */
#undef CONFIG_IT83XX_ENABLE_MOUSE_DEVICE

/*
 * The IT8320 supports e-flash clock up to 48 MHz (IT8390 maximum is 32 MHz).
 * Enable it if we want better performance of fetching instruction from e-flash.
 *
 * This is valid with PLL frequency equal to 48/96MHz only.
 */
#undef CONFIG_IT83XX_FLASH_CLOCK_48MHZ

/*
 * If this option is enabled, EC will assert GPG1 pin to reset itself instead of
 * triggering an internal reset while receiving a reset request.
 *
 * IMPORTANT:
 * - Don't enable this option if board doesn't support the mechanism.
 * - If this option is enabled, please don't declare GPG1 signal in gpio.inc to
 *   keep its output level is low after reset.
 */
#undef CONFIG_IT83XX_HARD_RESET_BY_GPG1

/*
 * Use i2c command queue mode for a single i2c transaction.
 * (Applied to port D, E, and F)
 */
#undef CONFIG_IT83XX_I2C_CMD_QUEUE

/*
 * Enable it if EC's VBAT won't go low when system's power isn't
 * presented (no battery and no AC)
 * If EC's VSTBY and VBAT(power source of BRAM) aren't connected to the same
 * power rail and VBAT doesn't go low immediately (eg: there is a larger
 * capacitance on the rail) after all power off: PD contract recorded in BRAM
 * won't get cleared (But actually we have unplugged type-c adaptor, so the
 * contract should be cleared).
 */
#undef CONFIG_IT83XX_RESET_PD_CONTRACT_IN_BRAM

/* To define it, if I2C channel C and PECI used at the same time. */
#undef CONFIG_IT83XX_SMCLK2_ON_GPC7

/*
 * Enable board to tune cc physical parameters (ex.rising, falling time).
 * NOTE: board must define board_get_cc_tuning_parameter(enum usbpd_port port)
 *       function.
 */
#undef CONFIG_IT83XX_TUNE_CC_PHY

/*
 * Enable the corresponding config option, according to EC's VCC is connected
 * to 1.8V or 3.3V
 */
#undef CONFIG_IT83XX_VCC_1P8V
#undef CONFIG_IT83XX_VCC_3P3V

/*
 * Overwrite integer multiplication and division arithmetic library routines
 * with using hardware multiplication and division and nop instructions.
 */
#undef CONFIG_IT8XXX2_MUL_WORKAROUND

/*
 * Support the standard integer multiplication and division instruction
 * extension.
 */
#define CONFIG_RISCV_EXTENSION_M

/*
 * If this is not defined, the firmware will revert the JTAG selection
 * triggered by the hardware strap pin.
 * Un-define this flag by default for all real platforms. see (b/129908668)
 * If some boards (Ex:EVB) require JTAG function, they can define it in
 * their board.h
 */
#undef CONFIG_ENABLE_JTAG_SELECTION

/*****************************************************************************/
/* Keyboard config */

/*
 * The Silego reset chip sits in between the EC and the physical keyboard on
 * column 2.  To save power in low-power modes, some Silego variants require
 * the signal to be inverted so that the open-drain output from the EC isn't
 * costing power due to the pull-up resistor in the Silego.
 */
#undef CONFIG_KEYBOARD_COL2_INVERTED

/*
 * Keyboards with the assistant key also move the refresh key matrix to row 3
 * instead of row 2.  This is used by the boot key detection code to determine
 * if the refresh key is held down at boot.
 */
#undef CONFIG_KEYBOARD_REFRESH_ROW3

/*
 * Config KSO to start from a different KSO pin. This is to allow some chips
 * to use alternate functions on KSO pins.
 */
#define CONFIG_KEYBOARD_KSO_BASE 0

/*
 * For certain board configurations, KSI2 or KSI3 will be stuck asserted for all
 * scan columns if the power button is held. We must be aware of this case
 * in order to correctly handle recovery mode key combinations.
 */
#undef CONFIG_KEYBOARD_PWRBTN_ASSERTS_KSI2
#undef CONFIG_KEYBOARD_PWRBTN_ASSERTS_KSI3

/* Enable extra debugging output from keyboard modules */
#undef CONFIG_KEYBOARD_DEBUG

/*
 * Disables the directly connected keyboard pins and drivers on a particular
 * chip. You might want this enabled if the keyboard is indirectly connected
 * to the EC, perhaps through an I2C controller.
 */
#undef CONFIG_KEYBOARD_DISCRETE

/* The board uses a negative edge-triggered GPIO for keyboard interrupts. */
#undef CONFIG_KEYBOARD_IRQ_GPIO

/* Compile code for 8042 keyboard protocol */
#undef CONFIG_KEYBOARD_PROTOCOL_8042

/*
 * Enable code for chromeos vivaldi keyboard (standard for new chromeos devices)
 * This config only takes effect if CONFIG_KEYBOARD_PROTOCOL_8042 is selected. A
 * chromeos device is Vivaldi compatible if the keyboard matrix complies with:
 * go/vivaldi-matrix
 * Vivaldi code enables:
 *  - A response to EC_CMD_GET_KEYBD_CONFIG command from coreboot
 *  - Boards can specify their custom layout for top keys.
 */
/* Keyboard features */
#define CONFIG_KEYBOARD_VIVALDI

/* Compile code for MKBP keyboard protocol */
#undef CONFIG_KEYBOARD_PROTOCOL_MKBP

/* Support keyboard factory test scanning */
#undef CONFIG_KEYBOARD_FACTORY_TEST

/*
 * Support for boot key combinations (e.g. refresh key being held on boot to
 * trigger recovery).
 */
#define CONFIG_KEYBOARD_BOOT_KEYS

/* Add support for the assistant key. */
#undef CONFIG_KEYBOARD_ASSISTANT_KEY

/* Add support for a switch that indicates if the device is in tablet mode. */
#undef CONFIG_KEYBOARD_TABLET_MODE_SWITCH

/*
 * Minimum CPU clocks between scans.  This ensures that keyboard scanning
 * doesn't starve the other EC tasks of CPU when running at a decreased system
 * clock.
 */
#undef CONFIG_KEYBOARD_POST_SCAN_CLOCKS

/*  Print keyboard scan time intervals. */
#undef CONFIG_KEYBOARD_PRINT_SCAN_TIMES

/*
 * Support for extra runtime key combinations (e.g. alt+volup+h/r for hibernate
 * and warm reboot, respectively).
 */
#define CONFIG_KEYBOARD_RUNTIME_KEYS

/* Add support for ADC based antighost feature */
#undef CONFIG_KEYBOARD_SCAN_ADC

/*
 * Allow the board layer keyboard customization. If define, the board layer
 * needs to implement:
 * 1. the function board_keyboard_drive_col() which is used to control
 *    the refresh key column.
 * 2. the scancode_set2 and keycap_label array
 * 3. keyboard_customization.h which is similar to keyboard_config.h
 *
 * Note that if your board has the standard chromeos keyboard layout other
 * than the top row, and you are looking only for top row customization, then
 * you should be looking at overriding board_vivaldi_keybd_config() instead.
 */
#undef CONFIG_KEYBOARD_CUSTOMIZATION

/*
 * Allow support multiple keyboard matrix for speical key.
 */
#undef CONFIG_KEYBOARD_MULTIPLE

/*
 * Allow board-specific 8042 keyboard callback when a key state is changed.
 */
#undef CONFIG_KEYBOARD_SCANCODE_CALLBACK

/*
 * Enable keyboard testing functionality. This enables a message which receives
 * a list of keyscan events from the AP and processes them.  This will cause
 * keypresses to appear on the AP through the same mechanism as a normal
 * keyboard press.
 *
 * This can be used to spoof keyboard events, so is not normally defined,
 * except during internal testing.
 */
#undef CONFIG_KEYBOARD_TEST

/*
 * Enable quasi-bidirectional buffers for KSO pins. It has an open-drain output
 * and a low-impedance pull-up. The low-impedance pull-up is active when ec
 * changes the output data buffers from 0 to 1, thereby reducing the
 * low-to-high transition time.
 */
#undef CONFIG_KEYBOARD_KSO_HIGH_DRIVE

/*
 * Enable keypad (a palm-sized keyboard section usually placed on the far right)
 */
#undef CONFIG_KEYBOARD_KEYPAD

/*
 * Enable strict debouncer. A strict debouncer waits until debounce is done
 * before registering key up/down while a non-strict debouncer registers a key
 * up/down as soon as a key is pressed or released.
 *
 * A strict debouncer is robust against unintentional key presses, caused by a
 * device drop, for example. However, its latency isn't as fast as a non-strict
 * debouncer.
 *
 * If a strict debouncer is used, it's recommended to set debounce_down_us and
 * debounce_up_us to an equal value. This guarantees key events are registered
 * in the order the keys are pressed.
 */
#undef CONFIG_KEYBOARD_STRICT_DEBOUNCE

/*
 * Enable the 8042 AUX port. This is typically used for PS/2 mouse devices.
 * You will need to implement send_aux_data_to_device and lpc_aux_put_char.
 */
#undef CONFIG_8042_AUX

/*****************************************************************************/

/*
 * Enable IT8801 pwm module.
 */
#undef CONFIG_IO_EXPANDER_IT8801_PWM

/*****************************************************************************/

/* Support common LED interface */
#undef CONFIG_LED_COMMON

/* Standard LED behavior according to spec given that we have a red-green
 * bicolor led for charging and one power led
 */
#undef CONFIG_LED_POLICY_STD

#ifndef CONFIG_ZEPHYR
/*
 * Support common PWM-controlled LEDs that conform to the Chrome OS LED
 * behaviour specification.
 */
#undef CONFIG_LED_PWM
#endif /* CONFIG_ZEPHYR */

/*
 * Support common PWM-controlled LEDs that do not conform to the Chrom OS LED
 * behavior specification
 */
#undef CONFIG_LED_PWM_TASK_DISABLED

/*
 * Here are some recommended color settings by default, but a board can change
 * the colors to one of "enum ec_led_colors" as they see fit.
 */
#define CONFIG_LED_PWM_CHARGE_COLOR EC_LED_COLOR_AMBER
#define CONFIG_LED_PWM_NEAR_FULL_COLOR EC_LED_COLOR_GREEN
#define CONFIG_LED_PWM_CHARGE_ERROR_COLOR EC_LED_COLOR_RED
#define CONFIG_LED_PWM_SOC_ON_COLOR EC_LED_COLOR_GREEN
#define CONFIG_LED_PWM_SOC_SUSPEND_COLOR EC_LED_COLOR_GREEN
#define CONFIG_LED_PWM_LOW_BATT_COLOR EC_LED_COLOR_AMBER

/* By default, 500 ms period, 50% duty cycle. */
#define LED_CHARGER_ERROR_ON_TIME 1
#define LED_CHARGER_ERROR_PERIOD 2

/*
 * By default the PWM LED behaviour is reflected on both LEDs and includes the
 * chipset state, battery state, as well as the charging state.  Enable
 * this CONFIG_* option to show only the charging state on the LEDs.
 */
#undef CONFIG_LED_PWM_CHARGE_STATE_ONLY

/*
 * By default the PWM LED behaviour is reflected on both LEDs and includes the
 * chipset state, battery state, as well as the charging state.  Enable
 * this CONFIG_* option to show only the charging state, and only on the LED of
 * the active charge port.
 */
#undef CONFIG_LED_PWM_ACTIVE_CHARGE_PORT_ONLY

/*
 * How many PWM LEDs does the system have that will be controlled by the common
 * PWM LED policy?  Currently, this may be at most 2.
 */
#undef CONFIG_LED_PWM_COUNT

/*
 * Support GPIO-controlled LEDs for common battery/power
 * states through a board-defined lookup table.
 */
#undef CONFIG_LED_ONOFF_STATES

/*
 * Set the battery charge percentage for optional STATE_DISCHARGE_S0_BAT_LOW
 * provided by CONFIG_LED_ONOFF_STATES.
 */
#undef CONFIG_LED_ONOFF_STATES_BAT_LOW

/*
 * LEDs for LED_POLICY STD may be inverted.  In this case they are active low
 * and the GPIO names will be GPIO_LED..._L.
 */
#undef CONFIG_LED_BAT_ACTIVE_LOW
#undef CONFIG_LED_POWER_ACTIVE_LOW

/* Support for LED driver chip(s) */
#undef CONFIG_LED_DRIVER_DS2413 /* Maxim DS2413, on one-wire interface */
#undef CONFIG_LED_DRIVER_LM3509 /* LM3509, on I2C interface */
#undef CONFIG_LED_DRIVER_LM3630A /* LM3630A, on I2C interface */
#undef CONFIG_LED_DRIVER_LP5562 /* LP5562, on I2C interface */
#undef CONFIG_LED_DRIVER_MP3385 /* MPS MP3385, on I2C */
#undef CONFIG_LED_DRIVER_OZ554 /* O2Micro OZ554, on I2C */
#undef CONFIG_LED_DRIVER_IS31FL3733B /* Lumissil IS31FL3733B on I2C */
#undef CONFIG_LED_DRIVER_IS31FL3743B /* Lumissil IS31FL3743B on SPI */
#undef CONFIG_LED_DRIVER_AW20198 /* Awinic AW20198 on I2C */
#undef CONFIG_LED_DRIVER_TLC59116F /* TLC59116F on I2C */

/* Enable late init for is31fl3743b. Work around b:232443638. */
#undef CONFIG_IS31FL3743B_LATE_INIT

/* Offset in flash where little firmware will live. */
#undef CONFIG_LFW_OFFSET

/*
 * Compile lid switch support.
 *
 * This is enabled by default because all boards other than reference boards
 * are for laptops with lid switchs.  Reference boards #undef it.
 */
#define CONFIG_LID_SWITCH

/*
 * GPIOs to use to detect that the lid is opened.
 *
 * This is a X-macro composed of a list of LID_OPEN(GPIO_xxx) elements defining
 * all the GPIOs to check to find whether the lid is currently opened.
 * If not defined, it is using GPIO_LID_OPEN.
 */
#undef CONFIG_LID_SWITCH_GPIO_LIST

/*
 * Support for turning the lightbar power rails on briefly when the AP is off.
 * Enabling this requires implementing the board-specific lb_power() function
 * to do it (see lb_common.h).
 */
#undef CONFIG_LIGHTBAR_POWER_RAILS

/*
 * For tap sequence, show the last segment in dim to give a better idea of
 * battery percentage.
 */
#undef CONFIG_LIGHTBAR_TAP_DIM_LAST_SEGMENT

/*
 * Adds a console command for testing the long long shift right ABI on Cortex-m4
 * (Cr50).
 */
#undef CONFIG_LLSR_TEST

/* Program memory offset for little firmware loader. */
#undef CONFIG_LOADER_MEM_OFF

/* Size of little firmware loader. */
#undef CONFIG_LOADER_SIZE

/* Little firmware loader storage offset. */
#undef CONFIG_LOADER_STORAGE_OFF

/*
 * Low power idle options. These are disabled by default and all boards that
 * want to use low power idle must define it. When using the LFIOSC, the low
 * frequency clock will be used to conserve even more power when possible.
 *
 * GPIOs which need to trigger interrupts in low power idle must specify the
 * GPIO_INT_DSLEEP flag in gpio_list[].
 *
 * Note that for some processors (e.g. LM4), an active JTAG connection will
 * prevent the EC from using low-power idle.
 */
#undef CONFIG_LOW_POWER_IDLE
#undef CONFIG_LOW_POWER_USE_LFIOSC

/* Allows us to enable/disable low power idle mode in runtime. */
#undef CONFIG_LOW_POWER_IDLE_LIMITED

/*
 * Enable deep sleep during S0 (ignores SLEEP_MASK_AP_RUN).
 */
#undef CONFIG_LOW_POWER_S0

/* DMA paging between SRAM and DRAM */
#undef CONFIG_DMA_PAGING

/*
 * Enable HID subsystem using HECI on Intel ISH (Integrated Sensor Hub)
 */
#undef CONFIG_HID_HECI

/* Support host command interface over HECI */
#undef CONFIG_HOST_INTERFACE_HECI

/*
 * EC supports x86 host communication with AP. This can either be through LPC
 * or eSPI. The CONFIG_HOSTCMD_X86 will get automatically defined if either
 * CONFIG_HOST_INTERFACE_LPC or CONFIG_HOST_INTERFACE_ESPI are defined.
 * LPC and eSPI are mutually exclusive.
 */
#undef CONFIG_HOSTCMD_X86
/* Support host command interface over LPC bus. */
#undef CONFIG_HOST_INTERFACE_LPC
/* Support host command interface over eSPI bus. */
#undef CONFIG_HOST_INTERFACE_ESPI
/* Support host command interface over USB. */
#undef CONFIG_HOST_INTERFACE_USB

/*
 * SLP signals (SLP_S3, SLP_S4, and SLP_S5) use virtual wires instead of
 * physical pins with eSPI interface.
 */
#undef CONFIG_HOST_INTERFACE_ESPI_VW_SLP_S3
#undef CONFIG_HOST_INTERFACE_ESPI_VW_SLP_S4
#undef CONFIG_HOST_INTERFACE_ESPI_VW_SLP_S5

/* MCHP next two items are EC eSPI slave configuration */
/* Maximum clock frequence eSPI EC slave advertises
 * Values in MHz are 20, 25, 33, 50, and 66
 */
#undef CONFIG_HOST_INTERFACE_ESPI_EC_MAX_FREQ

/* EC eSPI slave advertises IO lanes
 * 0 = Single
 * 1 = Single and Dual
 * 2 = Single and Quad
 * 3 = Single, Dual, and Quad
 */
#undef CONFIG_HOST_INTERFACE_ESPI_EC_MODE

/* Bit map of eSPI channels EC advertises
 * bit[0] = 1 Peripheral channel
 * bit[1] = 1 Virtual Wire channel
 * bit[2] = 1 OOB channel
 * bit[3] = 1 Flash channel
 */
#undef CONFIG_HOST_INTERFACE_ESPI_EC_CHAN_BITMAP

/*
 * Background information (from Intel eSPI Compatibility Specification):
 * eSPI_Reset# may be asserted as part of:
 * (1) a normal Deep-Sx entry:
 *    A normal eSPI_Reset# assertion is preceded by {Host,OOB}_Reset_Warn/Ack
 *    handshakes (using tunneled VWs) between the PCH/SoC and the EC/BMC.
 *    The eSPI Specification states that the SLP_* signals are reset based on
 *    eSPI_Reset#. However, for platforms that support Deep Sleep Well (DSW),
 *    the SLP_{S3,S4,S5,LAN,WLAN}# signals reside in the DSW power well and are
 *    reset by DSW_PWROK.
 *    In PCH/SoC, the states of these pins will be communicated to the EC/BMC
 *    as Virtual Wires over the eSPI interface. As a result, the EC/BMC needs
 *    to handle/maintain these pins' states during Deep-Sx.
 *
 * (2) a Global Reset event:
 *    It could happen in the middle of an on-going eSPI transaction, which is
 *    immediately truncated. All tunneled VWs, including
 *    SLP_{S3,S4,S5,LAN,WLAN}#, are returned to their default reset default
 *    state upon entry into Global Reset. Note that in the case of a Global
 *    Reset event, eSPI Virtual Wire messages deasserting the states of these
 *    wires will not be issued by the eSPI-MC. The eSPI Slave device is
 *    responsible for resetting the states of all its VWs at the appropriate
 *    platform reset events.
 *
 * Enable this config to reset SLP* VW when eSPI_RST is asserted for the Global
 * Reset event case.
 * Don't enable this config if the platform implements the Deep-Sx entry as EC
 * needs to maintain these pins' states per request.
 */
#undef CONFIG_HOST_INTERFACE_ESPI_RESET_SLP_SX_VW_ON_ESPI_RST

/* Base address of low power RAM. */
#undef CONFIG_LPRAM_BASE

/* Size of low power RAM. */
#undef CONFIG_LPRAM_SIZE

#ifndef CONFIG_ZEPHYR
/* Use Link-Time Optimizations to try to reduce the firmware code size */
#undef CONFIG_LTO
#endif /* CONFIG_ZEPHYR */

/* Provide rudimentary malloc/free like services for shared memory. */
#undef CONFIG_MALLOC

/* Need for a math library */
#undef CONFIG_MATH_UTIL

/* Include sensor online calibration (requires CONFIG_FPU) */
#undef CONFIG_ONLINE_CALIB

/*
 * Spoof the data for online calibration. When this flag is enabled, every
 * reading with the flag MOTIONSENSE_FLAG_IN_SPOOF_MODE will be treated as a
 * new calibration point. This should be used in conjunction with
 * CONFIG_ACCEL_SPOOF_MODE. To trigger an accelerometer calibration for
 * example, enable both config flags, connect to the cr50 terminal and run:
 * $ accelspoof id on X Y Z
 * This will spoof a reading of (X, Y, Z) from the sensor and treat those
 * values as the calibration result (bypassing the calibration for the given
 * sensor ID).
 */
#undef CONFIG_ONLINE_CALIB_SPOOF_MODE

/*
 * Duration after which an entry in the temperature cache is considered stale.
 * Defaults to 5 minutes if not set.
 */
#undef CONFIG_TEMP_CACHE_STALE_THRES

/* Set minimum temperature for accelerometer calibration. */
#undef CONFIG_ACCEL_CAL_MIN_TEMP

/* Set maximum temperature for accelerometer calibration. */
#undef CONFIG_ACCEL_CAL_MAX_TEMP

/* Set threshold radius for using the Kasa algorithm in accelerometer bias
 * calculation (g).
 */
#undef CONFIG_ACCEL_CAL_KASA_RADIUS_THRES

/* Set threshold radius for using the Newton fit algorithm in accelerometer
 * bias calculation (g).
 */
#undef CONFIG_ACCEL_CAL_NEWTON_RADIUS_THRES

/* Include code to do online compass calibration */
#undef CONFIG_MAG_CALIBRATE

/* Microchip LPC enable debug messages */
#undef CONFIG_MCHP_DEBUG_LPC

/* Microchip I2C controller slave addresses */
#undef CONFIG_MCHP_I2C0_SLAVE_ADDRS
#undef CONFIG_MCHP_I2C1_SLAVE_ADDRS
#undef CONFIG_MCHP_I2C2_SLAVE_ADDRS
#undef CONFIG_MCHP_I2C3_SLAVE_ADDRS

/* Microchip EC SRAM start address */
#undef CONFIG_MEC_SRAM_BASE_START

/* Microchip EC SRAM end address */
#undef CONFIG_MEC_SRAM_BASE_END

/* Microchip EC SRAM size */
#undef CONFIG_MEC_SRAM_SIZE

/*
 * Define Megachips DisplayPort to HDMI protocol converter/level shifter serial
 * interface.
 */
#undef CONFIG_MCDP28X0

/* Minute-IA watchdog timer vector number. */
#define CONFIG_MIA_WDT_VEC 0xFF

/*
 * ISL9241 Configures the switching frequency and overrides the default
 * switching frequency set by PROG pin. The valid frequency settings are
 * find in driver/charger/isl9241.h.
 */
#undef CONFIG_ISL9241_SWITCHING_FREQ

/*
 * ISL9238C disable the CMOUT latch function.
 */
#undef CONFIG_ISL9238C_DISABLE_CMOUT_LATCH

/*
 * ISL9238C enable Force Buck mode.
 */
#undef CONFIG_ISL9238C_ENABLE_BUCK_MODE

/* ISL9238C adjusts phase comparator threshold offset */
#define CONFIG_ISL9238C_BUCK_PHASE_VOLTAGE 0

/* Support MKBP event */
#undef CONFIG_MKBP_EVENT

/* MKBP events are sent by using host event */
#undef CONFIG_MKBP_USE_HOST_EVENT

/* MKBP events are sent by using GPIO */
#undef CONFIG_MKBP_USE_GPIO

/* MKBP events GPIO is active high */
#undef CONFIG_MKBP_USE_GPIO_ACTIVE_HIGH

/*
 * MKBP events are notified by using both a GPIO and a host event.
 *
 * You should use this if you are using a GPIO to notify the AP of an MKBP
 * event, and you need an MKBP event to wake the AP in suspend and the AP cannot
 * wake from the GPIO.  Since you are using both a GPIO and a hostevent for the
 * notification, make sure that the S0 hostevent mask does NOT include MKBP
 * events.  Otherwise, you will have multiple consumers for a single event.
 * However, make sure to configure the host event *sleep* mask in coreboot to
 * include MKBP events.  In order to prevent all MKBP events from waking the AP,
 * use CONFIG_MKBP_EVENT_WAKEUP_MASK to filter the events.
 */
#undef CONFIG_MKBP_USE_GPIO_AND_HOST_EVENT

/* MKBP events are sent by using HECI on an ISH */
#undef CONFIG_MKBP_USE_HECI

/* MKBP events are sent by using custom method */
#undef CONFIG_MKBP_USE_CUSTOM

/*
 * If using MKBP to send host events, with this option, we can define the host
 * events that should wake the system in suspend.  Some examples are:
 *
 *    EC_HOST_EVENT_MASK(EC_HOST_EVENT_LID_OPEN)
 *    EC_HOST_EVENT_MASK(EC_HOST_EVENT_KEY_PRESSED)
 *
 * The only things that should be in this mask are:
 *    EC_HOST_EVENT_MASK(EC_HOST_EVENT_*)
 */
#undef CONFIG_MKBP_HOST_EVENT_WAKEUP_MASK

/*
 * Define which MKBP events should wakeup the system in suspend.  Some examples
 * are:
 *
 *    EC_MKBP_EVENT_KEY_MATRIX
 *    EC_MKBP_EVENT_SWITCH
 *
 * The only things that should be in this mask are EC_MKBP_EVENT_*.
 */
#undef CONFIG_MKBP_EVENT_WAKEUP_MASK

/*
 * Send button, switch and sysrq events via MKBP protocol to the host.
 */
#undef CONFIG_MKBP_INPUT_DEVICES

#ifndef CONFIG_ZEPHYR
/* Support memory protection unit (MPU) */
#undef CONFIG_MPU
#endif /* CONFIG_ZEPHYR */

/* Do not try hold I/O pins at frozen level during deep sleep */
#undef CONFIG_NO_PINHOLD

/* Support one-wire interface */
#undef CONFIG_ONEWIRE

/* Support One Time Protection structure */
#undef CONFIG_OTP

/*
 * Address to store persistent panic data at. By default, this will be
 * at the end of RAM, and have a size of sizeof(struct panic_data)
 */
#undef CONFIG_PANIC_DATA_BASE
#undef CONFIG_PANIC_DATA_SIZE

#ifndef CONFIG_ZEPHYR
/* Support PECI interface to x86 processor */
#undef CONFIG_PECI
#endif /* CONFIG_ZEPHYR */

/* Common code for PECI interface to x86 processor */
#undef CONFIG_PECI_COMMON

/*
 * Maximum operating temperature in degrees Celcius used on some x86
 * processors. CPU chip temperature is reported relative to this value and
 * is never reported greater than this value. Processor asserts PROCHOT#
 * and starts throttling frequency and voltage at this temp. Operation may
 * become unreliable if temperature exceeds this limit.
 */
#undef CONFIG_PECI_TJMAX

/*
 * Enable peripheral charge manager (e.g. NFC/WLC, WPC Qi)
 */
#undef CONFIG_PERIPHERAL_CHARGER

/*
 * Enable CTN730 driver
 *
 * CTN730 is NXP's NFC/WLC power transmitter (a.k.a. poller).
 */
#undef CONFIG_CTN730

/*****************************************************************************/
/* PMU config */

/*
 * Enable hard-resetting the PMU from the EC.  The implementation is rather
 * hacky; it simply shorts out the 3.3V rail to force the PMIC to panic.  We
 * need this unfortunate hack because it's the only way to reset the I2C engine
 * inside the PMU.
 */
#undef CONFIG_PMU_HARD_RESET

/*
 * Enable this config to make console UART self sufficient (no other
 * initialization required before uart_init(), no interrupts, uart_tx_char()
 * does not exit until character finished transmitting).
 *
 * This is useful during early hardware bringup, each platform needs to
 * implement its own code to support this.
 */
#undef CONFIG_POLLING_UART

/* Define length of history buffer for port80 messages. */
#define CONFIG_PORT80_HISTORY_LEN 128

/*
 * Enable/Disable printing of port80 messages in interrupt context. By default,
 * this is disabled.
 */
#define CONFIG_PORT80_PRINT_IN_INT 0

/*
 * Allow Port80 common layer to dump 4-byte Port80 code. This is only supported
 * on NPCX9 (and latter) chips.
 */
#undef CONFIG_PORT80_4_BYTE

/* MAX695x 7 segment driver */
#undef CONFIG_MAX695X_SEVEN_SEGMENT_DISPLAY

/* Config for power states and port80 message to be displayed on 7 -segment */
#undef CONFIG_SEVEN_SEG_DISPLAY

/* Compile common code to support power button debouncing */
#undef CONFIG_POWER_BUTTON

/* Configure power button. e.g. BUTTON_FLAG_ACTIVE_HIGH */
#undef CONFIG_POWER_BUTTON_FLAGS

/* Allow the power button to send events while the lid is closed */
#undef CONFIG_POWER_BUTTON_IGNORE_LID

/* Support sending the power button signal to x86 chipsets */
#undef CONFIG_POWER_BUTTON_X86

/* Set power button state idle at init. Implemented only for npcx. */
#undef CONFIG_POWER_BUTTON_INIT_IDLE

/* Timeout before power button task gives up starting system */
#define CONFIG_POWER_BUTTON_INIT_TIMEOUT 1

/*
 * Enable delay between DSW_PWROK and PWRBTN assertion.
 * If enabled, DSW_PWROK_TO_PWRBTN_US and get_time_dsw_pwrok must be defined
 * as well.
 */
#undef CONFIG_DELAY_DSW_PWROK_TO_PWRBTN

/*
 * The time in usec required for PMC to be ready to detect power button press.
 * Refer to the timing diagram for G3 to S0 on PDG for details.
 */
#define CONFIG_DSW_PWROK_TO_PWRBTN_US (95 * MSEC)

/*
 * Board provides board_pwrbtn_to_pch function instead of GPIO_PCH_PWRBTN_L
 * as the means for asserting power button signal to PCH.
 */
#undef CONFIG_POWER_BUTTON_TO_PCH_CUSTOM

/* Compile common code for AP power state machine */
#undef CONFIG_POWER_COMMON

/* Enable a task-safe way to control the PP5000 rail. */
#undef CONFIG_POWER_PP5000_CONTROL

/* Support stopping in S5 on shutdown */
#undef CONFIG_POWER_SHUTDOWN_PAUSE_IN_S5

/*
 * Detect power signal interrupt storms, defined as more than
 * CONFIG_POWER_SIGNAL_INTERRUPT_STORM_DETECT_THRESHOLD occurences of a single
 * power signal interrupt within one second.
 */
#undef CONFIG_POWER_SIGNAL_INTERRUPT_STORM_DETECT_THRESHOLD

/* Use part of the EC's data EEPROM to hold persistent storage for the AP. */
#undef CONFIG_PSTORE

/* Support S0ix */
#undef CONFIG_POWER_S0IX

/* Advertise S4 residency */
#undef CONFIG_POWER_S4_RESIDENCY

/* Support detecting failure to enter a sleep state (S0ix/S3) */
#undef CONFIG_POWER_SLEEP_FAILURE_DETECTION

/*
 * Allow the host to self-report its sleep state, in case there is some delay
 * between the host beginning to enter the sleep state and power signals
 * actually reflecting the new state.
 */
#undef CONFIG_POWER_TRACK_HOST_SLEEP_STATE

/*
 * Allow the use of the "long" printf length modifier ('l') to be in 32-bit
 * systems along with any supported conversion specifiers. Note that this also
 * reenables support for the 'i' printf format. This config will only take
 * effect if sizeof(long) == sizeof(uint32_t).
 */
#undef CONFIG_PRINTF_LONG_IS_32BITS

/*
 * On x86 systems, define this option if the CPU_PROCHOT signal is active low.
 * This setting also applies to monitoring the PROCHOT input if provided by
 * the board.
 */
#undef CONFIG_CPU_PROCHOT_ACTIVE_LOW

/*
 * When the AP enters C10, the power rails VCCIO, VCCSTG, and VCCPLL_OC may be
 * turned off by the board.  If the PROCHOT# signal is pulled up by any of
 * these rails, PROCHOT cannot be relied upon while C10 is active.
 * Enable this option to gate PROCHOT detection when C10 is active.
 */
#undef CONFIG_CPU_PROCHOT_GATE_ON_C10

#ifndef CONFIG_ZEPHYR
/* Support PS/2 interface */
#undef CONFIG_PS2
#endif /* CONFIG_ZEPHYR */

/* Support Power Sourcing Equipment */
#undef CONFIG_PSE_LTC4291

/*
 * Define this option to enable programmable voltage detector which will
 * trigger an interrupt when the voltage drops below a threshold specified
 * by the PVD_THRESHOLD which is a chip specific voltage threshold that
 * must be defined in board.h.
 */
#undef CONFIG_PVD

/*****************************************************************************/
#ifndef CONFIG_ZEPHYR
/* Support PWM control */
#undef CONFIG_PWM
#endif /* CONFIG_ZEPHYR */

/* Define clock input to PWM module. */
#undef CONFIG_PWM_INPUT_LFCLK

/*****************************************************************************/
/* Support PWM output to display backlight */
#undef CONFIG_PWM_DISPLIGHT

/*
 * Support keyboard backlight control
 *
 * You need to define board_kblight_init unless CONFIG_PWM_KBLIGHT is used.
 * For example, lm3509 can be registered as a driver in board_kblight_init.
 */
#undef CONFIG_KEYBOARD_BACKLIGHT

/*
 * Support PWM output to keyboard backlight
 *
 * This implies CONFIG_KEYBOARD_BACKLIGHT.
 */
#undef CONFIG_PWM_KBLIGHT

/*
 * Support a GPIO enable pin (set as GPIO_EN_KEYBOARD_BACKLIGHT) for the
 * keyboard backlight.
 */
#undef CONFIG_KBLIGHT_ENABLE_PIN

/*
 * RGB Keyboard
 */
#undef CONFIG_RGB_KEYBOARD

/*
 * Enable debug messages from a RGB keyboard task.
 */
#undef CONFIG_RGB_KEYBOARD_DEBUG

/*
 * Enable demo for RGB keyboard to run on reset.
 *
 * FLOW: In each iteration, a new color is placed in (0,0) and the rest of LEDs
 * copy colors from adjacent LEDs.
 *
 * DOT: A red dot is placed on (0,0) and traverses the grid from top to bottom
 * left to right. After the entire matrix is traversed, it's repeated with a
 * new color.
 */
#undef CONFIG_RGBKBD_DEMO_FLOW
#undef CONFIG_RGBKBD_DEMO_DOT

#ifndef CONFIG_ZEPHYR
/* Support Real-Time Clock (RTC) */
#undef CONFIG_RTC
#endif /* CONFIG_ZEPHYR */

/* Size of each RAM bank in chip, default is CONFIG_RAM_SIZE */
#undef CONFIG_RAM_BANK_SIZE

/*
 * Number of RAM banks in chip, default is
 * CONFIG_RAM_SIZE / CONFIG_RAM_BANK_SIZE
 */
#undef CONFIG_RAM_BANKS

/* Base address of RAM for the chip */
#undef CONFIG_RAM_BASE

/*
 * Base address of ROM for the chip. Only used in no physical flash case (
 * !CONFIG_FLASH_PHYSICAL).
 */
#undef CONFIG_ROM_BASE

/*
 * CONFIG_DATA_RAM_SIZE and CONFIG_RAM_SIZE indicate size of all data RAM
 * available on the chip in bytes and size of data RAM available for EC in
 * bytes, respectively.
 * Usually, CONFIG_DATA_RAM_SIZE = CONFIG_RAM_SIZE but some chips need to
 * allocate RAM for the mask ROM. Then CONFIG_DATA_RAM_SIZE > CONFIG_RAM_SIZE.
 *
 * CONFIG_CODE_RAM_SIZE indicates the size of all code RAM available on the chip
 * in bytes.  This is needed when a chip with external storage where stored with
 * code section, or a chip without an internal flash but need to protect its
 * code section by MPU.
 * Usually, CONFIG_CODE_RAM_SIZE = CONFIG_RO_SIZE.  However, some chips may
 * have other value, e.g. mt_scp which doesn't have RO image, and the code RAM
 * size is actually its CONFIG_ROM_SIZE plus a reserved memory space.
 *
 * CONFIG_ROM_SIZE indicates the size of ROM allocated by a linker script.  This
 * is only needed when no physical flash present (!CONFIG_FLASH_PHYSICAL).  The
 * ROM region will place common RO sections, e.g. .text, .rodata, .data LMA etc.
 */
#undef CONFIG_CODE_RAM_SIZE
#undef CONFIG_DATA_RAM_SIZE
#undef CONFIG_RAM_SIZE
#undef CONFIG_ROM_SIZE

/* Support IR357x Link voltage regulator debugging / reprogramming */
#undef CONFIG_REGULATOR_IR357X

/* Support RMA auth challenge-response */
#undef CONFIG_RMA_AUTH

/*
 * Use the p256 curve for RMA challenge-response calculations (x21559 is used
 * by default).
 */
#undef CONFIG_RMA_AUTH_USE_P256

/* Enable hardware Random Number generator support */
#undef CONFIG_RNG

/* Support verifying 2048-bit RSA signature */
#undef CONFIG_RSA

/* Define the RSA key size. */
#undef CONFIG_RSA_KEY_SIZE

/* Use RSA exponent 3 instead of F4 (65537) */
#undef CONFIG_RSA_EXPONENT_3

/*
 * Adjust the compiler optimization flags for the RSA code to get a speed-up
 * at the expense of a small code size delta.
 */
#undef CONFIG_RSA_OPTIMIZED

/*
 * Verify the RW firmware using the RSA signature.
 * (for accessories without software sync)
 */
#undef CONFIG_RWSIG

/*
 * Disable rwsig jump when the reset source is hard pin-reset. This only work
 * for the case where rwsig task is not used.
 */
#undef CONFIG_RWSIG_DONT_CHECK_ON_PIN_RESET

/*
 * When RWSIG verification is performed as a task, time to wait from signature
 * verification to an automatic jump to RW (if AP does not request the wait to
 * be interrupted).
 */
#define CONFIG_RWSIG_JUMP_TIMEOUT (1000 * MSEC)

/*
 * Defines what type of futility signature type should be used.
 * RWSIG should be used for new designs.
 * Old adapters use the USBPD1 futility signature type.
 */
#undef CONFIG_RWSIG_TYPE_RWSIG
#undef CONFIG_RWSIG_TYPE_USBPD1

/*
 * By default the pubkey and sig are put at the end of the first and second
 * half of the total flash, and take up the minimum space possible. You can
 * override those defaults with these.
 */
#undef CONFIG_RO_PUBKEY_ADDR
#undef CONFIG_RO_PUBKEY_READ_ADDR
#undef CONFIG_RO_PUBKEY_SIZE
#undef CONFIG_RW_SIG_ADDR
#undef CONFIG_RW_SIG_SIZE
#undef CONFIG_RWSIG_READ_ADDR

/* Size of the serial number if needed */
#undef CONFIG_SERIALNO_LEN

/* Support programmable Mac address field. */
#undef CONFIG_MAC_ADDR

/* Size of the MAC address field if needed. */
#undef CONFIG_MAC_ADDR_LEN

/****************************************************************************/
/* Shared objects library. */

/* Support shared objects library between RO and RW. */
#undef CONFIG_SHAREDLIB

/* Size of shared objects library. */
#undef CONFIG_SHAREDLIB_SIZE

/* Program memory offset of shared objects library. */
#undef CONFIG_SHAREDLIB_MEM_OFF

/* Storage  offset of sharedobjects library. */
#undef CONFIG_SHAREDLIB_STORAGE_OFF

/* Allow the board to use a GPIO for the SCI# signal. */
#undef CONFIG_SCI_GPIO

/* Support computing of other hash sizes (without the VBOOT code) */
#undef CONFIG_SHA256

/* Compute SHA256 by using chip's hardware accelerator */
#undef CONFIG_SHA256_HW_ACCELERATE

/* Unroll some loops in SHA256_transform for better performance. */
#undef CONFIG_SHA256_UNROLLED

/* Emulate the CLZ (Count Leading Zeros) in software for CPU lacking support */
#undef CONFIG_SOFTWARE_CLZ

/* Emulate the CLZ (Count Trailing Zeros) in software for CPU lacking support */
#undef CONFIG_SOFTWARE_CTZ

/* Support smbus interface */
/*
 * Deprecated in
 * https://chromium-review.googlesource.com/c/chromiumos/platform/ec/+/1704279
 *
 * It hasn't been used in over 2 years
 * https://chromium-review.googlesource.com/c/chromiumos/platform/ec/+/452459/
 * and was only used by one board (pyro).
 *
 * I2C and SMBus are compatible at the physical layer. The data transfer
 * paradigm is different. Some of our batteries are using SMbus style
 * transfers now, they are just using i2cxfer directly to accomplish it.
 *
 * I doubt the SMBus code will get revived, but we do have it in revision
 * history if we ever need it.
 */
/* #undef CONFIG_SMBUS */

#ifndef CONFIG_ZEPHYR
/* Support SPI interfaces */
#undef CONFIG_SPI
#endif /* CONFIG_ZEPHYR */

/* Support deprecated SPI protocol version 2. */
#undef CONFIG_SPI_PROTOCOL_V2

/* Define the SPI port to use to access SPI accelerometer */
#undef CONFIG_SPI_ACCEL_PORT

/* Support SPI flash */
#undef CONFIG_SPI_FLASH

/* Support SPI flash protection register translation */
#undef CONFIG_SPI_FLASH_REGS

/* Define the SPI port to use to access the flash */
#undef CONFIG_SPI_FLASH_PORT

/* Select any of the following SPI flash configs that your board uses. */
#undef CONFIG_SPI_FLASH_GD25LQ40
#undef CONFIG_SPI_FLASH_GD25Q41B
#undef CONFIG_SPI_FLASH_W25Q128
#undef CONFIG_SPI_FLASH_W25Q40
#undef CONFIG_SPI_FLASH_W25Q64
#undef CONFIG_SPI_FLASH_W25Q80
#undef CONFIG_SPI_FLASH_W25X40

/* SPI flash part supports SR2 register */
#undef CONFIG_SPI_FLASH_HAS_SR2

/* Define the SPI port to use to access the fingerprint sensor */
#undef CONFIG_SPI_FP_PORT

#ifndef CONFIG_ZEPHYR
/* Support JEDEC SFDP based Serial NOR flash */
#undef CONFIG_SPI_NOR
#endif /* CONFIG_ZEPHYR */

/* Enable SPI_NOR debugging providing additional console output while
 * initializing Serial NOR Flash devices including SFDP discovery. */
#undef CONFIG_SPI_NOR_DEBUG

/* Maximum Serial NOR flash command size, in Bytes */
#undef CONFIG_SPI_NOR_MAX_MESSAGE_SIZE

/* Maximum Serial NOR flash read size, in Bytes */
#undef CONFIG_SPI_NOR_MAX_READ_SIZE

/* Maximum Serial NOR flash write size, in Bytes. Note this must be a power of
 * two. */
#undef CONFIG_SPI_NOR_MAX_WRITE_SIZE

/* If defined will enable block (64KiB) erase operations. */
#undef CONFIG_SPI_NOR_BLOCK_ERASE

/* If defined will read the sector/block to be erased first and only initiate
 * the erase operation if not already in an erased state. The read operation
 * (performed in CONFIG_SPI_NOR_MAX_READ_SIZE chunks) is aborted early if a
 * non "0xff" byte is encountered.
 * !! Make sure there is enough stack space to host a
 * !! CONFIG_SPI_NOR_MAX_READ_SIZE sized buffer before enabling.
 */
#undef CONFIG_SPI_NOR_SMART_ERASE

/* SPI controller feature */
#undef CONFIG_SPI_CONTROLLER

/* SPI controller halfduplex/3-wire mode */
#undef CONFIG_SPI_HALFDUPLEX

/* Support STM32 SPI1 as controller. */
#undef CONFIG_STM32_SPI1_CONTROLLER

/* Support MCHP MEC family GP-SPI master(s)
 * Define to 0x01 for GPSPI0 only.
 * Define to 0x02 for GPSPI1 only.
 * Define to 0x03 for both controllers.
 */
#undef CONFIG_MCHP_GPSPI

/*
 * Configure SPI flash read wait time as 1ms
 * Chip or board can redefine it per design
 */
#define CONFIG_SPI_FLASH_READ_WAIT_MS 1

/*
 * Allow modification to e.g. clock divisor or other fields of spi_devices[].
 */
#undef CONFIG_SPI_MUTABLE_DEVICE_LIST

/* Default stack size to use for tasks, in bytes */
#undef CONFIG_STACK_SIZE

/* Compile charger detect for STM32 */
#undef CONFIG_STM32_CHARGER_DETECT

/* Fake hibernate mode */
#undef CONFIG_STM32L_FAKE_HIBERNATE

/*
 * Compile common code to handle simple switch inputs such as the recovery
 * button input from the servo debug interface.
 */
#undef CONFIG_SWITCH

/* Support dedicated recovery signal from servo board */
#undef CONFIG_SWITCH_DEDICATED_RECOVERY

/*
 * System should remain unlocked even if write protect is enabled.
 *
 * NOTE: This should ONLY be defined during bringup, and should never be
 * defined on a shipping / released platform.
 *
 * When defined, CBI allows ectool to reprogram all the fields. Once undefined,
 * it refuses to change certain fields. (e.g. board version, OEM ID)
 *
 * Also, this will enable PD in RO for TCPMv2.
 */
#undef CONFIG_SYSTEM_UNLOCKED
/*
 * Some systems decouple the CBI eeprom write protection from the
 * H1_FLASH_WP_ODL via the hardware change. Adds this config to
 * bypass the cbi eeprom write protection check.
 */
#undef CONFIG_BYPASS_CBI_EEPROM_WP_CHECK

/*
 * Device can be a tablet as well as a clamshell.
 */
#undef CONFIG_TABLET_MODE

/*
 * Add a virtual switch to indicate when we are in tablet mode.
 */
#undef CONFIG_TABLET_MODE_SWITCH

/*
 * Config to identify what devices use GMR sensor to detect tablet mode. If a
 * board selects this config, it also needs to provide GPIO_TABLET_MODE_L
 * and direct its interrupt to gmr_tablet_switch_isr.
 */
#undef CONFIG_GMR_TABLET_MODE

/*
 * Board provides board_sensor_at_360 method instead of GPIO_TABLET_MODE_L
 * as the means for determining the state of the flipped-360-degree mode.
 */
#undef CONFIG_GMR_TABLET_MODE_CUSTOM

/*
 * Add a virtual switch to indicate when detachable device has
 * base attached.
 */
#undef CONFIG_BASE_ATTACHED_SWITCH

/*
 * Add a virtual switch to indicate whether a nearby object is present in front
 * of the device.
 */
#undef CONFIG_FRONT_PROXIMITY_SWITCH

/*
 * Microchip Trace FIFO Debug Port
 */
#undef CONFIG_MCHP_TFDP

/*****************************************************************************/
/* Task config */

/*
 * List of enabled tasks in ascending priority order. This is normally
 * defined in each board's ec.tasklist file.
 *
 * For each task, use the macro TASK_ALWAYS(n, r, d, s) for base tasks and
 * TASK_NOTEST(n, r, d, s) for tasks that can be excluded in test binaries,
 * where:
 * 'n' is the name of the task
 * 'r' is the main routine of the task
 * 'd' is an opaque parameter passed to the routine at startup
 * 's' is the stack size in bytes; must be a multiple of 8
 *
 * Some cores use TASK_ALWAYS(n, r, d, s, f), where:
 * 'f' is the bit flags for the platform specific information
 *    - MIA_TASK_FLAG_USE_FPU : bit 0, task uses FPU H/W
 *
 * For USB PD tasks, IDs must be in consecutive order and correspond to
 * the port which they are for. See TASK_ID_TO_PD_PORT() macro.
 */
#undef CONFIG_TASK_LIST

/*
 * List of test tasks.  Same format as CONFIG_TASK_LIST, but used to define
 * additional tasks for a unit test.  Normally defined in
 * test/{testname}.tasklist.
 */
#undef CONFIG_TEST_TASK_LIST

/*
 * List of tasks used by CTS
 *
 * cts.tasklist contains tasks run only for CTS. These tasks are added to the
 * tasks registered in ec.tasklist with higher priority.
 *
 * If a CTS suite does not define its own cts.tasklist, the common list is used
 * (i.e. cts/cts.tasklist).
 */
#undef CONFIG_CTS_TASK_LIST

/*
 * List of tasks that support reset. Tasks listed here must also be included in
 * CONFIG_TASK_LIST.
 *
 * For each task, use macro ENABLE_RESET(n) to enable resets. The parameter n
 * must match the value passed to TASK_{ALWAYS,NOTEST} in CONFIG_TASK_LIST.
 *
 * Tasks that enable resets *must* call task_reset_cleanup() once at the
 * beginning of their main function, and perform task-specific cleanup if
 * necessary.
 *
 * By default, tasks can be reset at any time. To change this behavior, call
 * task_disable_resets() immediately after task_reset_cleanup(), and then enable
 * resets where appropriate.
 *
 * Tasks that predominantly have resets disabled are expected to periodically
 * enable resets, and should always ensure to do so before waiting for long
 * periods (eg when waiting for an event to process).
 */
#undef CONFIG_TASK_RESET_LIST

/*
 * Enable task profiling.
 *
 * Boards may #undef this to reduce image size and RAM usage.
 */
#define CONFIG_TASK_PROFILING

/*****************************************************************************/
/* Mock config */

/*
 * List of mock implementations to pull into the build.
 *
 * This should contain a flat list of MOCK(the-mock-name) elements.
 *
 * This is defined in the following two files:
 * test/{testname}.mocklist
 * fuzz/{fuzzname}.mocklist
 */
#undef CONFIG_TEST_MOCK_LIST

/*****************************************************************************/
/* Temperature sensor config */

/* Compile common code for temperature sensor support */
#undef CONFIG_TEMP_SENSOR

/* Support particular temperature sensor chips */
#undef CONFIG_TEMP_SENSOR_ADT7481 /* ADT 7481 sensor, on I2C bus */
#undef CONFIG_TEMP_SENSOR_BD99992GW /* BD99992GW PMIC, on I2C bus */
#undef CONFIG_TEMP_SENSOR_EC_ADC /* Thermistors on EC's own ADC */
#undef CONFIG_TEMP_SENSOR_G753 /* G753 sensor, on I2C bus */
#undef CONFIG_TEMP_SENSOR_G781 /* G781 sensor, on I2C bus */
#undef CONFIG_TEMP_SENSOR_G782 /* G782 sensor, on I2C bus */
#undef CONFIG_TEMP_SENSOR_OTI502 /* OTI502 sensor, on I2C bus */
#undef CONFIG_TEMP_SENSOR_PCT2075 /* PCT2075 sensor, on I2C bus */
#undef CONFIG_TEMP_SENSOR_SB_TSI /* SB_TSI sensor, on I2C bus */
#undef CONFIG_TEMP_SENSOR_TMP006 /* TI TMP006 sensor, on I2C bus */
#undef CONFIG_TEMP_SENSOR_TMP112 /* TI TMP112 sensor, on I2C bus */
#undef CONFIG_TEMP_SENSOR_TMP411 /* TI TMP411 sensor, on I2C bus */
#undef CONFIG_TEMP_SENSOR_TMP432 /* TI TMP432 sensor, on I2C bus */
#undef CONFIG_TEMP_SENSOR_TMP468 /* TI TMP468 sensor, on I2C bus */
#undef CONFIG_TEMP_SENSOR_F75303 /* Fintek  F75303 sensor, on I2C bus */
#undef CONFIG_TEMP_SENSOR_AMD_R19ME4070 /* AMD_R19ME4070 sensor, on I2C bus */

/* Compile common code for thermistor support */
#undef CONFIG_THERMISTOR

/* Support particular thermistors */
#undef CONFIG_THERMISTOR_NCP15WB /* NCP15WB thermistor */

/*
 * If defined, image includes lookup tables and helper functions that convert
 * thermistor ADC readings into degrees K based off of various circuit
 * configurations.
 */
#undef CONFIG_STEINHART_HART_3V0_22K6_47K_4050B
#undef CONFIG_STEINHART_HART_3V3_13K7_47K_4050B
#undef CONFIG_STEINHART_HART_3V3_51K1_47K_4050B
#undef CONFIG_STEINHART_HART_6V0_51K1_47K_4050B
#undef CONFIG_STEINHART_HART_3V3_30K9_47K_4050B

/*
 * If defined, active-high GPIO which indicates temperature sensor chips are
 * powered. The GPIO pin must be defined as GPIO_TEMP_SENSOR_POWER.
 * If not defined, temperature sensors are assumed to be always
 * powered.
 */
#undef CONFIG_TEMP_SENSOR_POWER

/* AMD STT (Skin Temperature Tracking) */
#undef CONFIG_AMD_STT

/* Compile common code for throttling the CPU based on the temp sensors */
#undef CONFIG_THROTTLE_AP

/*
 * Throttle the CPU when battery discharge current is too high. When
 * this feature is enabled, BAT_MAX_DISCHG_CURRENT must be defined in board.h.
 */
#undef CONFIG_THROTTLE_AP_ON_BAT_DISCHG_CURRENT

/*
 * Throttle the CPU when battery voltage drops below a defined threshold
 * where the board still boots but some components don't function perfectly.
 * When this feature is enabled, BAT_LOW_VOLTAGE_THRESH must be defined in
 * board.h.
 */
#undef CONFIG_THROTTLE_AP_ON_BAT_VOLTAGE

/*
 * If defined, dptf is enabled to manage thermals.
 *
 * NOTE: This doesn't mean that thermal control is completely taken care by
 * DPTF. We have some hybrid solutions where the EC still manages the fans.
 */
#undef CONFIG_DPTF

/*
 * If defined, this indicates to the motion lid driver that the board does not
 * have any GMR sensor and hence DPTF profile selection is required to be done
 * based on lid angle.
 */
#undef CONFIG_DPTF_MOTION_LID_NO_GMR_SENSOR

/*
 * If defined, device supports multiple DPTF profiles depending upon device mode
 * e.g. clamshell v/s 360-degree flipped mode or base detached v/s attached
 * mode.
 *
 * This config can be used by any driver that does lid angle calculation or base
 * state detection to determine if different profile numbers need to be
 * indicated to the host.
 */
#undef CONFIG_DPTF_MULTI_PROFILE

/*
 * Sometime EC was already driver thermal sensor power pin to high, but sensor
 * power is still not ready. That cause the system will thermal shutdown when
 * first boot EC.
 *
 * This config can be used to delay thermal sensor read in the first time.
 */
#undef CONFIG_TEMP_SENSOR_FIRST_READ_DELAY_MS

/*****************************************************************************/
/* Touchpad config */

/* Enable touchpad. (You must pick a driver from the options below.) */
#undef CONFIG_TOUCHPAD

/* Enable Elan driver */
#undef CONFIG_TOUCHPAD_ELAN

/* Enable Goodix GT7288 driver */
#undef CONFIG_TOUCHPAD_GT7288

/* Enable ST driver */
#undef CONFIG_TOUCHPAD_ST

/* Set I2C port and address (7-bit) */
#undef CONFIG_TOUCHPAD_I2C_PORT
#undef CONFIG_TOUCHPAD_I2C_ADDR_FLAGS

/*
 * Enable touchpad FW update over USB update protocol, and define touchpad
 * virtual address and size.
 */
#undef CONFIG_TOUCHPAD_VIRTUAL_OFF
#undef CONFIG_TOUCHPAD_VIRTUAL_SIZE

/*
 * Include hashes of the touchpad FW in the EC image, passed as TOUCHPAD_FW
 * parameter to make command.
 */
#undef CONFIG_TOUCHPAD_HASH_FW

/*****************************************************************************/
/* USART stream config */
#undef CONFIG_STREAM_USART

/*
 * Each USART stream can be individually enabled and accessible using the
 * stream interface provided in the usart_config struct.
 */
#undef CONFIG_STREAM_USART1
#undef CONFIG_STREAM_USART2
#undef CONFIG_STREAM_USART3
#undef CONFIG_STREAM_USART4
#undef CONFIG_STREAM_USART5

/*****************************************************************************/
/* USB stream config */
#undef CONFIG_STREAM_USB

/*****************************************************************************/
/* UART HOST COMMAND config */

/* Includes USART as host command interface */
#undef CONFIG_USART_HOST_COMMAND

/* Pointer to USART HW config of physical instance */
#undef CONFIG_UART_HOST_COMMAND_HW

/*
 * USART baudrate for host command interface.
 * Typically configured at 3000000 to handle use cases
 * like firmware download and big packets in a reasonable time.
 */
#undef CONFIG_UART_HOST_COMMAND_BAUD_RATE

/*****************************************************************************/
/* UART config */

/* Baud rate for UARTs */
#define CONFIG_UART_BAUD_RATE 115200

#ifndef CONFIG_ZEPHYR
/* UART index (number) for EC console */
#undef CONFIG_UART_CONSOLE
#endif /* CONFIG_ZEPHYR */

/* UART index (number) for host UART, if present */
#undef CONFIG_UART_HOST

/* Use uart_input_filter() to filter UART input. See prototype in uart.h */
#undef CONFIG_UART_INPUT_FILTER

/*
 * Allow switching the EC console UART to an alternate pad. This must be
 * used for short transactions only, and EC is only able to receive data on
 * that alternate pad after it has been explicitly switched.
 */
#undef CONFIG_UART_PAD_SWITCH

/**
 * Preserve EC reset logs and console logs on SRAM/FLASH so that the logs will
 * be preserved after EC shutting down or sysjumped. It will keep the contents
 * across EC resets, so we have more information about system states. The
 * contents on SRAM will be cleared when checksum or validity check fails.
 */
#undef CONFIG_PRESERVE_LOGS

/*
 * UART receive buffer size in bytes.  Must be a power of 2 for macros in
 * common/uart_buffering.c to work properly.  Must be larger than
 * CONFIG_CONSOLE_INPUT_LINE_SIZE to copy and paste scripts.
 */
#define CONFIG_UART_RX_BUF_SIZE 128

/* Use DMA for UART input */
#undef CONFIG_UART_RX_DMA

/*
 * On some platforms, UART receive DMA can't trigger an interrupt when a single
 * character is received.  Those platforms poll for characters every HOOK_TICK.
 * When a character is received, make this many additional checks between then
 * and the next HOOK_TICK, to increase responsiveness of the console to input.
 */
#define CONFIG_UART_RX_DMA_RECHECKS 5

/*
 * UART transmit buffer size in bytes.  Must be a power of 2 for macros in
 * common/uart_buffering.c to work properly.
 */
#define CONFIG_UART_TX_BUF_SIZE 512

/* Use DMA for UART output */
#undef CONFIG_UART_TX_DMA

/* The DMA channel for UART.  If not defined, default to UART1. */
#undef CONFIG_UART_TX_DMA_CH
#undef CONFIG_UART_RX_DMA_CH

/* The DMA peripheral request signal for UART TX. STM32 only. */
#undef CONFIG_UART_TX_DMA_PH

/* The DMA channel mapping config for stm32f4. */
#undef CONFIG_UART_TX_REQ_CH
#undef CONFIG_UART_RX_REQ_CH

/* Driver of LN9310 switchcap */
#undef CONFIG_LN9310

/* Use this to include support for MP4245 buck boost converter */
#undef CONFIG_MP4245

/* Use this to include support for MP2964 IMVP9.1 PMIC */
#undef CONFIG_MP2964

/*****************************************************************************/
/* USB PD config */

/* Config is enabled, if PD interrupt tasks are used. */
#undef CONFIG_HAS_TASK_PD_INT

/*
 * Enables USB Power Delivery
 *
 * When this config option is enabled, one of the following must be enabled:
 *	CONFIG_USB_PD_TCPMV1 - legacy power delivery state machine
 *	CONFIG_USB_PD_TCPMV2 - current power delivery state machine
 */
#undef CONFIG_USB_POWER_DELIVERY

/*
 * Enables the Legacy power delivery state machine.
 * NOTE: Should not be used for new designs.
 */
#undef CONFIG_USB_PD_TCPMV1

/*
 * Enables PD protocol state names in the TPCMv1 console output.
 * Disable to save ~900 bytes in flash space.
 */
#define CONFIG_USB_PD_TCPMV1_DEBUG

/*
 * Enables Version 2 of the Power Delivery state machine
 *
 * Along with CONFIG_USB_PD_TCPMV2, you must ensure a device type is also
 * enabled otherwise an error will be emitted.
 */
#undef CONFIG_USB_PD_TCPMV2

/*
 * Enable dynamic PDO selection.
 *
 * DPS picks a power efficient voltage regarding to the battery configuration
 * and the system loading. It monitors PIn (Power In), so VBUS/IBUS ADC
 * should be supported on the platform.
 */
#undef CONFIG_USB_PD_DPS

/*
 * Device Types for TCPMv2.
 *
 * Exactly one must be defined when CONFIG_USB_PD_TCPMV2 is defined.
 *
 * VPD - Vconn Powered Device
 * CTVPD - Charge Through Vconn Powered Device
 * DRP_ACC_TRYSRC - Dual Role Port, Audio Accessory, and Try.SRC Device
 */
#undef CONFIG_USB_VPD
#undef CONFIG_USB_CTVPD
#undef CONFIG_USB_DRP_ACC_TRYSRC

/*
 * TCPMv2 statemachine layers
 *
 * All layers are defined by default. To opt-out, you must undef in your board.
 * Also these defines don't take effect unless CONFIG_USB_PD_TCPMV2 is also
 * defined.
 *
 * TYPEC_SM - Type-C deals with CC lines voltage level connections
 * PRL_SM - Protocol handles flow and chunking TX and RX messages
 * PE - Policy Engine handles PD communication flow
 * DPM - Device Policy Manager layer is used to determine port policy
 */
#define CONFIG_USB_TYPEC_SM
#define CONFIG_USB_PRL_SM
#define CONFIG_USB_PE_SM
#define CONFIG_USB_DPM_SM

/* Enables PD Console commands */
#define CONFIG_USB_PD_CONSOLE_CMD

/* Enables PD Host commands */
#ifdef HAS_TASK_HOSTCMD
#define CONFIG_USB_PD_HOST_CMD
#endif

/* Support for USB PD alternate mode entry */
#undef CONFIG_USB_PD_ALT_MODE

/* Support for USB PD alternate mode entry by a Downward Facing Port */
#undef CONFIG_USB_PD_ALT_MODE_DFP

/* Support for USB PD alternate mode entry from an Upward Facing Port */
#undef CONFIG_USB_PD_ALT_MODE_UFP

/* Support for automatic USB PD Discovery VDM probing and storage */
#undef CONFIG_USB_PD_DISCOVERY

/*
 * Do not enter USB PD alternate modes or USB4 automatically. Wait for the AP to
 * direct the EC to enter a mode. This requires AP software support.
 */
#undef CONFIG_USB_PD_REQUIRE_AP_MODE_ENTRY

/* Allow the AP to compose VDMs for us to send */
#undef CONFIG_USB_PD_VDM_AP_CONTROL

/* Supports DP as UFP-D and requires HPD to DP_ATTEN converter */
#undef CONFIG_USB_PD_ALT_MODE_UFP_DP

/* HPD is sent to the GPU from the EC via a GPIO */
#undef CONFIG_USB_PD_DP_HPD_GPIO

/*
 * HPD is sent to the GPU from the EC via a GPIO, and the HPD GPIO level has
 * to be handled separately.
 */
#undef CONFIG_USB_PD_DP_HPD_GPIO_CUSTOM

/* Check if max voltage request is allowed before each request */
#undef CONFIG_USB_PD_CHECK_MAX_REQUEST_ALLOWED

/* Default state of PD communication disabled flag */
#undef CONFIG_USB_PD_COMM_DISABLED

/*
 * Define this if a board needs custom SNK and/or SRC PDOs.
 *
 * The default SRC PDO is a fixed 5V/1.5A with PDO_FIXED_FLAGS indicating
 * Dual-Role power, USB Communication Capable, and Dual-Role data.
 *
 * The default SNK PDOs are:
 * - Fixed 5V/500mA with the same PDO_FIXED_FLAGS
 * - Variable (non-battery) min 4.75V, max PD_MAX_VOLTAGE_MV, operational
 *   current 3A
 * - Battery min 4.75V, max PD_MAX_VOLTAGE_MV, operational power 15W
 */
#undef CONFIG_USB_PD_CUSTOM_PDO

/*
 * Do not enable PD communication in RO as a security measure.
 * We don't want to allow communication to outside world until
 * we jump to RW. This can by overridden with the removal of
 * the write protect screw to allow for easier testing.
 *
 * Note: this is assumed for TCPMv2. See also CONFIG_BRINGUP for enabling PD in
 * RO.
 */
#undef CONFIG_USB_PD_COMM_LOCKED

/* Default USB data role when a USB PD debug accessory is seen */
#define CONFIG_USB_PD_DEBUG_DR PD_ROLE_DFP

/*
 * Define to have a fixed PD Task debug level.
 * Undef to allow runtime change via console command.
 */
#undef CONFIG_USB_PD_DEBUG_LEVEL

/*
 * Set to a nonzero value to delay PD task startup by the given
 * amount of time.
 */
#define CONFIG_USB_PD_STARTUP_DELAY_MS 0

/*
 * Define if this board is using runtime flags instead of build time configs
 * to control USB PD properties.
 */
#define CONFIG_USB_PD_FLAGS
#undef CONFIG_USB_PD_RUNTIME_FLAGS

/*
 * Define to enable the PD Data Reset Message. This is mandatory for
 * USB4 and optional for USB 3.2
 */
#undef CONFIG_USB_PD_DATA_RESET_MSG

/*
 * Define if this board can enable VBUS discharge (eg. through a GPIO-controlled
 * discharge circuit, or through port controller registers) to discharge VBUS
 * rapidly on disconnect. Will be defined automatically when one of the below
 * options is defined.
 */
#undef CONFIG_USB_PD_DISCHARGE

/* Define if discharge circuit is EC GPIO-controlled. */
#undef CONFIG_USB_PD_DISCHARGE_GPIO

/* Define if discharge circuit is using PD discharge registers on TCPC. */
#undef CONFIG_USB_PD_DISCHARGE_TCPC

/* Define if discharge circuit is using PD discharge registers on PPC. */
#undef CONFIG_USB_PD_DISCHARGE_PPC

/* Define if this board can act as a dual-role PD port (source and sink) */
#undef CONFIG_USB_PD_DUAL_ROLE

/* Define if this board can used TCPC-controlled DRP toggle */
#undef CONFIG_USB_PD_DUAL_ROLE_AUTO_TOGGLE

/* Define to reduces VBUS droop caused by inrush current during charging */
#undef CONFIG_BD9995X_DELAY_INPUT_PORT_SELECT

/* Initial DRP / toggle policy */
#define CONFIG_USB_PD_INITIAL_DRP_STATE PD_DRP_TOGGLE_OFF

/*
 * Define if VBUS source GPIOs (GPIO_USB_C*_5V_EN) are active-low (and named
 * (..._L) rather than default active-high.
 */
#undef CONFIG_USB_PD_5V_EN_ACTIVE_LOW

/* Ask charger if VBUS is enabled on a source port, instead of using GPIO */
#undef CONFIG_USB_PD_5V_CHARGER_CTRL

/*
 * If defined, use a custom function to determine if VBUS is enabled on a
 * source port. The custom function is board_is_sourcing_vbus(port).
 */
#undef CONFIG_USB_PD_5V_EN_CUSTOM

/* Dynamic USB PD source capability */
#undef CONFIG_USB_PD_DYNAMIC_SRC_CAP

/* Support USB PD flash. */
#undef CONFIG_USB_PD_FLASH

/* Check whether PD is the sole power source before flash erase operation */
#undef CONFIG_USB_PD_FLASH_ERASE_CHECK

/* Define if this board, operating as a sink, can give power back to a source */
#undef CONFIG_USB_PD_GIVE_BACK

/*
 * PD Rev2.0 functionality is enabled by default. Defining this macro
 * enables PD Rev3.0 functionality.
 */
#undef CONFIG_USB_PD_REV30

/* Defined automatically based on on maximum PD revision supported. */
#undef CONFIG_PD_RETRY_COUNT

/*
 * Support USB PD 3.0 Extended Messages. This will only take effect if
 * CONFIG_USB_PD_REV30 is also enabled. Note that Chromebooks disabling this
 * config item are non-compliant with PD 3.0, because they have batteries but do
 * not support Get_Battery_Cap or Get_Battery_Status.
 */
#define CONFIG_USB_PD_EXTENDED_MESSAGES

/* Major and Minor ChromeOS specific PD device Hardware IDs. */
#undef CONFIG_USB_PD_HW_DEV_ID_BOARD_MAJOR
#undef CONFIG_USB_PD_HW_DEV_ID_BOARD_MINOR

/* HW & SW version for alternate mode discover identity response (4bits each) */
#undef CONFIG_USB_PD_IDENTITY_HW_VERS
#undef CONFIG_USB_PD_IDENTITY_SW_VERS

/* USB PD MCU I2C address for host commands */
#define CONFIG_USB_PD_I2C_ADDR_FLAGS 0x1E

/* Define if using internal comparator for PD receive */
#undef CONFIG_USB_PD_INTERNAL_COMP

/* Record main PD events in a circular buffer */
#undef CONFIG_USB_PD_LOGGING

/*
 * Record PRL state transitions in a ring buffer, readable via the `prllog`
 * console command.
 */
#undef CONFIG_USB_PD_PRL_EVENT_LOG
/*
 * Number of events that can be stored in the PRL log (after this many, the
 * oldest entries will be replaced with new ones).
 */
#define CONFIG_USB_PD_PRL_EVENT_LOG_CAPACITY 128

/* The size in bytes of the FIFO used for event logging */
#define CONFIG_EVENT_LOG_SIZE 512

/* Save power by waking up on VBUS rather than polling CC */
#define CONFIG_USB_PD_LOW_POWER

/* Allow chip to go into low power idle even when a PD device is attached */
#undef CONFIG_USB_PD_LOW_POWER_IDLE_WHEN_CONNECTED

/* Number of USB PD ports */
#undef CONFIG_USB_PD_PORT_MAX_COUNT

/*
 * Number of ITE USB PD active ports
 * NOTE: The active port usage should follow the order of ITE TCPC port index.
 */
#undef CONFIG_USB_PD_ITE_ACTIVE_PORT_COUNT

/* Simple DFP, such as power adapter, will not send discovery VDM on connect */
#undef CONFIG_USB_PD_SIMPLE_DFP

/* Use comparator module for PD RX interrupt */
#define CONFIG_USB_PD_RX_COMP_IRQ

/* Use TCPC module (type-C port controller) */
#undef CONFIG_USB_PD_TCPC

/* Board provides specific TCPC init function */
#undef CONFIG_USB_PD_TCPC_BOARD_INIT

/* Enable TCPC to enter low power mode */
#undef CONFIG_USB_PD_TCPC_LOW_POWER

/*
 * Default debounce when exiting low-power mode before checking CC status.
 * Some TCPCs need additional time following a VBUS change to internally
 * debounce the CC line status and updating the CC_STATUS register.
 */
#define CONFIG_USB_PD_TCPC_LPM_EXIT_DEBOUNCE (25 * MSEC)

/* Define EC and TCPC modules are in one integrated chip */
#undef CONFIG_USB_PD_TCPC_ON_CHIP

/* If VCONN is enabled, the TCPC will provide VCONN */
#define CONFIG_USB_PD_TCPC_VCONN

/* Enable the encoding of msg SOP* in bits 31-28 of 32-bit msg header type */
#undef CONFIG_USB_PD_DECODE_SOP

/* Enable to support DisplayPort mode from the EC */
#undef CONFIG_USB_PD_DP_MODE

/*
 * The USB4 specification defines compatibility support for USB4 products to
 * interact with existing Thunderbolt 3 products. Enable this config to enter
 * into Thunderbolt-compatible mode between two port partners.
 */
#undef CONFIG_USB_PD_TBT_COMPAT_MODE

/* Enable to enter into USB4 mode between two port partners */
#undef CONFIG_USB_PD_USB4

/* Enable if port is cable of operating as an USB4 device */
#undef CONFIG_USB_PD_USB4_DRD

/* Enable if port is cable of operating as an USB3.2 device */
#undef CONFIG_USB_PD_USB32_DRD

/* Enable if the board is Thunderbolt Gen 3 capable */
#undef CONFIG_USB_PD_TBT_GEN3_CAPABLE

/* Enable PCIE tunneling if Thunderbolt-Compatible mode is enabled*/
#undef CONFIG_USB_PD_PCIE_TUNNELING

/* Enable Power Path Control from PD */
#undef CONFIG_USB_PD_PPC

/*
 * The following two macros are ASCII text strings that matches what appears
 * in the USB-IF Product Registration form for this device. These macros are
 * used during VIF generation and they form the product name in the
 * USB Integrator’s List.
 */
#undef CONFIG_USB_PD_MODEL_PART_NUMBER
#undef CONFIG_USB_PD_PRODUCT_REVISION

/*
 * Should be defined if the device is a TypeC Alt Mode Adapter. This macro
 * is used during VIF generation.
 */
#undef CONFIG_USB_ALT_MODE_ADAPTER

/*
 * A text string, provided by the USB-IF. This macro is used during VIF
 * generation.
 */
#undef CONFIG_USB_PD_TID

/*
 * An ASCII text string that must correspond with the port label given on the
 * device picture submitted to USB-IF by the Vendor along with the VIF. This
 * macro is used during VIF generation.
 */
#undef CONFIG_USB_PD_PORT_LABEL

/*
 * Define if Get_Manufacturer_Info request PD message is supported.
 * Used during VIF generation.
 */
#undef CONFIG_USB_PD_MANUFACTURER_INFO

/*
 * Define if both Security_Request and Security_Response PD messages are
 * supported. Used during VIF generation.
 */
#undef CONFIG_USB_PD_SECURITY_MSGS

/*
 * The number of non-removable batteries in the device. Used duing VIF
 * generation.
 */
#undef CONFIG_NUM_FIXED_BATTERIES

/*
 * Track VBUS level in TCPC module. This will only be needed if we're acting
 * as an external TCPC.
 */
#undef CONFIG_USB_PD_TCPC_TRACK_VBUS

/* Enable runtime config the TCPC */
#undef CONFIG_USB_PD_TCPC_RUNTIME_CONFIG

/*
 * Choose one of the following TCPMs (type-C port manager) to manage TCPC. The
 * TCPM stub is used to make direct function calls to TCPC when TCPC is on
 * the same MCU. The TCPCI TCPM uses the standard TCPCI i2c interface to TCPC.
 */
#undef CONFIG_USB_PD_TCPM_STUB
#undef CONFIG_USB_PD_TCPM_TCPCI
#undef CONFIG_USB_PD_TCPM_FUSB302
#undef CONFIG_USB_PD_TCPM_ITE_ON_CHIP
#undef CONFIG_USB_PD_TCPM_ANX3429
#undef CONFIG_USB_PD_TCPM_ANX7406
#undef CONFIG_USB_PD_TCPM_ANX740X
#undef CONFIG_USB_PD_TCPM_ANX741X
#undef CONFIG_USB_PD_TCPM_ANX7447
#undef CONFIG_USB_PD_TCPM_ANX7688
#undef CONFIG_USB_PD_TCPM_NCT38XX
#undef CONFIG_USB_PD_TCPM_MT6370
#undef CONFIG_USB_PD_TCPM_TUSB422
#undef CONFIG_USB_PD_TCPM_RAA489000
#undef CONFIG_USB_PD_TCPM_RT1715
#undef CONFIG_USB_PD_TCPM_RT1718S
#undef CONFIG_USB_PD_TCPM_FUSB307
#undef CONFIG_USB_PD_TCPM_STM32GX
#undef CONFIG_USB_PD_TCPM_CCGXXF

/* PS8XXX series are all supported by a single driver with a build time config
 * listed below (CONFIG_USB_PD_TCPM_PS*) defined to enable the specific product.
 *
 * If a board with the same EC FW is expected to support multiple products here
 * then CONFIG_USB_PD_TCPM_MULTI_PS8XXX MUST be defined then we can enable more
 * than one product config to support them in the runtime. In this case, board
 * is responsible to override function of board_get_ps8xxx_product_id in order
 * to provide the product id per port.
 */
#undef CONFIG_USB_PD_TCPM_MULTI_PS8XXX
#undef CONFIG_USB_PD_TCPM_PS8745
#undef CONFIG_USB_PD_TCPM_PS8751
#undef CONFIG_USB_PD_TCPM_PS8755
#undef CONFIG_USB_PD_TCPM_PS8705
#undef CONFIG_USB_PD_TCPM_PS8805
#undef CONFIG_USB_PD_TCPM_PS8815

/*
 * Enable PS8751 custom mux driver. It was designed to make use of Low Power
 * Mode on PS8751 TCPC/MUX chip when running as MUX only (CC lines are not
 * connected, eg. Ampton).
 *
 * If your PS8751 is working in the ordinary way (as TCPC and MUX) or you don't
 * need to take advantage of Low Power Mode when working as MUX only, standard
 * TCPC MUX driver (CONFIG_USB_PD_TCPM_MUX) will work fine.
 */
#undef CONFIG_USB_PD_TCPM_PS8751_CUSTOM_MUX_DRIVER

/*
 * Defined automatically by chip and depends on chip. This guards the onboard
 * TCPM driver, but CONFIG_USB_PD_TCPM_ITE_ON_CHIP needs to be defined in
 * board.h for either of these driver to actually be included in the final
 * image.
 */
#undef CONFIG_USB_PD_TCPM_DRIVER_IT83XX
#undef CONFIG_USB_PD_TCPM_DRIVER_IT8XXX2

/*
 * Type-C retimer drivers to be used.
 */
#undef CONFIG_USBC_RETIMER_ANX7483
#undef CONFIG_USBC_RETIMER_ANX7452
#undef CONFIG_USBC_RETIMER_INTEL_BB
#undef CONFIG_USBC_RETIMER_KB800X
#undef CONFIG_USBC_RETIMER_KB8010
#undef CONFIG_USBC_RETIMER_NB7V904M
#undef CONFIG_USBC_RETIMER_PI3DPX1207
#undef CONFIG_USBC_RETIMER_PI3HDX1204
#undef CONFIG_USBC_RETIMER_PS8802
#undef CONFIG_USBC_RETIMER_PS8811
#undef CONFIG_USBC_RETIMER_PS8818
#undef CONFIG_USBC_RETIMER_TUSB544

/*
 * DP redriver drivers to be used.
 */
#undef CONFIG_DP_REDRIVER_TDP142

/*
 * Define this to enable Type-C retimer firmware update. Each Type-C retimer
 * indicates its capability of supporting firmware update in usb_mux_driver.
 * This feature is available to TCPMv2 PD stack, also requires
 * CONFIG_USBC_SS_MUX is enabled.
 * This feature includes changes in EC, Coreboot and Kernel. During AP boot
 * up, AP scans each PD port for retimers if no Type-C device attached;
 * and firmware update can be performed on retimers showing up in AP
 * thunderbolt device entries. If PD port has device attached, no retimer
 * scan on that port.
 */
#undef CONFIG_USBC_RETIMER_FW_UPDATE

/* Prevent enabling LPM of NB7V904M */
#undef CONFIG_NB7V904M_LPM_OVERRIDE

/* Enable retimer TUSB544 tune EQ setting by register  */
#undef CONFIG_TUSB544_EQ_BY_REGISTER

/* Allow run-time configuration of the Burnside Bridge driver structure */
#undef CONFIG_USBC_RETIMER_INTEL_BB_RUNTIME_CONFIG

/* Enable vPro support for Intel Burnside Bridge on vPro supported platform */
#undef CONFIG_USBC_RETIMER_INTEL_BB_VPRO_CAPABLE

/* Require manual configuration of the KB800x crossbar mapping. */
#undef CONFIG_KB800X_CUSTOM_XBAR

/* Enables debug console commands for the STM32 UCPD driver */
#undef CONFIG_STM32G4_UCPD_DEBUG

/*
 * Adds an EC console command to erase the ANX7447 OCM flash.
 * Note: this is intended to be a temporary option and
 * won't be needed when ANX7447 are put on boards with OCM already erased
 */
#undef CONFIG_USB_PD_TCPM_ANX7447_OCM_ERASE_COMMAND

/*
 * Use this config option to enable and internal pullup resistor on the AUX_N
 * and internal pulldown resistor on the AUX_P line. Only use this config
 * option if there are no external pu/pd resistors on these signals. This
 * configuration should be used to avoid noise issues on the DDI1_AUX_N &
 * DDI1_AUX_P signals (b/122873171)
 */
#undef CONFIG_USB_PD_TCPM_ANX7447_AUX_PU_PD

/*
 * Use this to override the TCPCI Device ID value to be 0x0002 for
 * chip rev A3. Early A3 firmware misreports the DID as 0x0001.
 */
#undef CONFIG_USB_PD_TCPM_PS8805_FORCE_DID

/*
 * Use this to override the TCPCI Device ID value to be 0x0002 for
 * chip rev A1. Early A1 firmware misreports the DID as 0x0001.
 */
#undef CONFIG_USB_PD_TCPM_PS8815_FORCE_DID

/*
 * Use this option if the TCPC port controller supports the optional register
 * 18h CONFIG_STANDARD_OUTPUT to steer the high-speed muxes.
 */
#undef CONFIG_USB_PD_TCPM_MUX

/*
 * Some PD chips have integrated port protection for SBU lines.
 * If the switches to enable those SBU lines are controlled by the PD
 * chip, enable this config.
 */
#undef CONFIG_USB_PD_TCPM_SBU

/*
 * The TCPM must know whether VBUS is present in order to make proper state
 * transitions. In addition, charge_manager must know about VBUS presence in
 * order to make charging decisions. VBUS state can be determined by various
 * methods:
 * - Some TCPCs can detect and report the presence of VBUS.
 * - In some configurations, charger ICs can report the presence of VBUS.
 * - On some boards, dedicated VBUS interrupt pins are available.
 * - Some power path controllers (PPC) can report the presence of VBUS.
 *
 * Exactly one of these should be defined for all boards that run the PD
 * state machine.
 */
#undef CONFIG_USB_PD_VBUS_DETECT_TCPC
#undef CONFIG_USB_PD_VBUS_DETECT_CHARGER
#undef CONFIG_USB_PD_VBUS_DETECT_GPIO
#undef CONFIG_USB_PD_VBUS_DETECT_PPC
#undef CONFIG_USB_PD_VBUS_DETECT_NONE

/* Define if the there is a separate ADC channel for each USB-C Vbus voltage */
#undef CONFIG_USB_PD_VBUS_MEASURE_ADC_EACH_PORT

/* Define if the there is no hardware to measure Vbus voltage */
#undef CONFIG_USB_PD_VBUS_MEASURE_NOT_PRESENT

/* Define if charger on the board supports VBUS measurement */
#undef CONFIG_USB_PD_VBUS_MEASURE_CHARGER

/* Define if tcpc on the board supports VBUS measurement */
#undef CONFIG_USB_PD_VBUS_MEASURE_TCPC

/* Define if there is a specific method to measure Vbus voltage */
#undef CONFIG_USB_PD_VBUS_MEASURE_BY_BOARD

/* Define the type-c port controller I2C base address. */
#define CONFIG_TCPC_I2C_BASE_ADDR_FLAGS 0x4E

/* Use this option to enable Try.SRC mode for Dual Role devices */
#undef CONFIG_USB_PD_TRY_SRC

/* Set the default minimum battery percentage for Try.Src to be enabled */
#define CONFIG_USB_PD_TRY_SRC_MIN_BATT_SOC 5

/* Index for temperature sensor used in PD messages. Defaults to 0. */
#define CONFIG_USB_PD_TEMP_SENSOR 0

/*
 * Time limit in ms for a USB PD power button press to be considered a short
 * press
 */
#define CONFIG_USB_PD_SHORT_PRESS_MAX_MS 4000

/* Time limit in ms for a USB PD power button press to be considered valid. */
#define CONFIG_USB_PD_LONG_PRESS_MAX_MS 8000

/*
 * Set the minimum battery percentage to allow a PD port to send resets as a
 * sink (and risk a hard reset, losing Vbus).  Note this may cause a high-power
 * charger to appear as only a low-power 15W charger until a reset is sent to
 * re-start PD negotiation.
 */
#undef CONFIG_USB_PD_RESET_MIN_BATT_SOC

/* Alternative configuration keeping only the TX part of PHY */
#undef CONFIG_USB_PD_TX_PHY_ONLY

/* Use DAC as reference for comparator at 850mV. */
#undef CONFIG_PD_USE_DAC_AS_REF

/*
 * Request for a PDO which voltage is closest to PD_PREFER_MV for sink.
 * This config in theory could achieve better charging efficiency.  Note this
 * may not always pick the PD_PREFER_MV if available (if the PDO's
 * power not sufficient for the system), it will pick second closest PDO until
 * the system desired power is low enough to be charged by the designed PDO.
 *
 * If defined, must also define `struct pd_pref_config_t pd_pref_config`.
 */
#undef CONFIG_USB_PD_PREFER_MV

/*
 * The Fast Role Swap trigger can be implemented in either the TCPC or PPC
 * driver. If either CONFIG_USB_PD_FRS_TCPC or CONFIG_USB_PD_FRS_PPC is set,
 * CONFIG_USB_FRS will be set automatically to enable the protocol-side of FRS.
 */
#undef CONFIG_USB_PD_FRS_TCPC
#undef CONFIG_USB_PD_FRS_PPC
#undef CONFIG_USB_PD_FRS

/*
 * Enable USB-PD extended power range.
 */
#undef CONFIG_USB_PD_EPR

/*
 * USB Product ID. Each platform (e.g. baseboard set) should have a single
 * VID/PID combination. If there is a big enough change within a platform,
 * then we can differentiate USB topologies by varying the HW version field
 * in the Sink and Source Capabilities Extended messages.
 *
 * To reserve a new PID, use go/usb-pid.
 */
#undef CONFIG_USB_PID

/*
 * USB Vendor ID used for USB endpoints.
 */
#define CONFIG_USB_VID USB_VID_GOOGLE

/*
 * Track overcurrent events for sinking partners coming from some component on
 * the board.  Auto-enabled for drivers which contain support for this feature.
 */
#undef CONFIG_USBC_OCP

/* PPC needs to be informed of CC polarity */
#undef CONFIG_USBC_PPC_POLARITY

/*
 * Disable charging from Default(USB) Rp as a type-c supplier. If your device
 * can detect such a supplier by BC 1.2, define this to get more current
 * from a BC 1.2 supplier.
 */
#undef CONFIG_USBC_DISABLE_CHARGE_FROM_RP_DEF

/* USB Type-C Power Path Controllers (PPC) */
#undef CONFIG_USBC_PPC_AOZ1380
#undef CONFIG_USBC_PPC_KTU1125
#undef CONFIG_USBC_PPC_NX20P3481
#undef CONFIG_USBC_PPC_NX20P3483
#undef CONFIG_USBC_PPC_RT1718S
#undef CONFIG_USBC_PPC_SN5S330
#undef CONFIG_USBC_PPC_SYV682C
#undef CONFIG_USBC_PPC_SYV682X
#undef CONFIG_USBC_PPC_TCPCI

/*
 * NX20P348x 5V SRC RCP trigger level at 10mV. Define to enable 5V SRC RCP
 * mask for can't trigger interrupt signal.
 */
#undef CONFIG_USBC_NX20P348X_RCP_5VSRC_MASK_ENABLE

/*
 * SYV682x PPC high voltage power path current limit.  Default limit is
 * 3.3A.  See the syv682x header file for permissible values.
 */
#define CONFIG_SYV682X_HV_ILIM SYV682X_HV_ILIM_3_30

/* SYV682 does not pass through CC, instead it bypasses to the TCPC */
#undef CONFIG_USBC_PPC_SYV682X_NO_CC

/* Define to enable SYV682X VBUS smart discharge. */
#undef CONFIG_USBC_PPC_SYV682X_SMART_DISCHARGE

/* PPC is capable of gating the SBU lines. */
#undef CONFIG_USBC_PPC_SBU

/* PPC is capable of providing VCONN */
#undef CONFIG_USBC_PPC_VCONN

/* PPC has level interrupts and has a dedicated interrupt pin to check */
#undef CONFIG_USBC_PPC_DEDICATED_INT

/* Enable logging related to the PPC. Undefine to reduce EC image size */
#define CONFIG_USBC_PPC_LOGGING

/* Support for USB type-c superspeed mux */
#undef CONFIG_USBC_SS_MUX

/*
 * Only configure USB type-c superspeed mux when DFP (for chipsets that
 * don't support being a UFP)
 */
#undef CONFIG_USBC_SS_MUX_DFP_ONLY

/* Only configure USB type-c superspeed mux when UFP */
#undef CONFIG_USBC_SS_MUX_UFP_ONLY

/* Support v1.1 type-C connection state machine */
#undef CONFIG_USBC_BACKWARDS_COMPATIBLE_DFP

/* Support for USB type-c vconn. Not needed for captive cables. */
#undef CONFIG_USBC_VCONN

/* Support VCONN swap */
#undef CONFIG_USBC_VCONN_SWAP

/*
 * The amount of time in microseconds that the board takes to turn VCONN on or
 * off after being directed to do so. Typically a property of the PPC. Default
 * to 5 ms.
 */
#define CONFIG_USBC_VCONN_SWAP_DELAY_US 5000

/* USB Binary device Object Store support */
#undef CONFIG_USB_BOS

/* USB Device version of product */
#undef CONFIG_USB_BCD_DEV

/*
 * Intel Reference Validation Platform's (RVP) Modular Embedded Control
 * Card (MECC) versions
 */
#undef CONFIG_INTEL_RVP_MECC_VERSION_1_0
#undef CONFIG_INTEL_RVP_MECC_VERSION_1_1

/*****************************************************************************/

/* Compile chip support for the USB device controller */
#undef CONFIG_USB

/* Support USB isochronous handler */
#undef CONFIG_USB_ISOCHRONOUS

/* Common USB / BC1.2 charger detection routines */
#undef CONFIG_USB_CHARGER

/* Only allow PI3USB9201 to advertise itself as BC1.2 client */
#undef CONFIG_BC12_CLIENT_MODE_ONLY_PI3USB9201

/*
 * Used for bc1.2 chips that need to be triggered from data role swaps instead
 * of just VBUS changes.
 */
#undef CONFIG_BC12_DETECT_DATA_ROLE_TRIGGER

/*
 * Board only needs one bc12 driver. This includes the case that has multiple
 * chips that use the same driver. Enabled by default.
 *
 * If undefined, board should define a bc12_ports array which associates
 * each port to its bc12 driver.
 */
#define CONFIG_BC12_SINGLE_DRIVER

/* External BC1.2 charger detection devices. */
#undef CONFIG_BC12_DETECT_MAX14637
#undef CONFIG_BC12_DETECT_MT6360
#undef CONFIG_BC12_DETECT_PI3USB9201
#undef CONFIG_BC12_DETECT_PI3USB9281
#undef CONFIG_BC12_DETECT_RT1718S
/* Number of Pericom PI3USB9281 chips present in system */
#undef CONFIG_BC12_DETECT_PI3USB9281_CHIP_COUNT
/* The delay in ms from power off to power on for MAX14637 */
#define CONFIG_BC12_MAX14637_DELAY_FROM_OFF_TO_ON_MS 1

/* Enable USB serial console module. */
#undef CONFIG_USB_CONSOLE

/*
 * Enable USB serial console module using usb stream config.
 * NOTE: CONFIG_USB_CONSOLE and CONFIG_USB_CONSOLE_STREAM should be defined
 * exclusively each other.
 */
#undef CONFIG_USB_CONSOLE_STREAM

/* USB serial console transmit buffer size in bytes. */
#define CONFIG_USB_CONSOLE_TX_BUF_SIZE 2048

/*
 * Enable USB serial console crc32 computation.
 * Also makes console output block on overrun.
 */
#undef CONFIG_USB_CONSOLE_CRC

/* Support USB HID interface. */
#undef CONFIG_USB_HID

/* Support USB HID keyboard interface. */
#undef CONFIG_USB_HID_KEYBOARD

/* Support USB HID keyboard backlight. */
#undef CONFIG_USB_HID_KEYBOARD_BACKLIGHT

/*
 * Support vivaldi compatible HID keyboard.
 * If defined, the board must implement a function board_vivaldi_keybd_config(),
 * and define a macro CONFIG_USB_HID_KB_NUM_TOP_ROW_KEYS which is equal to
 * board_vivaldi_keybd_config()->num_top_row_keys.
 */
#undef CONFIG_USB_HID_KEYBOARD_VIVALDI
#undef CONFIG_USB_HID_KB_NUM_TOP_ROW_KEYS

/* Support USB HID touchpad interface. */
#undef CONFIG_USB_HID_TOUCHPAD

/* HID touchpad logical dimensions */
#undef CONFIG_USB_HID_TOUCHPAD_LOGICAL_MAX_X
#undef CONFIG_USB_HID_TOUCHPAD_LOGICAL_MAX_Y
#undef CONFIG_USB_HID_TOUCHPAD_LOGICAL_MAX_PRESSURE
/* HID touchpad physical dimensions (tenth of mm) */
#undef CONFIG_USB_HID_TOUCHPAD_PHYSICAL_MAX_X
#undef CONFIG_USB_HID_TOUCHPAD_PHYSICAL_MAX_Y

/* USB device buffers and descriptors */
#undef CONFIG_USB_RAM_ACCESS_SIZE
#undef CONFIG_USB_RAM_ACCESS_TYPE
#undef CONFIG_USB_RAM_BASE
#undef CONFIG_USB_RAM_SIZE

/* Disable automatic connection of USB peripheral */
#undef CONFIG_USB_INHIBIT_CONNECT

/* Disable automatic initialization of USB peripheral */
#undef CONFIG_USB_INHIBIT_INIT

/* Support simple control of power to the device's USB ports */
#undef CONFIG_USB_PORT_POWER_DUMB

/*
 * Let board customize the timing to enable/disable usb port, instead
 * of using the default S3 hook.
 */
#undef CONFIG_USB_PORT_POWER_DUMB_CUSTOM_HOOK

/*
 * Support smart power control to the device's USB ports, using
 * dedicated power control chips.  This potentially enables automatic
 * negotiation of supplying more power to peripherals.
 */
#undef CONFIG_USB_PORT_POWER_SMART

/*
 * GPIOs to enable USB port power have non-const configuration.
 */
#undef CONFIG_USB_PORT_ENABLE_DYNAMIC

/*
 * Support smart power control to the device's USB ports, however only CDP and
 * SDP are supported.  Usually this is the case if all the control lines to the
 * charging port controller are hard-wired.
 */
#undef CONFIG_USB_PORT_POWER_SMART_CDP_SDP_ONLY

/*
 * Override the default charging mode for USB smart power control.
 * Value is selected from usb_charge_mode in include/usb_charge.h
 */
#undef CONFIG_USB_PORT_POWER_SMART_DEFAULT_MODE

/*
 * Smart USB power control can use a full set of control signals to the USB
 * port power chip, or a reduced set.  If this is defined, use the reduced set.
 */
#undef CONFIG_USB_PORT_POWER_SMART_SIMPLE

/*  Number of smart USB power ports. */
#define CONFIG_USB_PORT_POWER_SMART_PORT_COUNT 2

/*
 * Smart USB power control current limit pins may be inverted.  In this case
 * they are active low and the GPIO names will be GPIO_USBn_ILIM_SEL_L.
 */
#undef CONFIG_USB_PORT_POWER_SMART_INVERTED

/*
 * Support waking up host by setting the K-state on the data lines (requires
 * CONFIG_USB_SUSPEND to be set as well).
 */
#undef CONFIG_USB_REMOTE_WAKEUP

/* Support programmable USB device iSerial field. */
#undef CONFIG_USB_SERIALNO

/* Support reporting of configuration bMaxPower in mA */
#define CONFIG_USB_MAXPOWER_MA 500

#ifndef CONFIG_ZEPHYR
/* Support reporting as self powered in USB configuration. */
#undef CONFIG_USB_SELF_POWERED
#endif /* CONFIG_ZEPHYR */

/* Support correct handling of USB suspend (host-initiated). */
#undef CONFIG_USB_SUSPEND

/*
 * Enable this config for a USB-EP device that needs to interop properly with a
 * MS Windows OS host machine. This config will enable a special string
 * descriptor so Windows OS will know to retreieve an Extended Compat ID OS
 * Feature descriptor.
 */
#undef CONFIG_USB_MS_EXTENDED_COMPAT_ID_DESCRIPTOR

/* Default pull-up value on the USB-C ports when they are used as source. */
#define CONFIG_USB_PD_PULLUP TYPEC_RP_1A5
/*
 * Override the pull-up value when only zero or one port is actively sourcing
 * current and we can advertise more current than what is defined by
 * `CONFIG_USB_PD_PULLUP`.
 * Should be defined with one of the tcpc_rp_value.
 */
#undef CONFIG_USB_PD_MAX_SINGLE_SOURCE_CURRENT

/*
 * Ignore all non-fixed PDOs received from a src_caps message. Enable this for
 * boards (like servo_v4) which only support FIXED PDO types.
 */
#undef CONFIG_USB_PD_ONLY_FIXED_PDOS

/*
 * Total current in mA the board can supply to external devices through
 * USB-C ports
 *
 * When a sink device is plugged or unplugged, source current redistribution
 * occurs. If this macro is defined, redistribution occurs in such a way
 * that there is no current drop (e.g. 3A -> 1.5A) on active source ports.
 */
#undef CONFIG_USB_PD_MAX_TOTAL_SOURCE_CURRENT

/******************************************************************************/
/* stm32f4 dwc usb configs. */

/* Set USB speed to FS rather than HS */
#undef CONFIG_USB_DWC_FS

/******************************************************************************/
/* USB port switch */

/* Allow run-time completion of the usb mux driver structure */
#undef CONFIG_USB_MUX_RUNTIME_CONFIG

/* Allow the AP to send commands for mux control */
#undef CONFIG_USB_MUX_AP_CONTROL

/* Support the AMD FP5 USB/DP Mux */
#undef CONFIG_USB_MUX_AMD_FP5

/* Support the AMD FP6 USB/DP Mux */
#undef CONFIG_USB_MUX_AMD_FP6

/*
 * Support the Analogix ANX3443 USB Type-C Active mux (6x4) with
 * Integrated Re-timers for USB3.2/DisplayPort.
 */
#undef CONFIG_USB_MUX_ANX3443

/*
 * Support the Analogix ANX7440 USB Type-C Active mux with
 * Integrated Re-timers for USB3.1/DisplayPort.
 */
#undef CONFIG_USB_MUX_ANX7440

/*
 * Support the Analogix ANX7451 10G Active Mux (4x4) with
 * Integrated Re-timers for USB3.2/DisplayPort
 */
#undef CONFIG_USB_MUX_ANX7451

/* Support the ITE IT5205 Type-C USB alternate mode mux. */
#undef CONFIG_USB_MUX_IT5205

/* Support the Pericom PI3USB30532 USB3.0/DP1.2 Matrix Switch */
#undef CONFIG_USB_MUX_PI3USB30532

/* Support the Pericom PI3USB31532 USB3.1/DP1.4 Matrix Switch */
#undef CONFIG_USB_MUX_PI3USB31532

/* Support the Parade PS8740 Type-C Redriving Switch */
#undef CONFIG_USB_MUX_PS8740

/* Support the Parade PS8742 Type-C Redriving Switch */
#undef CONFIG_USB_MUX_PS8742

/* Support the Parade PS8743 Type-C Redriving Switch */
#undef CONFIG_USB_MUX_PS8743

/* Config to enable TUSB1044 Type-c USB redriver */
#undef CONFIG_USB_MUX_TUSB1044

/* Support the Texas Instrument TUSB1064 Type-C Redriving Switch (UFP) */
#undef CONFIG_USB_MUX_TUSB1064

/*
 * Support TI TUSB546 USB Type-C DP ALT Mode Linear Redriver Crosspoint
 * Switch
 */
#undef CONFIG_USB_MUX_TUSB546

/* Support the Parade PS8822 Type-C Redriving Demux Switch */
#undef CONFIG_USB_MUX_PS8822

/* 'Virtual' USB mux under host (not EC) control */
#undef CONFIG_USB_MUX_VIRTUAL

/* Enable IT5205H SBU protection switch */
#undef CONFIG_USB_MUX_IT5205H_SBU_OVP

/*
 * Enable to inform the AP that an ACK is needed on configuring the TCSS mux.
 * The config is enabled automatically when the board has CONFIG_USB_MUX_VIRTUAL
 * and CONFIG_USBC_RETIMER_INTEL_BB enabled.
 */
#undef CONFIG_USB_MUX_AP_ACK_REQUEST

/*****************************************************************************/
/* USB GPIO config */
#undef CONFIG_USB_GPIO

/*****************************************************************************/
/* USB SPI config */
#undef CONFIG_USB_SPI

/*
 * Use when you want the SPI subsystem to be enabled even when the USB SPI
 * endpoint is not enabled by the host. This means that when this firmware
 * enables SPI, then the HW SPI module is enabled (i.e. SPE bit is set) until
 * this firmware disables the SPI module; it ignores the host's enables state.
 */
#undef CONFIG_USB_SPI_IGNORE_HOST_SIDE_ENABLE

/*****************************************************************************/
/* USB I2C config */
#undef CONFIG_USB_I2C

/* Allowed read/write count for USB over I2C */
#define CONFIG_USB_I2C_MAX_WRITE_COUNT 60
#define CONFIG_USB_I2C_MAX_READ_COUNT 60

/*****************************************************************************/
/* USB Power monitoring interface config */
#undef CONFIG_USB_POWER

/*****************************************************************************/
/*
 * USB stream signing config. This allows data read over UART or SPI
 * to have a signature generated that can be used to validate the data
 * offline based on H1's registered key. Used by mn50.
 */
#undef CONFIG_STREAM_SIGNATURE

/*****************************************************************************/

/*
 * Support early firmware selection
 *
 * EFS1 is being deprecated. EFS2 is faster, doesn't need two slots, and
 * supports rollback protection.
 *
 * EFS2 runs in the system task (a.k.a. main) and the hook task (for shutdown
 * hook). Their stack sizes must be big enough for sha256.
 */
#undef CONFIG_VBOOT_EFS
#undef CONFIG_VBOOT_EFS2

/* Offset of RW-A image in writable storage when using EFS. */
#undef CONFIG_RW_A_STORAGE_OFF
/* Offset of RW-A signature. */
#undef CONFIG_RW_A_SIGN_STORAGE_OFF
/* Offset of RW-B image in writable storage when using EFS. */
#undef CONFIG_RW_B_STORAGE_OFF
/* Offset of RW-B signature. */
#undef CONFIG_RW_B_SIGN_STORAGE_OFF

/* Support computing hash of code for verified boot */
#undef CONFIG_VBOOT_HASH

/* Support for secure temporary storage for verified boot */
#undef CONFIG_VSTORE

/* Number of supported slots for secure temporary storage */
#undef CONFIG_VSTORE_SLOT_COUNT

/*****************************************************************************/
/* Watchdog config */

/*
 * Compile watchdog timer support.  The watchdog timer will reboot the system
 * if the hook task (which is the lowest-priority task on the system) gets
 * starved for CPU time and isn't able to fire its HOOK_TICK event.
 */
#ifndef CONFIG_ZEPHYR
#define CONFIG_WATCHDOG
#endif

/*
 * Try to detect a watchdog that is about to fire, and print a trace.  This is
 * required on chips such as STM32 where the watchdog timer simply reboots the
 * system without any early warning.
 */
#undef CONFIG_WATCHDOG_HELP

/*
 * The maximum number of times that the watchdog timer may reset
 * before halting the system (or taking some sort of other
 * chip-dependent corrective action).
 */
#define CONFIG_WATCHDOG_MAX_RETRIES 4

/* Watchdog period in ms; see also AUX_TIMER_PERIOD_MS */
#define CONFIG_WATCHDOG_PERIOD_MS 1600

/* The leading time of watchdog warning timer. */
#define CONFIG_WATCHDOG_WARNING_LEADING_TIME_MS 500

/*
 * Fire auxiliary timer before watchdog timer expires. This leaves some time for
 * debug trace to be printed.
 */
#define CONFIG_AUX_TIMER_PERIOD_MS \
	(CONFIG_WATCHDOG_PERIOD_MS - CONFIG_WATCHDOG_WARNING_LEADING_TIME_MS)

/*****************************************************************************/
/* WebUSB config */

/*
 * Enable the WebUSB support and define its URL.
 * Export a WebUSB Platform Descriptor in the Binary Object Store descriptor.
 * The WebUSB landing page URL is equal to 'CONFIG_WEBUSB_URL' plus the
 * https:// prefix.
 * This requires CONFIG_USB_BOS.
 */
#undef CONFIG_WEBUSB_URL

/*****************************************************************************/

/*
 * Support controlling power to WiFi, WWAN (3G/LTE), and/or bluetooth modules.
 */
#undef CONFIG_WIRELESS

/*
 * Support for WiFi devices that must remain powered in suspend.  Set to the
 * combination of EC_WIRELESS_SWITCH flags (from ec_commands.h) which should
 * be set in suspend.
 */
#undef CONFIG_WIRELESS_SUSPEND

/* WiFi power control signal is active-low. */
#undef CONFIG_WLAN_POWER_ACTIVE_LOW

/*
 * Write protect signal is active-high.  If this is defined, there must be a
 * GPIO named GPIO_WP; if not defined, there must be a GPIO names GPIO_WP_L.
 */
#undef CONFIG_WP_ACTIVE_HIGH

/*
 * The write protect signal is always asserted,
 * independently of the GPIO existence or current value.
 */
#undef CONFIG_WP_ALWAYS

/* Firmware upgrade options. */
/* A different config for the same update. TODO(vbendeb): dedupe these */
#undef CONFIG_USB_UPDATE

/* Add support for pairing over the USB update interface. */
#undef CONFIG_USB_PAIRING

/* Add support for reading UART buffer from USB update interface. */
#undef CONFIG_USB_CONSOLE_READ

/* PDU size for fw update over USB (or TPM). */
#define CONFIG_UPDATE_PDU_SIZE 1024

/* DFU firmware upgrade options */
/*
 * Enables DFU USB Runtime identifier.
 */
#undef CONFIG_DFU_RUNTIME

/*
 * Indicates this region is a DFU Boot Manager and is a minimal runtime.
 */
#undef CONFIG_DFU_BOOTMANAGER_MAIN
/*
 * Enables DFU Boot Manager reboot loop protection. When unexpected reboots
 * occur, a counter is incremented which will enter DFU once it exceeds
 * the value defined. This parameter should only be enabled on setups which
 * can issue the command to exit DFU.
 */
#undef CONFIG_DFU_BOOTMANAGER_MAX_REBOOT_COUNT

/*
 * Enables access to shared utilities required for the application
 * and DFU Boot Manager. This allows the application to enter DFU.
 */
#undef CONFIG_DFU_BOOTMANAGER_SHARED

/*
 * If defined, charge_get_state returns a special status if battery is
 * discharging and battery is nearly full.
 */
#undef CONFIG_PWR_STATE_DISCHARGE_FULL

/*
 * Define this if a chip needs to add some information to the common 'version'
 * command output.
 */
#undef CONFIG_EXTENDED_VERSION_INFO

/*
 * Include CROS_FWID in version output.
 */
#define CONFIG_CROS_FWID_VERSION

/*
 * Define this to support Cros Board Info from EEPROM. I2C_PORT_EEPROM
 * and I2C_ADDR_EEPROM_FLAGS must be defined as well.
 */
#undef CONFIG_CBI_EEPROM

/*
 * Define this if the EC has exclusive control over the CBI EEPROM WP signal.
 * The accompanying hardware must ensure that the CBI WP gets latched and is
 * only reset when EC_RST_ODL is asserted.  GPIO_EC_CBI_WP must be set up for
 * the board.
 */
#undef CONFIG_EEPROM_CBI_WP

/* Define this to support Cros Board Info from GPIO. */
#undef CONFIG_CBI_GPIO

/*****************************************************************************/
/*
 * ISH config defaults
 */
/*
 * This will be automatically defined below if the board supports power
 * modes that will require the AONTASK functionality.
 */
#undef CONFIG_ISH_PM_AONTASK

/*
 * Define the following if the power state support is required.
 */
#undef CONFIG_ISH_PM_D0I1
#undef CONFIG_ISH_PM_D0I2
#undef CONFIG_ISH_PM_D0I3
#undef CONFIG_ISH_PM_D3

/*
 * Define the following if the ip accessible power gating is required.
 */
#undef CONFIG_ISH_IPAPG

/*
 * Define the following to the number of uSeconds of elapsed time that is
 * required to enter D0I2 and D0I3, if they are supported
 */
#undef CONFIG_ISH_D0I2_MIN_USEC
#undef CONFIG_ISH_D0I3_MIN_USEC

/*
 * Define the following if the new specific power management processing
 * after ISH 5.4 is used.
 */
#undef CONFIG_ISH_NEW_PM

/*
 * Define the following in order to perform power management reset
 * prep IRQ setup when entering a new state
 */
#undef CONFIG_ISH_PM_RESET_PREP

/*
 * Define the following if combined ISR is required for ipc communication
 * between host and ISH.
 */
#undef CONFIG_ISH_HOST2ISH_COMBINED_ISR

/*
 * Define the following if there is need to clear ISH fabric error.
 */
#undef CONFIG_ISH_CLEAR_FABRIC_ERRORS

/*
 * Define the following if the version of ISH uses Synopsys Designware uart.
 */
#undef CONFIG_ISH_DW_UART

/*
 * TEST ONLY defines (CONFIG_TEST_*)
 *
 * Used to include files for unit and other builds tests.
 */

/* Define to enable Policy Engine State Machine. */
#undef CONFIG_TEST_USB_PE_SM

/* Define to enable USB State Machine framework. */
#undef CONFIG_TEST_SM

/*
 * This build is not a complete platform/ec based EC, but instead
 * using the platform/ec zephyr module.
 *
 * Note: this is here purely for stylistic purposes and documentation.
 */
#ifndef CONFIG_ZEPHYR
#undef CONFIG_ZEPHYR
#endif

/*
 * Define the following to drive CCD_MODE_ODL when a DTS accessory is
 * connected to the CCD USBC port.
 *
 * GPIO_CCD_MODE_ODL should be configured with GPIO_ODR_HIGH flag
 */
#undef CONFIG_ASSERT_CCD_MODE_ON_DTS_CONNECT

#ifndef CONFIG_ZEPHYR
/* Define this to enable system boot time logging */
#undef CONFIG_SYSTEM_BOOT_TIME_LOGGING
#endif /* CONFIG_ZEPHYR */

/*
 * The USB port used for CCD. Defaults to 0/C0.
 */
#define CONFIG_CCD_USBC_PORT_NUMBER 0

/*
 * The historical default SCI pulse width to the host is 65 microseconds, but
 * some chipsets may require different widths.
 */
#define CONFIG_HOST_INTERFACE_ESPI_DEFAULT_VW_WIDTH_US 65

/*
 * Build and link *test* images with googletest.
 */
#undef CONFIG_GOOGLETEST

/*****************************************************************************/
/*
 * Include board and core configs, since those hold the CONFIG_ constants for a
 * given configuration.  This guarantees they get included everywhere, and
 * fixes a fairly common bug where we gate out code with #ifndef
 * CONFIG_SOMETHING and but forget to include both of these.
 *
 * Board is included after chip, so that chip defaults can be overridden on a
 * per-board basis as needed.
 */
#ifdef __CROS_EC_CONFIG_CHIP_H
#error Include config.h instead of config_chip.h!
#endif
#ifdef __BOARD_H
#error Include config.h instead of board.h!
#endif

#include "config_chip.h"
#ifdef CONFIG_ZEPHYR
#include "zephyr_shim.h"
#else
#include "board.h"
#endif

/*
 * Define CONFIG_HOST_ESPI_VW_POWER_SIGNAL if any power signals from the host
 * are configured as virtual wires.
 */
#if defined(CONFIG_HOST_INTERFACE_ESPI_VW_SLP_S3) ||     \
	defined(CONFIG_HOST_INTERFACE_ESPI_VW_SLP_S4) || \
	defined(CONFIG_HOST_INTERFACE_ESPI_VW_SLP_S5)
#define CONFIG_HOST_ESPI_VW_POWER_SIGNAL
#endif

/*
 * S4 residency works by observing SLP_S5 via virtual wire (as SLP_S5 has not
 * traditionally been routed to the EC). If the board family wants S4 residency,
 * they need to use ECs that support eSPI. Note that S4 residency is not
 * strictly a requirement to support suspend-to-disk, except on Intel platforms
 * with Key Locker support (TGL+).
 */
#if defined(CONFIG_POWER_S4_RESIDENCY) && \
	!defined(CONFIG_HOST_INTERFACE_ESPI_VW_SLP_S5)
#error "S4_RESIDENCY needs eSPI support or SLP_S5 routed"
#endif

/*
 * Note that in Zephyr OS, eSPI can be enabled for virtual wires
 * without using eSPI for host commands.
 */
#if (!defined(CONFIG_ZEPHYR) && defined(CONFIG_HOST_ESPI_VW_POWER_SIGNAL) && \
     !defined(CONFIG_HOST_INTERFACE_ESPI))
#error Must enable eSPI to enable virtual wires.
#endif

/******************************************************************************/
/*
 * If CONFIG_USB_POWER_DELIVERY is enabled, make sure either
 * CONFIG_USB_PD_TCPMV1 or CONFIG_USB_PD_TCPMV2 is enabled but not both. Also
 * make sure CONFIG_USB_PD_DECODE_SOP is enabled with CONFIG_USB_PD_TCPMV2
 */
#ifdef CONFIG_USB_POWER_DELIVERY
#if defined(CONFIG_USB_PD_TCPMV1) && defined(CONFIG_USB_PD_TCPMV2)
#error Only one version of the USB PD State Machine can be enabled.
#endif
#if !defined(CONFIG_USB_PD_TCPMV1) && !defined(CONFIG_USB_PD_TCPMV2)
#error Please enable CONFIG_USB_PD_TCPMV1 or CONFIG_USB_PD_TCPMV2.
#endif
#if defined(CONFIG_USB_PD_TCPMV2) && !defined(CONFIG_USB_PD_DECODE_SOP)
#error CONFIG_USB_PD_DECODE_SOP must be enabled with the TCPMV2 PD state machine
#endif
#endif

/******************************************************************************/
/*
 * If CONFIG_USB_PD_USB4 is enabled, make sure CONFIG_USBC_SS_MUX and
 * CONFIG_USB_PD_ALT_MODE_DFP is enabled
 */
#ifdef CONFIG_USB_PD_USB4
#if !defined(CONFIG_USBC_SS_MUX)
#error CONFIG_USBC_SS_MUX must be enabled for USB4 mode support
#endif
#if !defined(CONFIG_USB_PD_ALT_MODE_DFP)
#error CONFIG_USB_PD_ALT_MODE_DFP must be enabled for USB4 mode support
#endif
#endif

/******************************************************************************/
/*
 * If CONFIG_USB_PD_ALT_MODE_DFP is set and this isn't a zephyr build (which
 * already did its preprocessing earlier), then enable DP Mode by default and
 * also enable discovery by default.
 */
#if defined(CONFIG_USB_PD_ALT_MODE_DFP) && !defined(CONFIG_ZEPHYR)
#define CONFIG_USB_PD_DP_MODE
#define CONFIG_USB_PD_DISCOVERY
#endif

/******************************************************************************/
/*
 * If CONFIG_USBC_SS_MUX_DFP_ONLY is enabled, make sure
 * CONFIG_USB_PD_ALT_MODE_UFP is not enabled
 */
#if defined(CONFIG_USBC_SS_MUX_DFP_ONLY) && defined(CONFIG_USB_PD_ALT_MODE_UFP)
#error port cannot be UFP when CONFIG_USBC_SS_MUX_DFP_ONLY is enabled
#endif

/******************************************************************************/
/*
 * Automatically define CONFIG_USB_PD_FRS if FRS is enabled in the TCPC or PPC
 */
#if defined(CONFIG_USB_PD_FRS_PPC) || defined(CONFIG_USB_PD_FRS_TCPC)
#define CONFIG_USB_PD_FRS
#endif

/******************************************************************************/
/* Disable extended message support if PD 3.0 support is disabled. */
#ifndef CONFIG_USB_PD_REV30
#undef CONFIG_USB_PD_EXTENDED_MESSAGES
#endif

/******************************************************************************/
/*
 * PD 3.0 only retries in TCPC hardware twice (for a total of 3 attempts), while
 * PD 2.0 retires three times (for a total of 4 attempts).
 *
 * Note must be [0-3] since it must fit within 2 bits.
 * TODO(b/175236718): Set retry count dynamically based on active spec revision.
 */
#ifdef CONFIG_USB_PD_REV30
#define CONFIG_PD_RETRY_COUNT 2
#else
#define CONFIG_PD_RETRY_COUNT 3
#endif

/******************************************************************************/
/*
 * Ensure that CONFIG_USB_PD_TCPMV2 is being used with exactly one device type
 */
#ifdef CONFIG_USB_PD_TCPMV2
#if defined(CONFIG_USB_VPD) + defined(CONFIG_USB_CTVPD) + \
		defined(CONFIG_USB_DRP_ACC_TRYSRC) !=     \
	1
#error Must define exactly one CONFIG_USB_ device type.
#endif
#endif

/******************************************************************************/
/*
 * Ensure that CONFIG_USB_PD_TCPMV2 is not being used with charge_manager source
 * defines, and define a default number of 3.0 A ports if not selected.  Note
 * that the functionality of this default of 1 is equivalent to both previous
 * defines, which only ever allocated one 3.0 A port.
 *
 * To turn off the TCPMv2 3.0 A current allocation from the DPM, set
 * CONFIG_USB_PD_3A_PORTS to 0.
 */
#ifdef CONFIG_USB_PD_TCPMV2
#if defined(CONFIG_USB_PD_MAX_TOTAL_SOURCE_CURRENT) || \
	defined(CONFIG_USB_PD_MAX_SINGLE_SOURCE_CURRENT)
#error Define CONFIG_USB_PD_MAX_SINGLE_SOURCE_CURRENT is limited to TCPMv1
#endif
#ifndef CONFIG_USB_PD_3A_PORTS
#define CONFIG_USB_PD_3A_PORTS 1
#endif
/* USB4 support requires at least one port providing 3.0 A */
#if defined(CONFIG_USB_PD_USB4) && CONFIG_USB_PD_3A_PORTS == 0
#error USB4 support requires at least one 3.0 A port
#endif
#endif

/******************************************************************************/
/*
 * Ensure CONFIG_USB_PD_TCPMV2 and CONFIG_USBC_SS_MUX both are defined. USBC
 * retimer firmware update feature requires both.
 */
#if (defined(CONFIG_USBC_RETIMER_FW_UPDATE) && \
     (!(defined(CONFIG_USB_PD_TCPMV2) && defined(CONFIG_USBC_SS_MUX))))
#error Retimer firmware update requires TCPMv2 and USBC_SS_MUX
#endif

/******************************************************************************/
/*
 * Automatically define CONFIG_HOSTCMD_X86 if either child option is defined.
 * Ensure LPC and eSPI are mutually exclusive
 */
#if defined(CONFIG_HOST_INTERFACE_LPC) || defined(CONFIG_HOST_INTERFACE_ESPI)
#define CONFIG_HOSTCMD_X86
#endif

#if defined(CONFIG_HOST_INTERFACE_LPC) && defined(CONFIG_HOST_INTERFACE_ESPI)
#error Must select only one type of host communication bus.
#endif

#if defined(CONFIG_HOSTCMD_X86) && !defined(CONFIG_HOST_INTERFACE_LPC) && \
	!defined(CONFIG_HOST_INTERFACE_ESPI)
#error Must select one type of host communication bus.
#endif

/******************************************************************************/
/*
 * Set default code ram size unless it's customized by the chip.
 */
#ifndef CONFIG_CODE_RAM_SIZE
#define CONFIG_CODE_RAM_SIZE CONFIG_RO_SIZE
#endif

/******************************************************************************/
/*
 * Set default data ram size unless it's customized by the chip.
 */
#ifndef CONFIG_DATA_RAM_SIZE
#define CONFIG_DATA_RAM_SIZE CONFIG_RAM_SIZE
#endif

/* Automatic configuration of RAM banks **************************************/
/* Assume one RAM bank if not specified, auto-compute number of banks        */
#ifndef CONFIG_RAM_BANK_SIZE
#define CONFIG_RAM_BANK_SIZE CONFIG_RAM_SIZE
#endif

#ifndef CONFIG_RAM_BANKS
#define CONFIG_RAM_BANKS (CONFIG_RAM_SIZE / CONFIG_RAM_BANK_SIZE)
#endif

/******************************************************************************/
/*
 * Store panic data at end of memory by default, unless otherwise
 * configured.  This is safe because we don't context switch away from
 * the panic handler before rebooting, and stacks and data start at
 * the beginning of RAM.
 */
#ifndef CONFIG_PANIC_DATA_SIZE
#define CONFIG_PANIC_DATA_SIZE sizeof(struct panic_data)
#endif

#ifndef CONFIG_PANIC_DATA_BASE
#define CONFIG_PANIC_DATA_BASE \
	(CONFIG_RAM_BASE + CONFIG_RAM_SIZE - CONFIG_PANIC_DATA_SIZE)
#endif

/******************************************************************************/
/*
 * Set minimum shared memory size, unless it is defined in board file.
 */
#ifndef CONFIG_SHAREDMEM_MINIMUM_SIZE
#ifdef CONFIG_COMMON_RUNTIME
/* If RWSIG is used, we may need more space. */
#if defined(CONFIG_RWSIG)
#define CONFIG_SHAREDMEM_MINIMUM_SIZE_RWSIG (CONFIG_RSA_KEY_SIZE / 8 * 3)
#else
#define CONFIG_SHAREDMEM_MINIMUM_SIZE_RWSIG 0
#endif

/*
 * We can't use the "MAX" function here, as it is too smart and BUILD_ASSERT
 * calls do not allow it as parameter. BUILD_MAX below works for both compiler
 * and linker.
 */
#define BUILD_MAX(x, y) ((x) > (y) ? (x) : (y))

/* Minimum: 1kb */
#define CONFIG_SHAREDMEM_MINIMUM_SIZE \
	BUILD_MAX(1024, CONFIG_SHAREDMEM_MINIMUM_SIZE_RWSIG)
#else /* !CONFIG_COMMON_RUNTIME */
/* Without common runtime, we do not have support for shared memory. */
#define CONFIG_SHAREDMEM_MINIMUM_SIZE 0
#endif
#endif /* !CONFIG_SHAREDMEM_MINIMUM_SIZE */

/******************************************************************************/
/*
 * Disable the built-in console history if using the experimental console.
 *
 * The experimental console keeps its own session-persistent history which
 * survives EC reboot.  It also requires CRC8 for command integrity.
 */
#ifdef CONFIG_EXPERIMENTAL_CONSOLE
#undef CONFIG_CONSOLE_HISTORY
#define CONFIG_CRC8
#endif /* defined(CONFIG_EXPERIMENTAL_CONSOLE) */

/******************************************************************************/
/*
 * Thermal throttling AP must have temperature sensor enabled to get
 * the temperature readings.
 */
#if defined(CONFIG_THROTTLE_AP) && !defined(CONFIG_TEMP_SENSOR)
#define CONFIG_TEMP_SENSOR
#endif

/******************************************************************************/
/*
 * DPTF must have temperature sensor enabled to get the readings for
 * generating DPTF thresholds events.
 */
#if defined(CONFIG_DPTF) && !defined(CONFIG_TEMP_SENSOR)
#define CONFIG_TEMP_SENSOR
#endif

/******************************************************************************/
/* The Matrix Keyboard Protocol depends on MKBP input devices and events. */
#ifdef CONFIG_KEYBOARD_PROTOCOL_MKBP
#define CONFIG_MKBP_INPUT_DEVICES
#endif

#if defined(CONFIG_KEYBOARD_PROTOCOL_MKBP) || defined(CONFIG_MKBP_INPUT_DEVICES)
#define CONFIG_MKBP_EVENT
#endif

/******************************************************************************/
/* MKBP events delivery methods. */
#ifdef CONFIG_MKBP_EVENT
#if !defined(CONFIG_MKBP_USE_CUSTOM) &&                  \
	!defined(CONFIG_MKBP_USE_HOST_EVENT) &&          \
	!defined(CONFIG_MKBP_USE_GPIO) &&                \
	!defined(CONFIG_MKBP_USE_GPIO_AND_HOST_EVENT) && \
	!defined(CONFIG_MKBP_USE_HECI)
#error Please define one of CONFIG_MKBP_USE_* macro.
#endif

#if defined(CONFIG_MKBP_USE_CUSTOM) + defined(CONFIG_MKBP_USE_GPIO) + \
		defined(CONFIG_MKBP_USE_HOST_EVENT) +                 \
		defined(CONFIG_MKBP_USE_HOST_HECI) >                  \
	1
#error Must select only one type of MKBP event delivery method.
#endif
#endif /* CONFIG_MKBP_EVENT */

/******************************************************************************/
/* Set generic orientation config if a specific orientation config is set. */
#if defined(CONFIG_KX022_ORIENTATION_SENSOR) || \
	defined(CONFIG_BMI_ORIENTATION_SENSOR)
#ifndef CONFIG_ACCEL_FIFO
#error CONFIG_ACCEL_FIFO must be defined to use hw orientation sensor support
#endif
#define CONFIG_ORIENTATION_SENSOR
#endif

/*****************************************************************************/
/* Define CONFIG_BATTERY if board has a battery. */
#if defined(CONFIG_BATTERY_BQ20Z453) || defined(CONFIG_BATTERY_BQ27541) ||    \
	defined(CONFIG_BATTERY_BQ27621) || defined(CONFIG_BATTERY_BQ4050) ||  \
	defined(CONFIG_BATTERY_MAX17055) || defined(CONFIG_BATTERY_MM8013) || \
	defined(CONFIG_BATTERY_SMART)
#define CONFIG_BATTERY
#endif

/*****************************************************************************/
/* Define CONFIG_USBC_PPC if board has a USB Type-C Power Path Controller. */
#if defined(CONFIG_USBC_PPC_AOZ1380) || defined(CONFIG_USBC_PPC_NX20P3483) || \
	defined(CONFIG_USBC_PPC_SN5S330) || defined(CONFIG_USBC_PPC_TCPCI)
#define CONFIG_USBC_PPC
#endif /* "has a PPC" */

/* Following chips use Power Path Control information from TCPC chip */
#if defined(CONFIG_USBC_PPC_AOZ1380) || defined(CONFIG_USBC_PPC_NX20P3481) || \
	defined(CONFIG_USBC_PPC_NX20P3483) || defined(CONFIG_USBC_PPC_TCPCI)
#define CONFIG_USB_PD_PPC
#endif

/* The TI SN5S330 supports VCONN and needs to be informed of CC polarity */
#if defined(CONFIG_USBC_PPC_SN5S330)
#define CONFIG_USBC_PPC_POLARITY
#define CONFIG_USBC_PPC_SBU
#define CONFIG_USBC_PPC_VCONN
#endif

/*****************************************************************************/
/* PPC SYV682C is a subset of SYV682X. */
#if defined(CONFIG_USBC_PPC_SYV682C)
#define CONFIG_USBC_PPC_SYV682X
#endif

/*
 * The SYV682X supports VCONN and needs to be informed of CC polarity.
 * There is a 3.6V limit on the HOST_CC signals, so the TCPC should not source
 * 5V VCONN.
 *
 * For the ITE integrated TCPC, it wants to be notified of VCONN but won't
 * source VCONN itself, so is safe to keep enabled.
 */
#if defined(CONFIG_USBC_PPC_SYV682X)
#define CONFIG_USBC_PPC_POLARITY
#define CONFIG_USBC_PPC_VCONN
#if !defined(CONFIG_USB_PD_TCPM_ITE_ON_CHIP) && \
	!defined(CONFIG_USBC_PPC_SYV682X_NO_CC)
#undef CONFIG_USB_PD_TCPC_VCONN
#endif
#endif

/* CCGXXF standard default defines */
#if defined(CONFIG_USB_PD_TCPM_CCGXXF)
#define CONFIG_USB_PD_DISCHARGE_TCPC
#define CONFIG_USB_PD_DUAL_ROLE_AUTO_TOGGLE
#define CONFIG_USB_PD_PPC
#define CONFIG_USB_PD_TCPM_SBU
#define CONFIG_USB_PD_TCPC_LOW_POWER
#define CONFIG_USB_PD_TCPM_TCPCI
#define CONFIG_USB_PD_VBUS_DETECT_TCPC
#endif

/*****************************************************************************/
/* Define CONFIG_USBC_OCP if a component can detect overcurrent */
#if defined(CONFIG_USBC_PPC_AOZ1380) || defined(CONFIG_USBC_PPC_KTU1125) ||   \
	defined(CONFIG_USBC_PPC_NX20P3481) ||                                 \
	defined(CONFIG_USBC_PPC_NX20P3483) ||                                 \
	defined(CONFIG_USBC_PPC_SN5S330) ||                                   \
	defined(CONFIG_USBC_PPC_SYV682X) || defined(CONFIG_CHARGER_SM5803) || \
	defined(CONFIG_USB_PD_TCPM_TCPCI) ||                                  \
	defined(CONFIG_USB_PD_TCPM_ANX7406)
#define CONFIG_USBC_OCP
#endif

#ifndef CONFIG_ZEPHYR
/*****************************************************************************/
/*
 * Define CONFIG_USB_PD_VBUS_MEASURE_CHARGER if the charger on the board
 * supports VBUS measurement.
 */
#if defined(CONFIG_CHARGER_BD9995X) || defined(CONFIG_CHARGER_RT9466) ||      \
	defined(CONFIG_CHARGER_RT9467) || defined(CONFIG_CHARGER_RT9490) ||   \
	defined(CONFIG_CHARGER_MT6370) || defined(CONFIG_CHARGER_BQ25710) ||  \
	defined(CONFIG_CHARGER_BQ25720) || defined(CONFIG_CHARGER_ISL9241) || \
	defined(CONFIG_CHARGER_RAA489110)
#if !defined(CONFIG_USB_PD_VBUS_MEASURE_TCPC) &&              \
	!defined(CONFIG_USB_PD_VBUS_MEASURE_ADC_EACH_PORT) && \
	!defined(CONFIG_USB_PD_VBUS_MEASURE_BY_BOARD)
#define CONFIG_USB_PD_VBUS_MEASURE_CHARGER
#endif /* VBUS_MEASURE options */

#ifdef CONFIG_USB_PD_VBUS_MEASURE_NOT_PRESENT
#error CONFIG_USB_PD_VBUS_MEASURE_NOT_PRESENT defined, but charger can measure
#endif /* VBUS_NOT_PRESENT */
#endif /* Charger chips */
#endif /* CONFIG_ZEPHYR */
/*****************************************************************************/
/*
 * Define CONFIG_USB_PD_VBUS_MEASURE_TCPC if the tcpc on the board supports
 * VBUS measurement.
 */
#if defined(CONFIG_USB_PD_TCPM_FUSB302) && \
	!defined(CONFIG_USB_PD_VBUS_MEASURE_CHARGER)
#define CONFIG_USB_PD_VBUS_MEASURE_TCPC
#endif

/*****************************************************************************/
/*
 * Define CONFIG_USB_PD_TCPC_ON_CHIP if we use ITE series TCPM driver
 * on the board.
 *
 * NOTE: If we don't use all the ITE pd ports on a board, then we need to
 *       start from port0 to use the ITE pd port. If we start from port1,
 *       then port1 HOOK function never works.
 */
#ifdef CONFIG_USB_PD_TCPM_ITE_ON_CHIP
#define CONFIG_USB_PD_TCPC_ON_CHIP
#if !defined(CONFIG_USB_PD_TCPM_DRIVER_IT8XXX2) && \
	!defined(CONFIG_USB_PD_TCPM_DRIVER_IT83XX)
#error "No drivers for ITE ON CHIP"
#endif
#endif

/*****************************************************************************/
/*
 * Define CONFIG_CHARGER_NARROW_VDC for chargers that use a Narrow VDC power
 * architecture.
 */
#if defined(CONFIG_CHARGER_ISL9237) || defined(CONFIG_CHARGER_ISL9238) ||      \
	defined(CONFIG_CHARGER_ISL9238C) || defined(CONFIG_CHARGER_ISL9241) || \
	defined(CONFIG_CHARGER_RAA489000) || defined(CONFIG_CHARGER_SM5803) || \
	defined(CONFIG_CHARGER_BQ25710) || defined(CONFIG_CHARGER_BQ25720) ||  \
	defined(CONFIG_CHARGER_RAA489110)
#define CONFIG_CHARGER_NARROW_VDC
#endif

/*****************************************************************************/
/*
 * Define CONFIG_BUTTON_TRIGGERED_RECOVERY if a board has a dedicated recovery
 * button.
 */
#ifdef CONFIG_DEDICATED_RECOVERY_BUTTON
#define CONFIG_BUTTON_TRIGGERED_RECOVERY
#endif /* defined(CONFIG_DEDICATED_RECOVERY_BUTTON) */

#ifndef CONFIG_ZEPHYR
#ifdef CONFIG_LED_PWM_COUNT
#define CONFIG_LED_PWM
#endif /* defined(CONFIG_LED_PWM_COUNT) */
#endif /* CONFIG_ZEPHYR */

#ifdef CONFIG_LED_PWM_ACTIVE_CHARGE_PORT_ONLY
#define CONFIG_LED_PWM_CHARGE_STATE_ONLY
#endif

/*****************************************************************************/
/*
 * Define derived configuration options for EC-EC communication
 */
#ifdef CONFIG_EC_EC_COMM_BATTERY
#ifdef CONFIG_EC_EC_COMM_CLIENT
#define CONFIG_EC_EC_COMM_BATTERY_CLIENT
#define CONFIG_BATTERY_V2
#define CONFIG_BATTERY_COUNT 2
#endif

#ifdef CONFIG_EC_EC_COMM_SERVER
#define CONFIG_EC_EC_COMM_BATTERY_SERVER
#define CONFIG_BATTERY_V2
#define CONFIG_BATTERY_COUNT 1
#endif
#endif /* CONFIG_EC_EC_COMM_BATTERY */

/*****************************************************************************/
/* If battery_v2 isn't used, it's v1. */
#if defined(CONFIG_BATTERY) && !defined(CONFIG_BATTERY_V2)
#define CONFIG_BATTERY_V1
#endif

/*
 * Check the specific battery status to judge whether the battery is
 * initialized and stable when the battery wakes up from ship mode.
 * Use two MASKs to provide logical AND and logical OR options for different
 * status. For example:
 *
 * Logical OR -- just check one of TCA/TDA mask:
 *   #define CONFIG_BATT_ALARM_MASK1 \
 *       (STATUS_TERMINATE_CHARGE_ALARM | STATUS_TERMINATE_DISCHARGE_ALARM)
 *   #define CONFIG_BATT_ALARM_MASK2 0xFFFF
 *
 * Logical AND -- check both TCA/TDA mask:
 *   #define CONFIG_BATT_ALARM_MASK1 STATUS_TERMINATE_CHARGE_ALARM
 *   #define CONFIG_BATT_ALARM_MASK2 STATUS_TERMINATE_DISCHARGE_ALARM
 *
 * The default configuration is logical OR.
 */
#ifdef CONFIG_BATTERY_STBL_STAT
#ifndef CONFIG_BATT_ALARM_MASK1
#define CONFIG_BATT_ALARM_MASK1 \
	(STATUS_TERMINATE_CHARGE_ALARM | STATUS_TERMINATE_DISCHARGE_ALARM)
#endif
#ifndef CONFIG_BATT_ALARM_MASK2
#define CONFIG_BATT_ALARM_MASK2 0xFFFF
#endif
#endif

/*****************************************************************************/
/* Define derived USB PD Discharge common path */
#if defined(CONFIG_USB_PD_DISCHARGE_GPIO) ||     \
	defined(CONFIG_USB_PD_DISCHARGE_TCPC) || \
	defined(CONFIG_USB_PD_DISCHARGE_PPC)
#define CONFIG_USB_PD_DISCHARGE
#endif

/*****************************************************************************/
/* Define derived config options for DP HPD GPIO */
#ifdef CONFIG_USB_PD_DP_HPD_GPIO_CUSTOM
#define CONFIG_USB_PD_DP_HPD_GPIO
#endif

/*****************************************************************************/
/* Define derived thermistor common path */
#ifdef CONFIG_THERMISTOR_NCP15WB
#define CONFIG_THERMISTOR
#endif

/*****************************************************************************/
/* Define derived config options for BC1.2 detection */
#ifdef CONFIG_BC12_DETECT_PI3USB9201
#define CONFIG_BC12_DETECT_DATA_ROLE_TRIGGER
#undef CONFIG_BC12_CLIENT_MODE_ONLY_PI3USB9201
#endif

/*****************************************************************************/
/*
 * Handle task-dependent configs.
 *
 * This prevent sub-modules from being compiled when the task and parent module
 * are not present.
 */

#ifndef HAS_TASK_CHIPSET
#undef CONFIG_AP_HANG_DETECT
#undef CONFIG_CHIPSET_ALDERLAKE
#ifndef CONFIG_ZEPHYR
#undef CONFIG_CHIPSET_ALDERLAKE_SLG4BD44540
#endif /* CONFIG_ZEPHYR */
#undef CONFIG_CHIPSET_APOLLOLAKE
#undef CONFIG_CHIPSET_CANNONLAKE
#undef CONFIG_CHIPSET_COMETLAKE
#undef CONFIG_CHIPSET_GEMINILAKE
#undef CONFIG_CHIPSET_ICELAKE
#undef CONFIG_CHIPSET_JASPERLAKE
#undef CONFIG_CHIPSET_METEORLAKE
#undef CONFIG_CHIPSET_MT817X
#undef CONFIG_CHIPSET_MT8183
#undef CONFIG_CHIPSET_MT8192
#undef CONFIG_CHIPSET_CEZANNE
#undef CONFIG_CHIPSET_RK3399
#undef CONFIG_CHIPSET_RK3288
#undef CONFIG_CHIPSET_SDM845
#undef CONFIG_CHIPSET_SKYLAKE
#undef CONFIG_CHIPSET_STONEY
#undef CONFIG_CHIPSET_TIGERLAKE
#undef CONFIG_POWER_COMMON
#endif

/*
 * If the chipset task is enabled, this implies there is an AP to manage power
 * for. In Zephyr this can be implied by multiple options, so we provide the
 * same symbol here instead of making code examine HAS_TASK_CHIPSET.
 */
#ifndef CONFIG_ZEPHYR
#ifndef CONFIG_AP_POWER_CONTROL
#ifdef HAS_TASK_CHIPSET
#define CONFIG_AP_POWER_CONTROL
#endif /* HAS_TASK_CHIPSET */
#endif /* CONFIG_AP_POWER_CONTROL */
#endif /* CONFIG_ZEPHYR */

/*
 * If a board has a chipset task, set the minimum charger power required for
 * powering on to 15W.  This is also the highest power discovered over Type-C by
 * analog signaling.  The EC normally does not communicate using USB PD when the
 * system is locked and in RO, so it would not be able to tell if higher power
 * is available.  However, if a 15W charger is discovered, it's likely that the
 * charger does speak USB PD and we would be able to negotiate more power after
 * booting the AP and jumping to EC RW.
 *
 * If a board needs more or less power to power on, they can re-define this
 * value in their board.h file.
 */
#ifdef HAS_TASK_CHIPSET
#ifndef CONFIG_CHARGER_MIN_POWER_MW_FOR_POWER_ON
#define CONFIG_CHARGER_MIN_POWER_MW_FOR_POWER_ON 15000
#endif /* !defined(CONFIG_CHARGER_MIN_POWER_MW_FOR_POWER_ON) */
#endif /* defined(HAS_TASK_CHIPSET) */

#ifdef CONFIG_CHARGER_LIMIT_POWER_THRESH_CHG_MW
#ifndef CONFIG_CHARGER_LIMIT_POWER_THRESH_BAT_PCT
#define CONFIG_CHARGER_LIMIT_POWER_THRESH_BAT_PCT \
	(CONFIG_CHARGER_MIN_BAT_PCT_FOR_POWER_ON)
#endif
#endif

#ifndef CONFIG_CHARGER_MIN_BAT_PCT_IMBALANCED_POWER_ON
/*
 * The function of MEASURE_BATTERY_IMBALANCE and these variables is to prevent a
 * battery brownout when the management IC reports a state of charge that is
 * higher than CHARGER_MIN_BAT_PCT_FOR_POWER_ON, but an individual cell is lower
 * than the rest of the pack.  The critical term is MAX_IMBALANCE_MV, which must
 * be small enough to ensure that the system can reliably boot even when the
 * battery total state of charge barely passes the
 * CHARGER_MIN_BAT_PCT_FOR_POWER_ON threshold.
 *
 * Lowering CHARGER_MIN_BAT_PCT_IMBALANCED_POWER_ON below
 * CHARGER_MIN_BAT_PCT_FOR_POWER_ON disables this check.  Raising it too high
 * may needlessly prevent boot when the lowest cell can still support the
 * system.
 *
 * As this term is lowered and BATTERY_MAX_IMBALANCE_MV is raised, the risk of
 * cell-undervoltage brownout during startup increases.  Raising this term and
 * lowering MAX_IMBALANCE_MV increases the risk of poor UX when the user must
 * wait longer to turn on their device.
 */
#define CONFIG_CHARGER_MIN_BAT_PCT_IMBALANCED_POWER_ON 5
#endif

#ifndef CONFIG_BATTERY_MAX_IMBALANCE_MV
/*
 * WAG.  Imbalanced battery packs in this situation appear to have balanced
 * charge very quickly after beginning the charging cycle, since dV/dQ rapidly
 * decreases as the cell is charged out of deep discharge.  Increasing the value
 * of CHARGER_MIN_BAT_PCT_IMBALANCED_POWER_ON will make a system tolerant of
 * larger values of BATTERY_MAX_IMBALANCE_MV.
 */
#define CONFIG_BATTERY_MAX_IMBALANCE_MV 200
#endif

#ifndef HAS_TASK_KEYPROTO
#undef CONFIG_KEYBOARD_PROTOCOL_8042
/*
 * Note that we don't undef CONFIG_KEYBOARD_PROTOCOL_MKBP, because it doesn't
 * have its own task.
 */
#endif

#ifndef HAS_TASK_PDCMD
#undef CONFIG_HOSTCMD_PD
#endif

#if defined(HAS_TASK_PD_INT_C0) || defined(HAS_TASK_PD_INT_C1) || \
	defined(HAS_TASK_PD_INT_C2) || defined(HAS_TASK_PD_INT_C3)
#define CONFIG_HAS_TASK_PD_INT
#endif

#if defined(HAS_TASK_PDCMD) && defined(CONFIG_HAS_TASK_PD_INT)
#error Should not use PDCMD task with PD INT tasks
#endif

/* Certain console cmds are irrelevant without parent modules. */
#ifndef CONFIG_BATTERY
#undef CONFIG_CMD_PWR_AVG
#endif

#ifndef CONFIG_ADC
#undef CONFIG_CMD_ADC
#endif

/*****************************************************************************/
/* Define derived Chipset configs */
#if defined(CONFIG_CHIPSET_APOLLOLAKE) || defined(CONFIG_CHIPSET_GEMINILAKE)
#define CONFIG_CHIPSET_APL_GLK
#endif

#if defined(CONFIG_CHIPSET_JASPERLAKE) || defined(CONFIG_CHIPSET_TIGERLAKE) || \
	defined(CONFIG_CHIPSET_ALDERLAKE)
#define CONFIG_CHIPSET_ICELAKE
#endif

#if defined(CONFIG_CHIPSET_APL_GLK)
#define CONFIG_CHIPSET_HAS_PRE_INIT_CALLBACK
#define CONFIG_CHIPSET_X86_RSMRST_AFTER_S5
#endif

#if defined(CONFIG_CHIPSET_ALDERLAKE_SLG4BD44540) ||  \
	defined(CONFIG_CHIPSET_APOLLOLAKE) ||         \
	defined(CONFIG_CHIPSET_CANNONLAKE) ||         \
	defined(CONFIG_CHIPSET_COMETLAKE) ||          \
	defined(CONFIG_CHIPSET_COMETLAKE_DISCRETE) || \
	defined(CONFIG_CHIPSET_GEMINILAKE) ||         \
	defined(CONFIG_CHIPSET_ICELAKE) ||            \
	defined(CONFIG_CHIPSET_METEORLAKE) || defined(CONFIG_CHIPSET_SKYLAKE)
#define CONFIG_POWER_COMMON
#endif

#if defined(CONFIG_CHIPSET_ALDERLAKE_SLG4BD44540) || \
	defined(CONFIG_CHIPSET_CANNONLAKE) ||        \
	defined(CONFIG_CHIPSET_ICELAKE) ||           \
	defined(CONFIG_CHIPSET_METEORLAKE) || defined(CONFIG_CHIPSET_SKYLAKE)
#define CONFIG_CHIPSET_X86_RSMRST_DELAY
#endif

#if defined(CONFIG_HOST_INTERFACE_ESPI_VW_SLP_S3) && \
	defined(CONFIG_CHIPSET_SLP_S3_L_OVERRIDE)
#error "Cannot use CONFIG_CHIPSET_SLP_S3_L_OVERRIDE if SLP_S3 is a virtual wire"
#endif

#if defined(CONFIG_POWER_S0IX) && !defined(CONFIG_POWER_TRACK_HOST_SLEEP_STATE)
#error "Must enable CONFIG_POWER_TRACK_HOST_SLEEP_STATE for S0ix"
#endif

#if defined(CONFIG_CHIPSET_SC7180) || defined(CONFIG_CHIPSET_SC7280)
#if defined(CONFIG_POWER_SLEEP_FAILURE_DETECTION) && \
	!defined(CONFIG_CHIPSET_RESUME_INIT_HOOK)
#error "Require resume init hook to enable sleep failure detection"
#endif
#if !defined(CONFIG_POWER_SLEEP_FAILURE_DETECTION) && \
	defined(CONFIG_CHIPSET_RESUME_INIT_HOOK)
#error "Don't enable resume init hook unless for sleep failure detection"
#endif
#endif

/*****************************************************************************/

/*
 * Automatically define CONFIG_ACCEL_LIS2D_COMMON if a child option is defined.
 */
#if defined(CONFIG_ACCEL_LIS2DH) || defined(CONFIG_ACCEL_LIS2DE) || \
	defined(CONFIG_ACCEL_LNG2DM)
#define CONFIG_ACCEL_LIS2D_COMMON
#endif

/*
 * Automatically define CONFIG_ACCEL_LIS2DW_COMMON if a child option is defined.
 */
#if defined(CONFIG_ACCEL_LIS2DW12) || defined(CONFIG_ACCEL_LIS2DWL)
#define CONFIG_ACCEL_LIS2DW_COMMON
#endif

/*
 * CONFIG_ACCEL_LIS2DW12 and CONFIG_ACCEL_LIS2DWL can't be defined at the same
 * time.
 */
#if defined(CONFIG_ACCEL_LIS2DW12) && defined(CONFIG_ACCEL_LIS2DWL)
#error "Define only one of CONFIG_ACCEL_LIS2DW12 and CONFIG_ACCEL_LIS2DWL"
#endif

/*****************************************************************************/
/* Define derived seven segment display common path */
#ifdef CONFIG_MAX695X_SEVEN_SEGMENT_DISPLAY
#define CONFIG_SEVEN_SEG_DISPLAY
#endif /* CONFIG_MAX695X_SEVEN_SEGMENT_DISPLAY */

/*****************************************************************************/
/* Enable PCIE tunneling if the board supports Thunderbolt-Compatible mode */
#ifdef CONFIG_USB_PD_TBT_COMPAT_MODE
#define CONFIG_USB_PD_PCIE_TUNNELING
#define CONFIG_USB_PD_TBT_GEN3_CAPABLE
#endif /* CONFIG_USB_PD_TBT_COMPAT_MODE */

/*
 * CONFIG_CHIP_INIT_ROM_REGION requires that the chip has defined a
 * ROM resident region to store the .init_rom section.
 *
 * These sections must also not be zero bytes, which will happen if
 * the program size is the same as the flash size.
 */
#ifdef CONFIG_CHIP_INIT_ROM_REGION

#ifndef CONFIG_FLASH_CROS
#error CONFIG_CHIP_INIT_ROM_REGION requires CONFIG_FLASH_CROS
#endif

#ifndef CONFIG_RO_ROM_RESIDENT_SIZE
#error CONFIG_CHIP_INIT_ROM_REGION requires CONFIG_RO_ROM_RESIDENT_SIZE
#endif

#ifndef CONFIG_RW_ROM_RESIDENT_SIZE
#error CONFIG_CHIP_INIT_ROM_REGION requires CONFIG_RW_ROM_RESIDENT_SIZE
#endif

#if (CONFIG_RO_ROM_RESIDENT_SIZE == 0)
#error CONFIG_RO_ROM_RESIDENT_SIZE is 0 with CONFIG_CHIP_INIT_ROM_REGION defined
#endif

#if (CONFIG_RW_ROM_RESIDENT_SIZE == 0)
#error CONFIG_RW_ROM_RESIDENT_SIZE is 0 with CONFIG_CHIP_INIT_ROM_REGION defined
#endif

/*
 * By default, enable storing the .data section on the ROM resident area to
 * save flash space.
 */
#ifdef CONFIG_MAPPED_STORAGE
#define CONFIG_CHIP_DATA_IN_INIT_ROM
#endif
#endif /* CONFIG_CHIP_INIT_ROM_REGION */

/*
 * By default, enable a request for an ACK from AP, on setting the mux, if the
 * board supports Intel retimer.
 */
#if (defined(CONFIG_USBC_RETIMER_INTEL_BB) ||  \
     defined(CONFIG_USBC_RETIMER_INTEL_HB)) && \
	defined(CONFIG_USB_MUX_VIRTUAL)
#define CONFIG_USB_MUX_AP_ACK_REQUEST
#endif /* CONFIG_USBC_RETIMER_INTEL_BB || CONFIG_USBC_RETIMER_INTEL_HB */

/* Enable retimer console command */
#if (defined(CONFIG_USBC_RETIMER_INTEL_BB) || \
     defined(CONFIG_USBC_RETIMER_KB800X))
#define CONFIG_CMD_RETIMER
#endif

/*****************************************************************************/

/*
 * Apply fuzzer and test config overrides last, since fuzzers and tests need to
 * override some of the config flags in non-standard ways to mock only parts of
 * the system.
 */
#include "fuzz_config.h"
#include "test_config.h"

/*
 * Validity checks to make sure some of the configs above make sense.
 */

/*
 * Chromium ec uses hook tick to reload the watchdog. The interval between
 * reloads of the watchdog timer should be less than half of the watchdog
 * period.
 */
#ifdef CONFIG_WATCHDOG
#if (CONFIG_AUX_TIMER_PERIOD_MS) < ((HOOK_TICK_INTERVAL_MS)*2)
#error "CONFIG_AUX_TIMER_PERIOD_MS must be at least 2x HOOK_TICK_INTERVAL_MS"
#endif
#endif

#ifdef CONFIG_USB_SERIALNO
#define CONFIG_SERIALNO_LEN 28
#endif

#ifdef CONFIG_MAC_ADDR
#define CONFIG_MAC_ADDR_LEN 20
#endif

#ifndef CONFIG_EC_MAX_SENSOR_FREQ_MILLIHZ
#define CONFIG_EC_MAX_SENSOR_FREQ_MILLIHZ \
	CONFIG_EC_MAX_SENSOR_FREQ_DEFAULT_MILLIHZ
#endif

/* Enable BMI secondary port if needed. */
#if defined(CONFIG_MAG_BMI_BMM150) || defined(CONFIG_MAG_BMI_LIS2MDL)
#define CONFIG_BMI_SEC_I2C
#endif

/* Enable LSM2MDL secondary port if needed. */
#if defined(CONFIG_MAG_LSM6DSM_BMM150) || defined(CONFIG_MAG_LSM6DSM_LIS2MDL)
#define CONFIG_LSM6DSM_SEC_I2C
#endif

/* Load LIS2MDL driver if needed */
#if defined(CONFIG_MAG_BMI_LIS2MDL) || defined(CONFIG_MAG_LSM6DSM_LIS2MDL)
#define CONFIG_MAG_LIS2MDL
#ifndef CONFIG_ACCELGYRO_SEC_ADDR_FLAGS
#error "The i2c address of the magnetometer is not set."
#endif
#endif

/* Load BMM150 driver if needed */
#if defined(CONFIG_MAG_BMI_BMM150) || defined(CONFIG_MAG_LSM6DSM_BMM150)
#define CONFIG_MAG_BMM150
#ifndef CONFIG_ACCELGYRO_SEC_ADDR_FLAGS
#error "The i2c address of the magnetometer is not set."
#endif
#endif

/* Verify sensorhub is enabled */
#ifdef CONFIG_MAG_LSM6DSM_LIS2MDL
#ifndef CONFIG_SENSORHUB_LSM6DSM
#error "Enable SENSORHUB_LSM6DSM."
#endif
#endif

/* Fill LPC sense data on X86 architecture. */
#ifdef CONFIG_HOSTCMD_X86
#define CONFIG_MOTION_FILL_LPC_SENSE_DATA
#endif

/*
 * TODO(crbug.com/888109): Makes sure RDP as PSTATE is only enabled where it
 * makes sense.
 */
#ifdef CONFIG_FLASH_READOUT_PROTECTION_AS_PSTATE
#ifdef CONFIG_FLASH_PSTATE
#error "Flash readout protection and PSTATE may not work as intended."
#endif

#if !defined(CHIP_FAMILY_STM32H7) && !defined(CHIP_FAMILY_STM32F4) && \
	!defined(CHIP_FAMILY_NPCX9)
#error "Flash readout protection only implemented on STM32H7, STM32F4 and NPCX9"
#endif
#endif /* CONFIG_FLASH_READOUT_PROTECTION_AS_PSTATE */

#if defined(CONFIG_USB_PD_TCPM_ANX3429) ||     \
	defined(CONFIG_USB_PD_TCPM_ANX740X) || \
	defined(CONFIG_USB_PD_TCPM_ANX7471)
/* Note: ANX7447 is handled by its own driver, not ANX74XX. */
#define CONFIG_USB_PD_TCPM_ANX74XX
#endif

#if defined(CONFIG_DPTF_MULTI_PROFILE) && !defined(CONFIG_DPTF)
#error "CONFIG_DPTF_MULTI_PROFILE can be set only when CONFIG_DPTF is set."
#endif /* CONFIG_DPTF_MULTI_PROFILE && !CONFIG_DPTF */

/*
 * Define the timeout in milliseconds between when the EC receives a suspend
 * command and when the EC times out and asserts wake because the sleep signal
 * SLP_S0 did not assert.
 */
#ifndef CONFIG_SLEEP_TIMEOUT_MS
#define CONFIG_SLEEP_TIMEOUT_MS 15000
#endif

#ifdef CONFIG_PWM_KBLIGHT
#define CONFIG_KEYBOARD_BACKLIGHT
#endif

/*****************************************************************************/
/* ISH power management related definitions */
#if defined(CONFIG_ISH_PM_D0I2) || defined(CONFIG_ISH_PM_D0I3) || \
	defined(CONFIG_ISH_PM_D3) || defined(CONFIG_ISH_PM_RESET_PREP)

#ifndef CONFIG_LOW_POWER_IDLE
#error "Must define CONFIG_LOW_POWER_IDLE if enable ISH low power states"
#endif

#define CONFIG_ISH_PM_AONTASK

#endif

#ifdef CONFIG_ACCEL_FIFO
#if !defined(CONFIG_ACCEL_FIFO_SIZE) || !defined(CONFIG_ACCEL_FIFO_THRES)
#error "Using CONFIG_ACCEL_FIFO, must define _SIZE and _THRES"
#endif

#ifndef CONFIG_TEMP_CACHE_STALE_THRES
#ifdef CONFIG_ONLINE_CALIB
/*
 * Boards may choose to leave this to default and just turn on online
 * calibration, in which case we'll set the threshold to 5 minutes.
 */
#define CONFIG_TEMP_CACHE_STALE_THRES (5 * MINUTE)
#else
/*
 * Boards that use the FIFO and not the online calibration can just leave this
 * at 0.
 */
#define CONFIG_TEMP_CACHE_STALE_THRES 0
#endif /* CONFIG_ONLINE_CALIB */
#endif /* !CONFIG_TEMP_CACHE_STALE_THRES */

#endif /* CONFIG_ACCEL_FIFO */

/*
 * If USB PD Discharge is enabled, verify that CONFIG_USB_PD_DISCHARGE_GPIO
 * and CONFIG_USB_PD_PORT_MAX_COUNT, CONFIG_USB_PD_DISCHARGE_TCPC, or
 * CONFIG_USB_PD_DISCHARGE_PPC is defined.
 */
#ifndef CONFIG_TEST_ENABLE_USB_PD_DISCHARGE
#ifdef CONFIG_USB_PD_DISCHARGE
#ifdef CONFIG_USB_PD_DISCHARGE_GPIO
#if !defined(CONFIG_USB_PD_PORT_MAX_COUNT)
#error "PD discharge port not defined"
#endif
#else
#if !defined(CONFIG_USB_PD_DISCHARGE_TCPC) && \
	!defined(CONFIG_USB_PD_DISCHARGE_PPC)
#error "PD discharge implementation not defined"
#endif
#endif /* CONFIG_USB_PD_DISCHARGE_GPIO */
#endif /* CONFIG_USB_PD_DISCHARGE */
#endif /* CONFIG_TEST_ENABLE_USB_PD_DISCHARGE */

/* Chargesplash defaults */
#ifdef CONFIG_CHARGESPLASH
#ifndef CONFIG_CHARGESPLASH_PERIOD
#define CONFIG_CHARGESPLASH_PERIOD 900
#endif
#ifndef CONFIG_CHARGESPLASH_MAX_REQUESTS_PER_PERIOD
#define CONFIG_CHARGESPLASH_MAX_REQUESTS_PER_PERIOD 5
#endif
#endif

/* EC Codec Wake-on-Voice related definitions */
#ifdef CONFIG_AUDIO_CODEC_WOV
#define CONFIG_SHA256
#endif

#ifdef CONFIG_SMBUS_PEC
#define CONFIG_CRC8
#endif

#if defined(CONFIG_ONLINE_CALIB) && !defined(CONFIG_FPU)
#error "Online calibration requires CONFIG_FPU"
#endif

/* Set default values for accelerometer calibration if not defined. */
#ifdef CONFIG_ONLINE_CALIB
#ifndef CONFIG_ACCEL_CAL_MIN_TEMP
#define CONFIG_ACCEL_CAL_MIN_TEMP 0.0f
#endif

#ifndef CONFIG_ACCEL_CAL_MAX_TEMP
#define CONFIG_ACCEL_CAL_MAX_TEMP 45.0f
#endif

#ifndef CONFIG_ACCEL_CAL_KASA_RADIUS_THRES
#define CONFIG_ACCEL_CAL_KASA_RADIUS_THRES 0.001f
#endif

#ifndef CONFIG_ACCEL_CAL_NEWTON_RADIUS_THRES
#define CONFIG_ACCEL_CAL_NEWTON_RADIUS_THRES 0.001f
#endif
#endif /* CONFIG_ONLINE_CALIB */

/*
 *  Vivaldi keyboard code to be enabled only if board has selected
 *  CONFIG_KEYBOARD_PROTOCOL_8042 and not disabled CONFIG_KEYBOARD_VIVALDI
 *  explicitly
 */
#ifndef CONFIG_KEYBOARD_PROTOCOL_8042
#undef CONFIG_KEYBOARD_VIVALDI
#endif

#if defined(CONFIG_USB_PD_TCPM_MULTI_PS8XXX)
#if defined(CONFIG_USB_PD_TCPM_PS8705) + defined(CONFIG_USB_PD_TCPM_PS8751) + \
		defined(CONFIG_USB_PD_TCPM_PS8755) +                          \
		defined(CONFIG_USB_PD_TCPM_PS8805) +                          \
		defined(CONFIG_USB_PD_TCPM_PS8815) <                          \
	2
#error "Must select 2 CONFIG_USB_PD_TCPM_PS8* or above if " \
	"CONFIG_USB_PD_TCPM_MULTI_PS8XXX is defined."
#endif
#endif /* CONFIG_USB_PD_TCPM_MULTI_PS8XXX  */

#if defined(CONFIG_USB_PD_TCPM_PS8705) + defined(CONFIG_USB_PD_TCPM_PS8751) + \
		defined(CONFIG_USB_PD_TCPM_PS8755) +                          \
		defined(CONFIG_USB_PD_TCPM_PS8805) +                          \
		defined(CONFIG_USB_PD_TCPM_PS8815) >                          \
	1
#if !defined(CONFIG_USB_PD_TCPM_MULTI_PS8XXX)
#error "CONFIG_USB_PD_TCPM_MULTI_PS8XXX MUST be defined if more than one " \
	"CONFIG_USB_PD_TCPM_PS8* are intended to support in a board."
#endif
#endif /* defined(CONFIG_USB_PD_TCPM_PS8705) + ... */

/******************************************************************************/
/* Check body detection setup */
#if defined(CONFIG_BODY_DETECTION)
#ifndef CONFIG_BODY_DETECTION_SENSOR
#error CONFIG_BODY_DETECTION_SENSOR must be defined to use body detection
#endif /* ifndef(CONFIG_BODY_DETECTION_SENSOR) */

#ifndef CONFIG_BODY_DETECTION_MAX_WINDOW_SIZE
#define CONFIG_BODY_DETECTION_MAX_WINDOW_SIZE 250 /* max sensor odr (Hz) */
#endif
#ifndef CONFIG_BODY_DETECTION_VAR_THRESHOLD
#define CONFIG_BODY_DETECTION_VAR_THRESHOLD 550 /* (mm/s^2)^2 */
#endif
#ifndef CONFIG_BODY_DETECTION_CONFIDENCE_DELTA
#define CONFIG_BODY_DETECTION_CONFIDENCE_DELTA 525 /* (mm/s^2)^2 */
#endif
#ifndef CONFIG_BODY_DETECTION_VAR_NOISE_FACTOR
#define CONFIG_BODY_DETECTION_VAR_NOISE_FACTOR 120 /* % */
#endif
#ifndef CONFIG_BODY_DETECTION_ON_BODY_CON
#define CONFIG_BODY_DETECTION_ON_BODY_CON 50 /* % */
#endif
#ifndef CONFIG_BODY_DETECTION_OFF_BODY_CON
#define CONFIG_BODY_DETECTION_OFF_BODY_CON 10 /* % */
#endif
#ifndef CONFIG_BODY_DETECTION_STATIONARY_DURATION
#define CONFIG_BODY_DETECTION_STATIONARY_DURATION 15 /* second */
#endif

#else /* CONFIG_BODY_DETECTION */
#ifdef CONFIG_BODY_DETECTION_SENSOR
#error "Unexpected body detection property set"
#else
#define CONFIG_BODY_DETECTION_SENSOR 0
#endif
#endif /* CONFIG_BODY_DETECTION */

/*
 * Set parameters to dummy values to use IS_ENABLED().
 * If a parameter is already set, it will trigger a compilatin error.
 */

/* To be able to use IS_ENABLED(CONFIG_GESTURE_SENSOR_DOUBLE_TAP) */
#ifndef CONFIG_GESTURE_SENSOR_DOUBLE_TAP
#define CONFIG_GESTURE_TAP_THRES_MG 0
#define CONFIG_GESTURE_TAP_MAX_INTERSTICE_T 0
#define CONFIG_GESTURE_TAP_SENSOR 0
#endif /* CONFIG_GESTURE_SENSOR_DOUBLE_TAP */

#ifndef CONFIG_ACCEL_FIFO
#define CONFIG_ACCEL_FIFO_SIZE 0
#endif

#ifndef CONFIG_GESTURE_DETECTION
#define CONFIG_GESTURE_DETECTION_MASK 0
#endif /* CONFIG_GESTURE_DETECTION */

#ifndef CONFIG_GESTURE_SIGMO
#define CONFIG_GESTURE_SIGMO_SENSOR 0
#endif /* CONFIG_GESTURE_SIGMO */

#ifdef CONFIG_LID_ANGLE
#if !defined(CONFIG_LID_ANGLE_SENSOR_BASE) || \
	!defined(CONFIG_LID_ANGLE_SENSOR_LID)
#error "Sensors must be identified for calculating lid angle."
#endif
#else /* CONFIG_LID_ANGLE */
#define CONFIG_LID_ANGLE_SENSOR_BASE 0
#define CONFIG_LID_ANGLE_SENSOR_LID 0
#endif /* CONFIG_LID_ANGLE */

#if defined(CONFIG_LID_ANGLE_UPDATE) && !defined(CONFIG_LID_ANGLE)
#error "CONFIG_LID_ANGLE is needed for CONFIG_LID_ANGLE_UPDATE."
#endif

#ifndef CONFIG_ALS
#define ALS_COUNT 0
#endif /* CONFIG_ALS */

/*
 * If the EC has exclusive control over CBI EEPROM WP, don't consult the main
 * flash WP.
 */
#ifdef CONFIG_EEPROM_CBI_WP
#define CONFIG_BYPASS_CBI_EEPROM_WP_CHECK
#endif

#if defined(CONFIG_EEPROM_CBI_WP) && !defined(CONFIG_CBI_EEPROM)
#error "CONFIG_EEPROM_CBI_WP requires CONFIG_CBI_EEPROM to be defined!"
#endif

#if defined(CONFIG_BYPASS_CBI_EEPROM_WP_CHECK) && \
	!defined(CONFIG_SYSTEM_UNLOCKED) && !defined(CONFIG_EEPROM_CBI_WP)
#error "CONFIG_BYPASS_CBI_EEPROM_WP_CHECK is only permitted " \
	"when CONFIG_SYSTEM_UNLOCK or CONFIG_EEPROM_CBI_WP is also enabled."
#endif /* CONFIG_BYPASS_CBI_EEPROM_WP_CHECK && !CONFIG_SYSTEM_UNLOCK */

#if defined(CONFIG_BOARD_VERSION_CBI) && defined(CONFIG_BOARD_VERSION_GPIO)
#error "CONFIG_BOARD_VERSION_CBI and CONFIG_BOARD_VERSION_GPIO " \
	"are mutually exclusive. "
#endif /* CONFIG_BOARD_VERSION_CBI && CONFIG_BOARD_VERSION_GPIO */

#if defined(CONFIG_CBI_EEPROM) && defined(CONFIG_CBI_GPIO)
#error "CONFIG_CBI_EEPROM and CONFIG_CBI_GPIO are mutually exclusive."
#endif

#if !defined(CONFIG_ZEPHYR) && !defined(CONFIG_ACCELGYRO_ICM_COMM_SPI) && \
	!defined(CONFIG_ACCELGYRO_ICM_COMM_I2C)
#ifdef I2C_PORT_ACCEL
#define CONFIG_ACCELGYRO_ICM_COMM_I2C
#else
#define CONFIG_ACCELGYRO_ICM_COMM_SPI
#endif
#endif /* !CONFIG_ZEPHYR && !CONFIG_ACCELGYRO_ICM_COMM_SPI && \
	* !CONFIG_ACCELGYRO_ICM_COMM_I2C                      \
	*/

#if !defined(CONFIG_ZEPHYR) && !defined(CONFIG_ACCELGYRO_BMI_COMM_SPI) && \
	!defined(CONFIG_ACCELGYRO_BMI_COMM_I2C)
#ifdef I2C_PORT_ACCEL
#define CONFIG_ACCELGYRO_BMI_COMM_I2C
#else
#define CONFIG_ACCELGYRO_BMI_COMM_SPI
#endif
#endif /* !CONFIG_ZEPHYR && !CONFIG_ACCELGYRO_BMI_SPI && \
	* !CONFIG_ACCELGYRO_BMI_I2C                      \
	*/

/* AMD STT requires AMD SB-RMI to be enabled */
#if defined(CONFIG_AMD_STT) && !defined(CONFIG_AMD_SB_RMI)
#define CONFIG_AMD_SB_RMI
#endif

/*
 * Default timeout value for which EC has to wait for system to exit from S5
 * before performing RTC reset and moving the system to G3.
 */
#if defined(CONFIG_BOARD_HAS_RTC_RESET) && !defined(CONFIG_S5_EXIT_WAIT)
#define CONFIG_S5_EXIT_WAIT 4
#endif

/* HAS_GPU_DRIVER enables D-Notify and throttling. */
#if defined(CONFIG_GPU_NVIDIA)
#define HAS_GPU_DRIVER
#endif

/* Default to 1024 for end of ram data (panic and jump data) */
#ifndef CONFIG_PRESERVED_END_OF_RAM_SIZE
#define CONFIG_PRESERVED_END_OF_RAM_SIZE 1024
#endif

#endif /* __CROS_EC_CONFIG_H */<|MERGE_RESOLUTION|>--- conflicted
+++ resolved
@@ -2886,11 +2886,7 @@
  * downstream to not conflict.
  */
 #undef CONFIG_INA219
-<<<<<<< HEAD
-#undef CONFIG_INA231
 #undef CONFIG_INA236
-=======
->>>>>>> 6977e3a0
 #undef CONFIG_INA3221
 #endif /* CONFIG_ZEPHYR */
 #undef CONFIG_INA231
