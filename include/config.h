--- conflicted
+++ resolved
@@ -1089,16 +1089,14 @@
 /* Wireless chargers */
 #undef CONFIG_WIRELESS_CHARGER_P9221_R7
 
-<<<<<<< HEAD
 /* For customer initial use */
 #undef CONFIG_CHARGER_CUSTOMER_SETTING
-=======
+
 /*
  * Workaround npcx9 A1 chip's bug for download_from_flash API in th booter.
  * This can be removed when A2 chip is available.
  */
 #undef CONFIG_WORKAROUND_FLASH_DOWNLOAD_API
->>>>>>> 71d23f90
 
 /*****************************************************************************/
 
