/* Copyright 2014 The ChromiumOS Authors
 * Use of this source code is governed by a BSD-style license that can be
 * found in the LICENSE file.
 */

/* Host communication command constants for Chrome EC */

/*
 * TODO(b/272518464): Work around coreboot GCC preprocessor bug.
 * #line marks the *next* line, so it is off by one.
 */
#line 13

#ifndef __CROS_EC_EC_COMMANDS_H
#define __CROS_EC_EC_COMMANDS_H

#if !defined(__ACPI__) && !defined(__KERNEL__)
#include <stdint.h>
#endif

#ifdef CHROMIUM_EC
/*
 * CHROMIUM_EC is defined by the Makefile system of Chromium EC repository.
 * It is used to not include macros that may cause conflicts in foreign
 * projects (refer to crbug.com/984623).
 */

/*
 * Include common.h for CONFIG_HOSTCMD_ALIGNED, if it's defined. This
 * generates more efficient code for accessing request/response structures on
 * ARM Cortex-M if the structures are guaranteed 32-bit aligned.
 */
#include "common.h"
#include "compile_time_macros.h"

#else
/* If BUILD_ASSERT isn't already defined, make it a no-op */
#ifndef BUILD_ASSERT
#define BUILD_ASSERT(_cond)
#endif /* !BUILD_ASSERT */
#endif /* CHROMIUM_EC */

#ifdef __KERNEL__
#include <linux/limits.h>
#else
/*
 * Defines macros that may be needed but are for sure defined by the linux
 * kernel. This section is removed when cros_ec_commands.h is generated (by
 * util/make_linux_ec_commands_h.sh).
 * cros_ec_commands.h looks more integrated to the kernel.
 */

#ifndef BIT
#define BIT(nr) (1UL << (nr))
#endif

#ifndef BIT_ULL
#define BIT_ULL(nr) (1ULL << (nr))
#endif

/*
 * When building Zephyr, this file ends up being included before Zephyr's
 * include/sys/util.h so causes a warning there. We don't want to add an #ifdef
 * in that file since it won't be accepted upstream. So work around it here.
 */
#ifndef CONFIG_ZEPHYR
#ifndef GENMASK
#define GENMASK(h, l) (((BIT(h) << 1) - 1) ^ (BIT(l) - 1))
#endif

#ifndef GENMASK_ULL
#define GENMASK_ULL(h, l) (((BIT_ULL(h) << 1) - 1) ^ (BIT_ULL(l) - 1))
#endif
#endif

#endif /* __KERNEL__ */

#ifdef __cplusplus
extern "C" {
#endif

/**
 * Constant for creation of flexible array members that work in both C and
 * C++. Flexible array members were added in C99 and are not part of the C++
 * standard. However, clang++ supports them for C++.
 * When compiling with gcc, flexible array members are not allowed to appear
 * in an otherwise empty struct, so we use the GCC zero-length array
 * extension that works with both clang/gcc/g++.
 */
#if defined(__cplusplus) && defined(__clang__)
#define FLEXIBLE_ARRAY_MEMBER_SIZE
#else
#define FLEXIBLE_ARRAY_MEMBER_SIZE 0
#endif

/*
 * Current version of this protocol
 *
 * TODO(crosbug.com/p/11223): This is effectively useless; protocol is
 * determined in other ways.  Remove this once the kernel code no longer
 * depends on it.
 */
#define EC_PROTO_VERSION 0x00000002

/* Command version mask */
#define EC_VER_MASK(version) BIT(version)

/* I/O addresses for ACPI commands */
#define EC_LPC_ADDR_ACPI_DATA 0x62
#define EC_LPC_ADDR_ACPI_CMD 0x66

/* I/O addresses for host command */
#define EC_LPC_ADDR_HOST_DATA 0x200
#define EC_LPC_ADDR_HOST_CMD 0x204

/* I/O addresses for host command args and params */
/* Protocol version 2 */
#define EC_LPC_ADDR_HOST_ARGS 0x800 /* And 0x801, 0x802, 0x803 */
/* For version 2 params; size is EC_PROTO2_MAX_PARAM_SIZE */
#define EC_LPC_ADDR_HOST_PARAM 0x804

/* Protocol version 3 */
#define EC_LPC_ADDR_HOST_PACKET 0x800 /* Offset of version 3 packet */
#define EC_LPC_HOST_PACKET_SIZE 0x100 /* Max size of version 3 packet */

/*
 * The actual block is 0x800-0x8ff, but some BIOSes think it's 0x880-0x8ff
 * and they tell the kernel that so we have to think of it as two parts.
 *
 * Other BIOSes report only the I/O port region spanned by the Microchip
 * MEC series EC; an attempt to address a larger region may fail.
 */
#define EC_HOST_CMD_REGION0 0x800
#define EC_HOST_CMD_REGION1 0x880
#define EC_HOST_CMD_REGION_SIZE 0x80
#define EC_HOST_CMD_MEC_REGION_SIZE 0x8

/* EC command register bit functions */
#define EC_LPC_CMDR_DATA BIT(0) /* Data ready for host to read */
#define EC_LPC_CMDR_PENDING BIT(1) /* Write pending to EC */
#define EC_LPC_CMDR_BUSY BIT(2) /* EC is busy processing a command */
#define EC_LPC_CMDR_CMD BIT(3) /* Last host write was a command */
#define EC_LPC_CMDR_ACPI_BRST BIT(4) /* Burst mode (not used) */
#define EC_LPC_CMDR_SCI BIT(5) /* SCI event is pending */
#define EC_LPC_CMDR_SMI BIT(6) /* SMI event is pending */

#define EC_LPC_ADDR_MEMMAP 0x900
#define EC_MEMMAP_SIZE 255 /* ACPI IO buffer max is 255 bytes */
#define EC_MEMMAP_TEXT_MAX 8 /* Size of a string in the memory map */

/* The offset address of each type of data in mapped memory. */
#define EC_MEMMAP_TEMP_SENSOR 0x00 /* Temp sensors 0x00 - 0x0f */
#define EC_MEMMAP_FAN 0x10 /* Fan speeds 0x10 - 0x17 */
#define EC_MEMMAP_TEMP_SENSOR_B 0x18 /* More temp sensors 0x18 - 0x1f */
#define EC_MEMMAP_ID 0x20 /* 0x20 == 'E', 0x21 == 'C' */
#define EC_MEMMAP_ID_VERSION 0x22 /* Version of data in 0x20 - 0x2f */
#define EC_MEMMAP_THERMAL_VERSION 0x23 /* Version of data in 0x00 - 0x1f */
#define EC_MEMMAP_BATTERY_VERSION 0x24 /* Version of data in 0x40 - 0x7f */
#define EC_MEMMAP_SWITCHES_VERSION 0x25 /* Version of data in 0x30 - 0x33 */
#define EC_MEMMAP_EVENTS_VERSION 0x26 /* Version of data in 0x34 - 0x3f */
#define EC_MEMMAP_HOST_CMD_FLAGS 0x27 /* Host cmd interface flags (8 bits) */
/* Unused 0x28 - 0x2f */
#define EC_MEMMAP_SWITCHES 0x30 /* 8 bits */
/* Unused 0x31 - 0x33 */
#define EC_MEMMAP_HOST_EVENTS 0x34 /* 64 bits */
/* Battery values are all 32 bits, unless otherwise noted. */
#define EC_MEMMAP_BATT_VOLT 0x40 /* Battery Present Voltage */
#define EC_MEMMAP_BATT_RATE 0x44 /* Battery Present Rate */
#define EC_MEMMAP_BATT_CAP 0x48 /* Battery Remaining Capacity */
#define EC_MEMMAP_BATT_FLAG 0x4c /* Battery State, see below (8-bit) */
#define EC_MEMMAP_BATT_COUNT 0x4d /* Battery Count (8-bit) */
#define EC_MEMMAP_BATT_INDEX 0x4e /* Current Battery Data Index (8-bit) */
/* Unused 0x4f */
#define EC_MEMMAP_BATT_DCAP 0x50 /* Battery Design Capacity */
#define EC_MEMMAP_BATT_DVLT 0x54 /* Battery Design Voltage */
#define EC_MEMMAP_BATT_LFCC 0x58 /* Battery Last Full Charge Capacity */
#define EC_MEMMAP_BATT_CCNT 0x5c /* Battery Cycle Count */
/* Strings are all 8 bytes (EC_MEMMAP_TEXT_MAX) */
#define EC_MEMMAP_BATT_MFGR 0x60 /* Battery Manufacturer String */
#define EC_MEMMAP_BATT_MODEL 0x68 /* Battery Model Number String */
#define EC_MEMMAP_BATT_SERIAL 0x70 /* Battery Serial Number String */
#define EC_MEMMAP_BATT_TYPE 0x78 /* Battery Type String */
#define EC_MEMMAP_ALS 0x80 /* ALS readings in lux (2 X 16 bits) */
/* Unused 0x84 - 0x8f */
#define EC_MEMMAP_ACC_STATUS 0x90 /* Accelerometer status (8 bits )*/
/* Unused 0x91 */
#define EC_MEMMAP_ACC_DATA 0x92 /* Accelerometers data 0x92 - 0x9f */
/* 0x92: Lid Angle if available, LID_ANGLE_UNRELIABLE otherwise */
/* 0x94 - 0x99: 1st Accelerometer */
/* 0x9a - 0x9f: 2nd Accelerometer */

#define EC_MEMMAP_GYRO_DATA 0xa0 /* Gyroscope data 0xa0 - 0xa5 */
#define EC_MEMMAP_GPU 0xa6 /* GPU-specific, 8 bits */

/*
 * Bit fields for EC_MEMMAP_GPU
 * 0:2: D-Notify level (0:D1, ... 4:D5)
 * 3: Over temperature
 */
#define EC_MEMMAP_GPU_D_NOTIFY_MASK GENMASK(2, 0)
#define EC_MEMMAP_GPU_OVERT_BIT BIT(3)

/* Power Participant related components */
#define EC_MEMMAP_PWR_SRC 0xa7 /* Power source (8-bit) */
/* Unused 0xa8 - 0xdf */

/*
 * ACPI is unable to access memory mapped data at or above this offset due to
 * limitations of the ACPI protocol. Do not place data in the range 0xe0 - 0xfe
 * which might be needed by ACPI.
 */
#define EC_MEMMAP_NO_ACPI 0xe0

/* Define the format of the accelerometer mapped memory status byte. */
#define EC_MEMMAP_ACC_STATUS_SAMPLE_ID_MASK 0x0f
#define EC_MEMMAP_ACC_STATUS_BUSY_BIT BIT(4)
#define EC_MEMMAP_ACC_STATUS_PRESENCE_BIT BIT(7)

/* Number of temp sensors at EC_MEMMAP_TEMP_SENSOR */
#define EC_TEMP_SENSOR_ENTRIES 16
/*
 * Number of temp sensors at EC_MEMMAP_TEMP_SENSOR_B.
 *
 * Valid only if EC_MEMMAP_THERMAL_VERSION returns >= 2.
 */
#define EC_TEMP_SENSOR_B_ENTRIES 8

/* Max temp sensor entries for host commands */
#define EC_MAX_TEMP_SENSOR_ENTRIES \
	(EC_TEMP_SENSOR_ENTRIES + EC_TEMP_SENSOR_B_ENTRIES)

/* Special values for mapped temperature sensors */
#define EC_TEMP_SENSOR_NOT_PRESENT 0xff
#define EC_TEMP_SENSOR_ERROR 0xfe
#define EC_TEMP_SENSOR_NOT_POWERED 0xfd
#define EC_TEMP_SENSOR_NOT_CALIBRATED 0xfc
/*
 * The offset of temperature value stored in mapped memory.  This allows
 * reporting a temperature range of 200K to 454K = -73C to 181C.
 */
#define EC_TEMP_SENSOR_OFFSET 200

/*
 * Number of ALS readings at EC_MEMMAP_ALS
 */
#define EC_ALS_ENTRIES 2

/*
 * The default value a temperature sensor will return when it is present but
 * has not been read this boot.  This is a reasonable number to avoid
 * triggering alarms on the host.
 */
#define EC_TEMP_SENSOR_DEFAULT (296 - EC_TEMP_SENSOR_OFFSET)

#define EC_FAN_SPEED_ENTRIES 4 /* Number of fans at EC_MEMMAP_FAN */
#define EC_FAN_SPEED_NOT_PRESENT 0xffff /* Entry not present */

/* Report 0 for fan stalled so userspace applications can take
 * an appropriate action based on this value to control the fan.
 */
#define EC_FAN_SPEED_STALLED 0x0
/* This should be used only for ectool to support old ECs. */
#define EC_FAN_SPEED_STALLED_DEPRECATED 0xfffe

/* Battery bit flags at EC_MEMMAP_BATT_FLAG. */
#define EC_BATT_FLAG_AC_PRESENT 0x01
#define EC_BATT_FLAG_BATT_PRESENT 0x02
#define EC_BATT_FLAG_DISCHARGING 0x04
#define EC_BATT_FLAG_CHARGING 0x08
#define EC_BATT_FLAG_LEVEL_CRITICAL 0x10
/* Set if some of the static/dynamic data is invalid (or outdated). */
#define EC_BATT_FLAG_INVALID_DATA 0x20
#define EC_BATT_FLAG_CUT_OFF 0x40

/* Switch flags at EC_MEMMAP_SWITCHES */
#define EC_SWITCH_LID_OPEN 0x01
#define EC_SWITCH_POWER_BUTTON_PRESSED 0x02
#define EC_SWITCH_WRITE_PROTECT_DISABLED 0x04
/* Was recovery requested via keyboard; now unused. */
#define EC_SWITCH_IGNORE1 0x08
/* Recovery requested via dedicated signal (from servo board) */
#define EC_SWITCH_DEDICATED_RECOVERY 0x10
/* Was fake developer mode switch; now unused.  Remove in next refactor. */
#define EC_SWITCH_IGNORE0 0x20

/* Host command interface flags */
/* Host command interface supports LPC args (LPC interface only) */
#define EC_HOST_CMD_FLAG_LPC_ARGS_SUPPORTED 0x01
/* Host command interface supports version 3 protocol */
#define EC_HOST_CMD_FLAG_VERSION_3 0x02

/* Wireless switch flags */
#define EC_WIRELESS_SWITCH_ALL ~0x00 /* All flags */
#define EC_WIRELESS_SWITCH_WLAN 0x01 /* WLAN radio */
#define EC_WIRELESS_SWITCH_BLUETOOTH 0x02 /* Bluetooth radio */
#define EC_WIRELESS_SWITCH_WWAN 0x04 /* WWAN power */
#define EC_WIRELESS_SWITCH_WLAN_POWER 0x08 /* WLAN power */

/*****************************************************************************/
/*
 * ACPI commands
 *
 * These are valid ONLY on the ACPI command/data port.
 */

/*
 * ACPI Read Embedded Controller
 *
 * This reads from ACPI memory space on the EC (EC_ACPI_MEM_*).
 *
 * Use the following sequence:
 *
 *    - Write EC_CMD_ACPI_READ to EC_LPC_ADDR_ACPI_CMD
 *    - Wait for EC_LPC_CMDR_PENDING bit to clear
 *    - Write address to EC_LPC_ADDR_ACPI_DATA
 *    - Wait for EC_LPC_CMDR_DATA bit to set
 *    - Read value from EC_LPC_ADDR_ACPI_DATA
 */
#define EC_CMD_ACPI_READ 0x0080

/*
 * ACPI Write Embedded Controller
 *
 * This reads from ACPI memory space on the EC (EC_ACPI_MEM_*).
 *
 * Use the following sequence:
 *
 *    - Write EC_CMD_ACPI_WRITE to EC_LPC_ADDR_ACPI_CMD
 *    - Wait for EC_LPC_CMDR_PENDING bit to clear
 *    - Write address to EC_LPC_ADDR_ACPI_DATA
 *    - Wait for EC_LPC_CMDR_PENDING bit to clear
 *    - Write value to EC_LPC_ADDR_ACPI_DATA
 */
#define EC_CMD_ACPI_WRITE 0x0081

/*
 * ACPI Burst Enable Embedded Controller
 *
 * This enables burst mode on the EC to allow the host to issue several
 * commands back-to-back. While in this mode, writes to mapped multi-byte
 * data are locked out to ensure data consistency.
 */
#define EC_CMD_ACPI_BURST_ENABLE 0x0082

/*
 * ACPI Burst Disable Embedded Controller
 *
 * This disables burst mode on the EC and stops preventing EC writes to mapped
 * multi-byte data.
 */
#define EC_CMD_ACPI_BURST_DISABLE 0x0083

/*
 * ACPI Query Embedded Controller
 *
 * This clears the lowest-order bit in the currently pending host events, and
 * sets the result code to the 1-based index of the bit (event 0x00000001 = 1,
 * event 0x80000000 = 32), or 0 if no event was pending.
 */
#define EC_CMD_ACPI_QUERY_EVENT 0x0084

/* Valid addresses in ACPI memory space, for read/write commands */

/* Memory space version; set to EC_ACPI_MEM_VERSION_CURRENT */
#define EC_ACPI_MEM_VERSION 0x00
/*
 * Test location; writing value here updates test compliment byte to (0xff -
 * value).
 */
#define EC_ACPI_MEM_TEST 0x01
/* Test compliment; writes here are ignored. */
#define EC_ACPI_MEM_TEST_COMPLIMENT 0x02

/* Keyboard backlight brightness percent (0 - 100) */
#define EC_ACPI_MEM_KEYBOARD_BACKLIGHT 0x03
/* DPTF Target Fan Duty (0-100, 0xff for auto/none) */
#define EC_ACPI_MEM_FAN_DUTY 0x04

/*
 * DPTF temp thresholds. Any of the EC's temp sensors can have up to two
 * independent thresholds attached to them. The current value of the ID
 * register determines which sensor is affected by the THRESHOLD and COMMIT
 * registers. The THRESHOLD register uses the same EC_TEMP_SENSOR_OFFSET scheme
 * as the memory-mapped sensors. The COMMIT register applies those settings.
 *
 * The spec does not mandate any way to read back the threshold settings
 * themselves, but when a threshold is crossed the AP needs a way to determine
 * which sensor(s) are responsible. Each reading of the ID register clears and
 * returns one sensor ID that has crossed one of its threshold (in either
 * direction) since the last read. A value of 0xFF means "no new thresholds
 * have tripped". Setting or enabling the thresholds for a sensor will clear
 * the unread event count for that sensor.
 */
#define EC_ACPI_MEM_TEMP_ID 0x05
#define EC_ACPI_MEM_TEMP_THRESHOLD 0x06
#define EC_ACPI_MEM_TEMP_COMMIT 0x07
/*
 * Here are the bits for the COMMIT register:
 *   bit 0 selects the threshold index for the chosen sensor (0/1)
 *   bit 1 enables/disables the selected threshold (0 = off, 1 = on)
 * Each write to the commit register affects one threshold.
 */
#define EC_ACPI_MEM_TEMP_COMMIT_SELECT_MASK BIT(0)
#define EC_ACPI_MEM_TEMP_COMMIT_ENABLE_MASK BIT(1)
/*
 * Example:
 *
 * Set the thresholds for sensor 2 to 50 C and 60 C:
 *   write 2 to [0x05]      --  select temp sensor 2
 *   write 0x7b to [0x06]   --  C_TO_K(50) - EC_TEMP_SENSOR_OFFSET
 *   write 0x2 to [0x07]    --  enable threshold 0 with this value
 *   write 0x85 to [0x06]   --  C_TO_K(60) - EC_TEMP_SENSOR_OFFSET
 *   write 0x3 to [0x07]    --  enable threshold 1 with this value
 *
 * Disable the 60 C threshold, leaving the 50 C threshold unchanged:
 *   write 2 to [0x05]      --  select temp sensor 2
 *   write 0x1 to [0x07]    --  disable threshold 1
 */

/* DPTF battery charging current limit */
#define EC_ACPI_MEM_CHARGING_LIMIT 0x08

/* Charging limit is specified in 64 mA steps */
#define EC_ACPI_MEM_CHARGING_LIMIT_STEP_MA 64
/* Value to disable DPTF battery charging limit */
#define EC_ACPI_MEM_CHARGING_LIMIT_DISABLED 0xff

/*
 * Report device orientation
 *  Bits       Definition
 *  4          Off Body/On Body status: 0 = Off Body.
 *  3:1        Device DPTF Profile Number (DDPN)
 *               0   = Reserved for backward compatibility (indicates no valid
 *                     profile number. Host should fall back to using TBMD).
 *              1..7 = DPTF Profile number to indicate to host which table needs
 *                     to be loaded.
 *   0         Tablet Mode Device Indicator (TBMD)
 */
#define EC_ACPI_MEM_DEVICE_ORIENTATION 0x09
#define EC_ACPI_MEM_TBMD_SHIFT 0
#define EC_ACPI_MEM_TBMD_MASK 0x1
#define EC_ACPI_MEM_DDPN_SHIFT 1
#define EC_ACPI_MEM_DDPN_MASK 0x7
#define EC_ACPI_MEM_STTB_SHIFT 4
#define EC_ACPI_MEM_STTB_MASK 0x1

/*
 * Report device features. Uses the same format as the host command, except:
 *
 * bit 0 (EC_FEATURE_LIMITED) changes meaning from "EC code has a limited set
 * of features", which is of limited interest when the system is already
 * interpreting ACPI bytecode, to "EC_FEATURES[0-7] is not supported". Since
 * these are supported, it defaults to 0.
 * This allows detecting the presence of this field since older versions of
 * the EC codebase would simply return 0xff to that unknown address. Check
 * FEATURES0 != 0xff (or FEATURES0[0] == 0) to make sure that the other bits
 * are valid.
 */
#define EC_ACPI_MEM_DEVICE_FEATURES0 0x0a
#define EC_ACPI_MEM_DEVICE_FEATURES1 0x0b
#define EC_ACPI_MEM_DEVICE_FEATURES2 0x0c
#define EC_ACPI_MEM_DEVICE_FEATURES3 0x0d
#define EC_ACPI_MEM_DEVICE_FEATURES4 0x0e
#define EC_ACPI_MEM_DEVICE_FEATURES5 0x0f
#define EC_ACPI_MEM_DEVICE_FEATURES6 0x10
#define EC_ACPI_MEM_DEVICE_FEATURES7 0x11

#define EC_ACPI_MEM_BATTERY_INDEX 0x12

/*
 * USB Port Power. Each bit indicates whether the corresponding USB ports' power
 * is enabled (1) or disabled (0).
 *   bit 0 USB port ID 0
 *   ...
 *   bit 7 USB port ID 7
 */
#define EC_ACPI_MEM_USB_PORT_POWER 0x13

/*
 * USB Retimer firmware update.
 * Read:
 *      Result of last operation AP requested
 * Write:
 *      bits[3:0]: USB-C port number
 *      bits[7:4]: Operation requested by AP
 *
 * NDA (no device attached) case:
 * To update retimer firmware, AP needs set up TBT Alt mode.
 * AP requests operations in this sequence:
 * 1. Get port information about which ports support retimer firmware update.
 * In the query result, each bit represents one port.
 * 2. Get current MUX mode, it's NDA.
 * 3. Suspend specified PD port's task.
 * 4. AP requests EC to enter USB mode -> enter Safe mode -> enter TBT mode ->
 * update firmware -> disconnect MUX -> resume PD task.
 *
 * DA (device attached) cases:
 * Retimer firmware update is not supported in DA cases.
 * 1. Get port information about which ports support retimer firmware update
 * 2. Get current MUX mode, it's DA.
 * 3. AP continues. No more retimer firmware update activities.
 *
 */
#define EC_ACPI_MEM_USB_RETIMER_FW_UPDATE 0x14

#define USB_RETIMER_FW_UPDATE_OP_SHIFT 4
#define USB_RETIMER_FW_UPDATE_ERR 0xfe
#define USB_RETIMER_FW_UPDATE_INVALID_MUX 0xff
/* Mask to clear unused MUX bits in retimer firmware update  */
#define USB_RETIMER_FW_UPDATE_MUX_MASK                          \
	(USB_PD_MUX_USB_ENABLED | USB_PD_MUX_DP_ENABLED |       \
	 USB_PD_MUX_SAFE_MODE | USB_PD_MUX_TBT_COMPAT_ENABLED | \
	 USB_PD_MUX_USB4_ENABLED)

/* Retimer firmware update operations */
#define USB_RETIMER_FW_UPDATE_QUERY_PORT 0 /* Which ports has retimer */
#define USB_RETIMER_FW_UPDATE_SUSPEND_PD 1 /* Suspend PD port */
#define USB_RETIMER_FW_UPDATE_RESUME_PD 2 /* Resume PD port  */
#define USB_RETIMER_FW_UPDATE_GET_MUX 3 /* Read current USB MUX  */
#define USB_RETIMER_FW_UPDATE_SET_USB 4 /* Set MUX to USB mode   */
#define USB_RETIMER_FW_UPDATE_SET_SAFE 5 /* Set MUX to Safe mode  */
#define USB_RETIMER_FW_UPDATE_SET_TBT 6 /* Set MUX to TBT mode   */
#define USB_RETIMER_FW_UPDATE_DISCONNECT 7 /* Set MUX to disconnect */

#define EC_ACPI_MEM_USB_RETIMER_PORT(x) ((x)&0x0f)
#define EC_ACPI_MEM_USB_RETIMER_OP(x) \
	(((x)&0xf0) >> USB_RETIMER_FW_UPDATE_OP_SHIFT)

/*
 * ACPI addresses 0x20 - 0xff map to EC_MEMMAP offset 0x00 - 0xdf.  This data
 * is read-only from the AP.  Added in EC_ACPI_MEM_VERSION 2.
 */
#define EC_ACPI_MEM_MAPPED_BEGIN 0x20
#define EC_ACPI_MEM_MAPPED_SIZE 0xe0

/* Current version of ACPI memory address space */
#define EC_ACPI_MEM_VERSION_CURRENT 2

/*
 * This header file is used in coreboot both in C and ACPI code.  The ACPI code
 * is pre-processed to handle constants but the ASL compiler is unable to
 * handle actual C code so keep it separate.
 */
#ifndef __ACPI__

#ifndef __KERNEL__
/*
 * Define __packed if someone hasn't beat us to it.  Linux kernel style
 * checking prefers __packed over __attribute__((packed)).
 */
#ifndef __packed
#define __packed __attribute__((packed))
#endif

#ifndef __aligned
#define __aligned(x) __attribute__((aligned(x)))
#endif
#endif /* __KERNEL__ */

/*
 * Attributes for EC request and response packets.  Just defining __packed
 * results in inefficient assembly code on ARM, if the structure is actually
 * 32-bit aligned, as it should be for all buffers.
 *
 * Be very careful when adding these to existing structures.  They will round
 * up the structure size to the specified boundary.
 *
 * Also be very careful to make that if a structure is included in some other
 * parent structure that the alignment will still be true given the packing of
 * the parent structure.  This is particularly important if the sub-structure
 * will be passed as a pointer to another function, since that function will
 * not know about the misalignment caused by the parent structure's packing.
 *
 * Also be very careful using __packed - particularly when nesting non-packed
 * structures inside packed ones.  In fact, DO NOT use __packed directly;
 * always use one of these attributes.
 *
 * Once everything is annotated properly, the following search strings should
 * not return ANY matches in this file other than right here:
 *
 * "__packed" - generates inefficient code; all sub-structs must also be packed
 *
 * "struct [^_]" - all structs should be annotated, except for structs that are
 * members of other structs/unions (and their original declarations should be
 * annotated).
 */
#ifdef CONFIG_HOSTCMD_ALIGNED

/*
 * Packed structures where offset and size are always aligned to 1, 2, or 4
 * byte boundary.
 */
#define __ec_align1 __packed
#define __ec_align2 __packed __aligned(2)
#define __ec_align4 __packed __aligned(4)

/*
 * Packed structure which must be under-aligned, because its size is not a
 * 4-byte multiple.  This is sub-optimal because it forces byte-wise access
 * of all multi-byte fields in it, even though they are themselves aligned.
 *
 * In theory, we could duplicate the structure with __aligned(4) for accessing
 * its members, but use the __packed version for sizeof().
 */
#define __ec_align_size1 __packed

/*
 * Packed structure which must be under-aligned, because its offset inside a
 * parent structure is not a 4-byte multiple.
 */
#define __ec_align_offset1 __packed
#define __ec_align_offset2 __packed __aligned(2)

/*
 * Structures which are complicated enough that I'm skipping them on the first
 * pass.  They are effectively unchanged from their previous definitions.
 *
 * TODO(rspangler): Figure out what to do with these.  It's likely necessary
 * to work out the size and offset of each member and add explicit padding to
 * maintain those.
 */
#define __ec_todo_packed __packed
#define __ec_todo_unpacked

#else /* !CONFIG_HOSTCMD_ALIGNED */

/*
 * Packed structures make no assumption about alignment, so they do inefficient
 * byte-wise reads.
 */
#define __ec_align1 __packed
#define __ec_align2 __packed
#define __ec_align4 __packed
#define __ec_align_size1 __packed
#define __ec_align_offset1 __packed
#define __ec_align_offset2 __packed
#define __ec_todo_packed __packed
#define __ec_todo_unpacked

#endif /* !CONFIG_HOSTCMD_ALIGNED */

/* LPC command status byte masks */
/* EC has written a byte in the data register and host hasn't read it yet */
#define EC_LPC_STATUS_TO_HOST 0x01
/* Host has written a command/data byte and the EC hasn't read it yet */
#define EC_LPC_STATUS_FROM_HOST 0x02
/* EC is processing a command */
#define EC_LPC_STATUS_PROCESSING 0x04
/* Last write to EC was a command, not data */
#define EC_LPC_STATUS_LAST_CMD 0x08
/* EC is in burst mode */
#define EC_LPC_STATUS_BURST_MODE 0x10
/* SCI event is pending (requesting SCI query) */
#define EC_LPC_STATUS_SCI_PENDING 0x20
/* SMI event is pending (requesting SMI query) */
#define EC_LPC_STATUS_SMI_PENDING 0x40
/* (reserved) */
#define EC_LPC_STATUS_RESERVED 0x80

/*
 * EC is busy.  This covers both the EC processing a command, and the host has
 * written a new command but the EC hasn't picked it up yet.
 */
#define EC_LPC_STATUS_BUSY_MASK \
	(EC_LPC_STATUS_FROM_HOST | EC_LPC_STATUS_PROCESSING)

/*
 * Host command response codes (16-bit).
 */
enum ec_status {
	EC_RES_SUCCESS = 0,
	EC_RES_INVALID_COMMAND = 1,
	EC_RES_ERROR = 2,
	EC_RES_INVALID_PARAM = 3,
	EC_RES_ACCESS_DENIED = 4,
	EC_RES_INVALID_RESPONSE = 5,
	EC_RES_INVALID_VERSION = 6,
	EC_RES_INVALID_CHECKSUM = 7,
	EC_RES_IN_PROGRESS = 8, /* Accepted, command in progress */
	EC_RES_UNAVAILABLE = 9, /* No response available */
	EC_RES_TIMEOUT = 10, /* We got a timeout */
	EC_RES_OVERFLOW = 11, /* Table / data overflow */
	EC_RES_INVALID_HEADER = 12, /* Header contains invalid data */
	EC_RES_REQUEST_TRUNCATED = 13, /* Didn't get the entire request */
	EC_RES_RESPONSE_TOO_BIG = 14, /* Response was too big to handle */
	EC_RES_BUS_ERROR = 15, /* Communications bus error */
	EC_RES_BUSY = 16, /* Up but too busy.  Should retry */
	EC_RES_INVALID_HEADER_VERSION = 17, /* Header version invalid */
	EC_RES_INVALID_HEADER_CRC = 18, /* Header CRC invalid */
	EC_RES_INVALID_DATA_CRC = 19, /* Data CRC invalid */
	EC_RES_DUP_UNAVAILABLE = 20, /* Can't resend response */

	EC_RES_MAX = UINT16_MAX, /**< Force enum to be 16 bits */
} __packed;
BUILD_ASSERT(sizeof(enum ec_status) == sizeof(uint16_t));

/*
 * Host event codes. ACPI query EC command uses code 0 to mean "no event
 * pending".  We explicitly specify each value in the enum listing so they won't
 * change if we delete/insert an item or rearrange the list (it needs to be
 * stable across platforms, not just within a single compiled instance).
 */
enum host_event_code {
	EC_HOST_EVENT_NONE = 0,
	EC_HOST_EVENT_LID_CLOSED = 1,
	EC_HOST_EVENT_LID_OPEN = 2,
	EC_HOST_EVENT_POWER_BUTTON = 3,
	EC_HOST_EVENT_AC_CONNECTED = 4,
	EC_HOST_EVENT_AC_DISCONNECTED = 5,
	EC_HOST_EVENT_BATTERY_LOW = 6,
	EC_HOST_EVENT_BATTERY_CRITICAL = 7,
	EC_HOST_EVENT_BATTERY = 8,
	EC_HOST_EVENT_THERMAL_THRESHOLD = 9,
	/* Event generated by a device attached to the EC */
	EC_HOST_EVENT_DEVICE = 10,
	EC_HOST_EVENT_THERMAL = 11,
	/* GPU related event. Formerly named EC_HOST_EVENT_USB_CHARGER. */
	EC_HOST_EVENT_GPU = 12,
	EC_HOST_EVENT_KEY_PRESSED = 13,
	/*
	 * EC has finished initializing the host interface.  The host can check
	 * for this event following sending a EC_CMD_REBOOT_EC command to
	 * determine when the EC is ready to accept subsequent commands.
	 */
	EC_HOST_EVENT_INTERFACE_READY = 14,
	/* Keyboard recovery combo has been pressed */
	EC_HOST_EVENT_KEYBOARD_RECOVERY = 15,

	/* Shutdown due to thermal overload */
	EC_HOST_EVENT_THERMAL_SHUTDOWN = 16,
	/* Shutdown due to battery level too low */
	EC_HOST_EVENT_BATTERY_SHUTDOWN = 17,

	/* Suggest that the AP throttle itself */
	EC_HOST_EVENT_THROTTLE_START = 18,
	/* Suggest that the AP resume normal speed */
	EC_HOST_EVENT_THROTTLE_STOP = 19,

	/* Hang detect logic detected a hang and host event timeout expired */
	EC_HOST_EVENT_HANG_DETECT = 20,
	/* Hang detect logic detected a hang and warm rebooted the AP */
	EC_HOST_EVENT_HANG_REBOOT = 21,

	/* PD MCU triggering host event */
	EC_HOST_EVENT_PD_MCU = 22,

	/* Battery Status flags have changed */
	EC_HOST_EVENT_BATTERY_STATUS = 23,

	/* EC encountered a panic, triggering a reset */
	EC_HOST_EVENT_PANIC = 24,

	/* Keyboard fastboot combo has been pressed */
	EC_HOST_EVENT_KEYBOARD_FASTBOOT = 25,

	/* EC RTC event occurred */
	EC_HOST_EVENT_RTC = 26,

	/* Emulate MKBP event */
	EC_HOST_EVENT_MKBP = 27,

	/* EC desires to change state of host-controlled USB mux */
	EC_HOST_EVENT_USB_MUX = 28,

	/*
	 * The device has changed "modes". This can be one of the following:
	 *
	 * - TABLET/LAPTOP mode
	 * - detachable base attach/detach event
	 * - on body/off body transition event
	 */
	EC_HOST_EVENT_MODE_CHANGE = 29,

	/* Keyboard recovery combo with hardware reinitialization */
	EC_HOST_EVENT_KEYBOARD_RECOVERY_HW_REINIT = 30,

	/* WoV */
	EC_HOST_EVENT_WOV = 31,

	/*
	 * The high bit of the event mask is not used as a host event code.  If
	 * it reads back as set, then the entire event mask should be
	 * considered invalid by the host.  This can happen when reading the
	 * raw event status via EC_MEMMAP_HOST_EVENTS but the LPC interface is
	 * not initialized on the EC, or improperly configured on the host.
	 */
	EC_HOST_EVENT_INVALID = 32,

<<<<<<< HEAD
	/* UCSI done */
	EC_HOST_EVENT_UCSI = 33,

	/* BTP fundtion: update battery capacity */
	EC_HOST_EVENT_BATT_BTP = 34,

	/* Thermal Qevent fundtion: send Qevent to notice host read acpi temp */
	EC_HOST_EVENT_THERMAL_QEVENT = 35,

	/* For modern satndby */
	EC_HOST_EVENT_PB_RELEASE = 51,
=======
	/* Body detect (lap/desk) change event */
	EC_HOST_EVENT_BODY_DETECT_CHANGE = 33,

>>>>>>> 6977e3a0
	/*
	 * Only 64 host events are supported. This enum uses 1-based counting so
	 * it can skip 0 (NONE), so the last legal host event number is 64.
	 */
};

/* Host event mask */
#define EC_HOST_EVENT_MASK(event_code) BIT_ULL((event_code)-1)

/* clang-format off */
#define HOST_EVENT_TEXT                                                        \
	{                                                                      \
		[EC_HOST_EVENT_NONE] = "NONE",                                 \
		[EC_HOST_EVENT_LID_CLOSED] = "LID_CLOSED",                     \
		[EC_HOST_EVENT_LID_OPEN] = "LID_OPEN",                         \
		[EC_HOST_EVENT_POWER_BUTTON] = "POWER_BUTTON",                 \
		[EC_HOST_EVENT_AC_CONNECTED] = "AC_CONNECTED",                 \
		[EC_HOST_EVENT_AC_DISCONNECTED] = "AC_DISCONNECTED",           \
		[EC_HOST_EVENT_BATTERY_LOW] = "BATTERY_LOW",                   \
		[EC_HOST_EVENT_BATTERY_CRITICAL] = "BATTERY_CRITICAL",         \
		[EC_HOST_EVENT_BATTERY] = "BATTERY",                           \
		[EC_HOST_EVENT_THERMAL_THRESHOLD] = "THERMAL_THRESHOLD",       \
		[EC_HOST_EVENT_DEVICE] = "DEVICE",                             \
		[EC_HOST_EVENT_THERMAL] = "THERMAL",                           \
		[EC_HOST_EVENT_GPU] = "GPU",                                   \
		[EC_HOST_EVENT_KEY_PRESSED] = "KEY_PRESSED",                   \
		[EC_HOST_EVENT_INTERFACE_READY] = "INTERFACE_READY",           \
		[EC_HOST_EVENT_KEYBOARD_RECOVERY] = "KEYBOARD_RECOVERY",       \
		[EC_HOST_EVENT_THERMAL_SHUTDOWN] = "THERMAL_SHUTDOWN",         \
		[EC_HOST_EVENT_BATTERY_SHUTDOWN] = "BATTERY_SHUTDOWN",         \
		[EC_HOST_EVENT_THROTTLE_START] = "THROTTLE_START",             \
		[EC_HOST_EVENT_THROTTLE_STOP] = "THROTTLE_STOP",               \
		[EC_HOST_EVENT_HANG_DETECT] = "HANG_DETECT",                   \
		[EC_HOST_EVENT_HANG_REBOOT] = "HANG_REBOOT",                   \
		[EC_HOST_EVENT_PD_MCU] = "PD_MCU",                             \
		[EC_HOST_EVENT_BATTERY_STATUS] = "BATTERY_STATUS",             \
		[EC_HOST_EVENT_PANIC] = "PANIC",                               \
		[EC_HOST_EVENT_KEYBOARD_FASTBOOT] = "KEYBOARD_FASTBOOT",       \
		[EC_HOST_EVENT_RTC] = "RTC",                                   \
		[EC_HOST_EVENT_MKBP] = "MKBP",                                 \
		[EC_HOST_EVENT_USB_MUX] = "USB_MUX",                           \
		[EC_HOST_EVENT_MODE_CHANGE] = "MODE_CHANGE",                   \
		[EC_HOST_EVENT_KEYBOARD_RECOVERY_HW_REINIT] =                  \
			"KEYBOARD_RECOVERY_HW_REINIT",                         \
		[EC_HOST_EVENT_WOV] = "WOV",                                   \
		[EC_HOST_EVENT_INVALID] = "INVALID",                           \
<<<<<<< HEAD
		[EC_HOST_EVENT_UCSI] = "UCSI",                                 \
		[EC_HOST_EVENT_BATT_BTP] = "BATTERY_TRIP_POINT",               \
		[EC_HOST_EVENT_THERMAL_QEVENT] = "THERMAL_QEVENT",             \
		[EC_HOST_EVENT_PB_RELEASE] = "POWER_BTN_RELEASE",              \
=======
		[EC_HOST_EVENT_BODY_DETECT_CHANGE] = "BODY_DETECT_CHANGE",     \
>>>>>>> 6977e3a0
	}
/* clang-format on */

/**
 * struct ec_lpc_host_args - Arguments at EC_LPC_ADDR_HOST_ARGS
 * @flags: The host argument flags.
 * @command_version: Command version.
 * @data_size: The length of data.
 * @checksum: Checksum; sum of command + flags + command_version + data_size +
 *            all params/response data bytes.
 */
struct ec_lpc_host_args {
	uint8_t flags;
	uint8_t command_version;
	uint8_t data_size;
	uint8_t checksum;
} __ec_align4;

/* Flags for ec_lpc_host_args.flags */
/*
 * Args are from host.  Data area at EC_LPC_ADDR_HOST_PARAM contains command
 * params.
 *
 * If EC gets a command and this flag is not set, this is an old-style command.
 * Command version is 0 and params from host are at EC_LPC_ADDR_OLD_PARAM with
 * unknown length.  EC must respond with an old-style response (that is,
 * without setting EC_HOST_ARGS_FLAG_TO_HOST).
 */
#define EC_HOST_ARGS_FLAG_FROM_HOST 0x01
/*
 * Args are from EC.  Data area at EC_LPC_ADDR_HOST_PARAM contains response.
 *
 * If EC responds to a command and this flag is not set, this is an old-style
 * response.  Command version is 0 and response data from EC is at
 * EC_LPC_ADDR_OLD_PARAM with unknown length.
 */
#define EC_HOST_ARGS_FLAG_TO_HOST 0x02

/*****************************************************************************/
/*
 * Byte codes returned by EC over SPI interface.
 *
 * These can be used by the AP to debug the EC interface, and to determine
 * when the EC is not in a state where it will ever get around to responding
 * to the AP.
 *
 * Example of sequence of bytes read from EC for a current good transfer:
 *   1. -                  - AP asserts chip select (CS#)
 *   2. EC_SPI_OLD_READY   - AP sends first byte(s) of request
 *   3. -                  - EC starts handling CS# interrupt
 *   4. EC_SPI_RECEIVING   - AP sends remaining byte(s) of request
 *   5. EC_SPI_PROCESSING  - EC starts processing request; AP is clocking in
 *                           bytes looking for EC_SPI_FRAME_START
 *   6. -                  - EC finishes processing and sets up response
 *   7. EC_SPI_FRAME_START - AP reads frame byte
 *   8. (response packet)  - AP reads response packet
 *   9. EC_SPI_PAST_END    - Any additional bytes read by AP
 *   10 -                  - AP deasserts chip select
 *   11 -                  - EC processes CS# interrupt and sets up DMA for
 *                           next request
 *
 * If the AP is waiting for EC_SPI_FRAME_START and sees any value other than
 * the following byte values:
 *   EC_SPI_OLD_READY
 *   EC_SPI_RX_READY
 *   EC_SPI_RECEIVING
 *   EC_SPI_PROCESSING
 *
 * Then the EC found an error in the request, or was not ready for the request
 * and lost data.  The AP should give up waiting for EC_SPI_FRAME_START,
 * because the EC is unable to tell when the AP is done sending its request.
 */

/*
 * Framing byte which precedes a response packet from the EC.  After sending a
 * request, the AP will clock in bytes until it sees the framing byte, then
 * clock in the response packet.
 */
#define EC_SPI_FRAME_START 0xec

/*
 * Padding bytes which are clocked out after the end of a response packet.
 */
#define EC_SPI_PAST_END 0xed

/*
 * EC is ready to receive, and has ignored the byte sent by the AP. EC expects
 * that the AP will send a valid packet header (starting with
 * EC_COMMAND_PROTOCOL_3) in the next 32 bytes.
 *
 * NOTE: Some SPI configurations place the Most Significant Bit on SDO when
 *	 CS goes low. This macro has the Most Significant Bit set to zero,
 *	 so SDO will not be driven high when CS goes low.
 */
#define EC_SPI_RX_READY 0x78

/*
 * EC has started receiving the request from the AP, but hasn't started
 * processing it yet.
 */
#define EC_SPI_RECEIVING 0xf9

/* EC has received the entire request from the AP and is processing it. */
#define EC_SPI_PROCESSING 0xfa

/*
 * EC received bad data from the AP, such as a packet header with an invalid
 * length.  EC will ignore all data until chip select deasserts.
 */
#define EC_SPI_RX_BAD_DATA 0xfb

/*
 * EC received data from the AP before it was ready.  That is, the AP asserted
 * chip select and started clocking data before the EC was ready to receive it.
 * EC will ignore all data until chip select deasserts.
 */
#define EC_SPI_NOT_READY 0xfc

/*
 * EC was ready to receive a request from the AP.  EC has treated the byte sent
 * by the AP as part of a request packet, or (for old-style ECs) is processing
 * a fully received packet but is not ready to respond yet.
 */
#define EC_SPI_OLD_READY 0xfd

/*****************************************************************************/

/*
 * Protocol version 2 for I2C and SPI send a request this way:
 *
 *	0	EC_CMD_VERSION0 + (command version)
 *	1	Command number
 *	2	Length of params = N
 *	3..N+2	Params, if any
 *	N+3	8-bit checksum of bytes 0..N+2
 *
 * The corresponding response is:
 *
 *	0	Result code (EC_RES_*)
 *	1	Length of params = M
 *	2..M+1	Params, if any
 *	M+2	8-bit checksum of bytes 0..M+1
 */
#define EC_PROTO2_REQUEST_HEADER_BYTES 3
#define EC_PROTO2_REQUEST_TRAILER_BYTES 1
#define EC_PROTO2_REQUEST_OVERHEAD \
	(EC_PROTO2_REQUEST_HEADER_BYTES + EC_PROTO2_REQUEST_TRAILER_BYTES)

#define EC_PROTO2_RESPONSE_HEADER_BYTES 2
#define EC_PROTO2_RESPONSE_TRAILER_BYTES 1
#define EC_PROTO2_RESPONSE_OVERHEAD \
	(EC_PROTO2_RESPONSE_HEADER_BYTES + EC_PROTO2_RESPONSE_TRAILER_BYTES)

/* Parameter length was limited by the LPC interface */
#define EC_PROTO2_MAX_PARAM_SIZE 0xfc

/* Maximum request and response packet sizes for protocol version 2 */
#define EC_PROTO2_MAX_REQUEST_SIZE \
	(EC_PROTO2_REQUEST_OVERHEAD + EC_PROTO2_MAX_PARAM_SIZE)
#define EC_PROTO2_MAX_RESPONSE_SIZE \
	(EC_PROTO2_RESPONSE_OVERHEAD + EC_PROTO2_MAX_PARAM_SIZE)

/*****************************************************************************/

/*
 * Value written to legacy command port / prefix byte to indicate protocol
 * 3+ structs are being used.  Usage is bus-dependent.
 */
#define EC_COMMAND_PROTOCOL_3 0xda

#define EC_HOST_REQUEST_VERSION 3

/**
 * struct ec_host_request - Version 3 request from host.
 * @struct_version: Should be 3. The EC will return EC_RES_INVALID_HEADER if it
 *                  receives a header with a version it doesn't know how to
 *                  parse.
 * @checksum: Checksum of request and data; sum of all bytes including checksum
 *            should total to 0.
 * @command: Command to send (EC_CMD_...)
 * @command_version: Command version.
 * @reserved: Unused byte in current protocol version; set to 0.
 * @data_len: Length of data which follows this header.
 */
struct ec_host_request {
	uint8_t struct_version;
	uint8_t checksum;
	uint16_t command;
	uint8_t command_version;
	uint8_t reserved;
	uint16_t data_len;
} __ec_align4;

#define EC_HOST_RESPONSE_VERSION 3

/**
 * struct ec_host_response - Version 3 response from EC.
 * @struct_version: Struct version (=3).
 * @checksum: Checksum of response and data; sum of all bytes including
 *            checksum should total to 0.
 * @result: EC's response to the command (separate from communication failure)
 * @data_len: Length of data which follows this header.
 * @reserved: Unused bytes in current protocol version; set to 0.
 */
struct ec_host_response {
	uint8_t struct_version;
	uint8_t checksum;
	uint16_t result;
	uint16_t data_len;
	uint16_t reserved;
} __ec_align4;

/*****************************************************************************/

/*
 * Host command protocol V4.
 *
 * Packets always start with a request or response header.  They are followed
 * by data_len bytes of data.  If the data_crc_present flag is set, the data
 * bytes are followed by a CRC-8 of that data, using x^8 + x^2 + x + 1
 * polynomial.
 *
 * Host algorithm when sending a request q:
 *
 * 101) tries_left=(some value, e.g. 3);
 * 102) q.seq_num++
 * 103) q.seq_dup=0
 * 104) Calculate q.header_crc.
 * 105) Send request q to EC.
 * 106) Wait for response r.  Go to 201 if received or 301 if timeout.
 *
 * 201) If r.struct_version != 4, go to 301.
 * 202) If r.header_crc mismatches calculated CRC for r header, go to 301.
 * 203) If r.data_crc_present and r.data_crc mismatches, go to 301.
 * 204) If r.seq_num != q.seq_num, go to 301.
 * 205) If r.seq_dup == q.seq_dup, return success.
 * 207) If r.seq_dup == 1, go to 301.
 * 208) Return error.
 *
 * 301) If --tries_left <= 0, return error.
 * 302) If q.seq_dup == 1, go to 105.
 * 303) q.seq_dup = 1
 * 304) Go to 104.
 *
 * EC algorithm when receiving a request q.
 * EC has response buffer r, error buffer e.
 *
 * 101) If q.struct_version != 4, set e.result = EC_RES_INVALID_HEADER_VERSION
 *      and go to 301
 * 102) If q.header_crc mismatches calculated CRC, set e.result =
 *      EC_RES_INVALID_HEADER_CRC and go to 301
 * 103) If q.data_crc_present, calculate data CRC.  If that mismatches the CRC
 *      byte at the end of the packet, set e.result = EC_RES_INVALID_DATA_CRC
 *      and go to 301.
 * 104) If q.seq_dup == 0, go to 201.
 * 105) If q.seq_num != r.seq_num, go to 201.
 * 106) If q.seq_dup == r.seq_dup, go to 205, else go to 203.
 *
 * 201) Process request q into response r.
 * 202) r.seq_num = q.seq_num
 * 203) r.seq_dup = q.seq_dup
 * 204) Calculate r.header_crc
 * 205) If r.data_len > 0 and data is no longer available, set e.result =
 *      EC_RES_DUP_UNAVAILABLE and go to 301.
 * 206) Send response r.
 *
 * 301) e.seq_num = q.seq_num
 * 302) e.seq_dup = q.seq_dup
 * 303) Calculate e.header_crc.
 * 304) Send error response e.
 */

/* Version 4 request from host */
struct ec_host_request4 {
	/*
	 * bits 0-3: struct_version: Structure version (=4)
	 * bit    4: is_response: Is response (=0)
	 * bits 5-6: seq_num: Sequence number
	 * bit    7: seq_dup: Sequence duplicate flag
	 */
	uint8_t fields0;

	/*
	 * bits 0-4: command_version: Command version
	 * bits 5-6: Reserved (set 0, ignore on read)
	 * bit    7: data_crc_present: Is data CRC present after data
	 */
	uint8_t fields1;

	/* Command code (EC_CMD_*) */
	uint16_t command;

	/* Length of data which follows this header (not including data CRC) */
	uint16_t data_len;

	/* Reserved (set 0, ignore on read) */
	uint8_t reserved;

	/* CRC-8 of above fields, using x^8 + x^2 + x + 1 polynomial */
	uint8_t header_crc;
} __ec_align4;

/* Version 4 response from EC */
struct ec_host_response4 {
	/*
	 * bits 0-3: struct_version: Structure version (=4)
	 * bit    4: is_response: Is response (=1)
	 * bits 5-6: seq_num: Sequence number
	 * bit    7: seq_dup: Sequence duplicate flag
	 */
	uint8_t fields0;

	/*
	 * bits 0-6: Reserved (set 0, ignore on read)
	 * bit    7: data_crc_present: Is data CRC present after data
	 */
	uint8_t fields1;

	/* Result code (EC_RES_*) */
	uint16_t result;

	/* Length of data which follows this header (not including data CRC) */
	uint16_t data_len;

	/* Reserved (set 0, ignore on read) */
	uint8_t reserved;

	/* CRC-8 of above fields, using x^8 + x^2 + x + 1 polynomial */
	uint8_t header_crc;
} __ec_align4;

/* Fields in fields0 byte */
#define EC_PACKET4_0_STRUCT_VERSION_MASK 0x0f
#define EC_PACKET4_0_IS_RESPONSE_MASK 0x10
#define EC_PACKET4_0_SEQ_NUM_SHIFT 5
#define EC_PACKET4_0_SEQ_NUM_MASK 0x60
#define EC_PACKET4_0_SEQ_DUP_MASK 0x80

/* Fields in fields1 byte */
#define EC_PACKET4_1_COMMAND_VERSION_MASK 0x1f /* (request only) */
#define EC_PACKET4_1_DATA_CRC_PRESENT_MASK 0x80

/*****************************************************************************/
/*
 * Notes on commands:
 *
 * Each command is an 16-bit command value.  Commands which take params or
 * return response data specify structures for that data.  If no structure is
 * specified, the command does not input or output data, respectively.
 * Parameter/response length is implicit in the structs.  Some underlying
 * communication protocols (I2C, SPI) may add length or checksum headers, but
 * those are implementation-dependent and not defined here.
 *
 * All commands MUST be #defined to be 4-digit UPPER CASE hex values
 * (e.g., 0x00AB, not 0xab) for CONFIG_HOSTCMD_SECTION_SORTED to work.
 */

/*****************************************************************************/
/* General / test commands */

/*
 * Get protocol version, used to deal with non-backward compatible protocol
 * changes.
 */
#define EC_CMD_PROTO_VERSION 0x0000

/**
 * struct ec_response_proto_version - Response to the proto version command.
 * @version: The protocol version.
 */
struct ec_response_proto_version {
	uint32_t version;
} __ec_align4;

/*
 * Hello.  This is a simple command to test the EC is responsive to
 * commands.
 */
#define EC_CMD_HELLO 0x0001

/**
 * struct ec_params_hello - Parameters to the hello command.
 * @in_data: Pass anything here.
 */
struct ec_params_hello {
	uint32_t in_data;
} __ec_align4;

/**
 * struct ec_response_hello - Response to the hello command.
 * @out_data: Output will be in_data + 0x01020304.
 */
struct ec_response_hello {
	uint32_t out_data;
} __ec_align4;

/* Get version number */
#define EC_CMD_GET_VERSION 0x0002

enum ec_image {
	EC_IMAGE_UNKNOWN = 0,
	EC_IMAGE_RO,
	EC_IMAGE_RW,
	EC_IMAGE_RW_A = EC_IMAGE_RW,
	EC_IMAGE_RO_B,
	EC_IMAGE_RW_B,
};

/**
 * struct ec_response_get_version - Response to the v0 get version command.
 * @version_string_ro: Null-terminated RO firmware version string.
 * @version_string_rw: Null-terminated RW firmware version string.
 * @reserved: Unused bytes; was previously RW-B firmware version string.
 * @current_image: One of ec_image.
 */
struct ec_response_get_version {
	char version_string_ro[32];
	char version_string_rw[32];
	char reserved[32]; /* Changed to cros_fwid_ro in version 1 */
	uint32_t current_image;
} __ec_align4;

/**
 * struct ec_response_get_version_v1 - Response to the v1 get version command.
 *
 * ec_response_get_version_v1 is a strict superset of ec_response_get_version.
 * The v1 response changes the semantics of one field (reserved to cros_fwid_ro)
 * and adds one additional field (cros_fwid_rw).
 *
 * @version_string_ro: Null-terminated RO firmware version string.
 * @version_string_rw: Null-terminated RW firmware version string.
 * @cros_fwid_ro: Null-terminated RO CrOS FWID string.
 * @current_image: One of ec_image.
 * @cros_fwid_rw: Null-terminated RW CrOS FWID string.
 */
struct ec_response_get_version_v1 {
	char version_string_ro[32];
	char version_string_rw[32];
	char cros_fwid_ro[32]; /* Added in version 1 (Used to be reserved) */
	uint32_t current_image;
	char cros_fwid_rw[32]; /* Added in version 1 */
} __ec_align4;

/* Read test - OBSOLETE */
#define EC_CMD_READ_TEST 0x0003

/*
 * Get build information
 *
 * Response is null-terminated string.
 */
#define EC_CMD_GET_BUILD_INFO 0x0004

/* Get chip info */
#define EC_CMD_GET_CHIP_INFO 0x0005

/**
 * struct ec_response_get_chip_info - Response to the get chip info command.
 * @vendor: Null-terminated string for chip vendor.
 * @name: Null-terminated string for chip name.
 * @revision: Null-terminated string for chip mask version.
 */
struct ec_response_get_chip_info {
	char vendor[32];
	char name[32];
	char revision[32];
} __ec_align4;

/* Get board HW version */
#define EC_CMD_GET_BOARD_VERSION 0x0006

/**
 * struct ec_response_board_version - Response to the board version command.
 * @board_version: A monotonously incrementing number.
 */
struct ec_response_board_version {
	uint16_t board_version;
} __ec_align2;

/*
 * Read memory-mapped data.
 *
 * This is an alternate interface to memory-mapped data for bus protocols
 * which don't support direct-mapped memory - I2C, SPI, etc.
 *
 * Response is params.size bytes of data.
 */
#define EC_CMD_READ_MEMMAP 0x0007

/**
 * struct ec_params_read_memmap - Parameters for the read memory map command.
 * @offset: Offset in memmap (EC_MEMMAP_*).
 * @size: Size to read in bytes.
 */
struct ec_params_read_memmap {
	uint8_t offset;
	uint8_t size;
} __ec_align1;

/* Read versions supported for a command */
#define EC_CMD_GET_CMD_VERSIONS 0x0008

/**
 * struct ec_params_get_cmd_versions - Parameters for the get command versions.
 * @cmd: Command to check.
 */
struct ec_params_get_cmd_versions {
	uint8_t cmd;
} __ec_align1;

/**
 * struct ec_params_get_cmd_versions_v1 - Parameters for the get command
 *         versions (v1)
 * @cmd: Command to check.
 */
struct ec_params_get_cmd_versions_v1 {
	uint16_t cmd;
} __ec_align2;

/**
 * struct ec_response_get_cmd_version - Response to the get command versions.
 * @version_mask: Mask of supported versions; use EC_VER_MASK() to compare with
 *                a desired version.
 */
struct ec_response_get_cmd_versions {
	uint32_t version_mask;
} __ec_align4;

/*
 * Check EC communications status (busy). This is needed on i2c/spi but not
 * on lpc since it has its own out-of-band busy indicator.
 *
 * lpc must read the status from the command register. Attempting this on
 * lpc will overwrite the args/parameter space and corrupt its data.
 */
#define EC_CMD_GET_COMMS_STATUS 0x0009

/* Avoid using ec_status which is for return values */
enum ec_comms_status {
	EC_COMMS_STATUS_PROCESSING = BIT(0), /* Processing cmd */
};

/**
 * struct ec_response_get_comms_status - Response to the get comms status
 *         command.
 * @flags: Mask of enum ec_comms_status.
 */
struct ec_response_get_comms_status {
	uint32_t flags; /* Mask of enum ec_comms_status */
} __ec_align4;

/* Fake a variety of responses, purely for testing purposes. */
#define EC_CMD_TEST_PROTOCOL 0x000A

/* Tell the EC what to send back to us. */
struct ec_params_test_protocol {
	uint32_t ec_result;
	uint32_t ret_len;
	uint8_t buf[32];
} __ec_align4;

/* Here it comes... */
struct ec_response_test_protocol {
	uint8_t buf[32];
} __ec_align4;

/* Get protocol information */
#define EC_CMD_GET_PROTOCOL_INFO 0x000B

/* Flags for ec_response_get_protocol_info.flags */
/* EC_RES_IN_PROGRESS may be returned if a command is slow */
#define EC_PROTOCOL_INFO_IN_PROGRESS_SUPPORTED BIT(0)

/**
 * struct ec_response_get_protocol_info - Response to the get protocol info.
 * @protocol_versions: Bitmask of protocol versions supported (1 << n means
 *                     version n).
 * @max_request_packet_size: Maximum request packet size in bytes.
 * @max_response_packet_size: Maximum response packet size in bytes.
 * @flags: see EC_PROTOCOL_INFO_*
 */
struct ec_response_get_protocol_info {
	/* Fields which exist if at least protocol version 3 supported */
	uint32_t protocol_versions;
	uint16_t max_request_packet_size;
	uint16_t max_response_packet_size;
	uint32_t flags;
} __ec_align4;

/*****************************************************************************/
/* Get/Set miscellaneous values */

/* The upper byte of .flags tells what to do (nothing means "get") */
#define EC_GSV_SET 0x80000000

/*
 * The lower three bytes of .flags identifies the parameter, if that has
 * meaning for an individual command.
 */
#define EC_GSV_PARAM_MASK 0x00ffffff

struct ec_params_get_set_value {
	uint32_t flags;
	uint32_t value;
} __ec_align4;

struct ec_response_get_set_value {
	uint32_t flags;
	uint32_t value;
} __ec_align4;

/* More than one command can use these structs to get/set parameters. */
#define EC_CMD_GSV_PAUSE_IN_S5 0x000C

/*****************************************************************************/
/* List the features supported by the firmware */
#define EC_CMD_GET_FEATURES 0x000D

/* Supported features */
enum ec_feature_code {
	/*
	 * This image contains a limited set of features. Another image
	 * in RW partition may support more features.
	 */
	EC_FEATURE_LIMITED = 0,
	/*
	 * Commands for probing/reading/writing/erasing the flash in the
	 * EC are present.
	 */
	EC_FEATURE_FLASH = 1,
	/*
	 * Can control the fan speed directly.
	 */
	EC_FEATURE_PWM_FAN = 2,
	/*
	 * Can control the intensity of the keyboard backlight.
	 */
	EC_FEATURE_PWM_KEYB = 3,
	/*
	 * Support Google lightbar, introduced on Pixel.
	 */
	EC_FEATURE_LIGHTBAR = 4,
	/* Control of LEDs  */
	EC_FEATURE_LED = 5,
	/* Exposes an interface to control gyro and sensors.
	 * The host goes through the EC to access these sensors.
	 * In addition, the EC may provide composite sensors, like lid angle.
	 */
	EC_FEATURE_MOTION_SENSE = 6,
	/* The keyboard is controlled by the EC */
	EC_FEATURE_KEYB = 7,
	/* The AP can use part of the EC flash as persistent storage. */
	EC_FEATURE_PSTORE = 8,
	/* The EC monitors BIOS port 80h, and can return POST codes. */
	EC_FEATURE_PORT80 = 9,
	/*
	 * Thermal management: include TMP specific commands.
	 * Higher level than direct fan control.
	 */
	EC_FEATURE_THERMAL = 10,
	/* Can switch the screen backlight on/off */
	EC_FEATURE_BKLIGHT_SWITCH = 11,
	/* Can switch the wifi module on/off */
	EC_FEATURE_WIFI_SWITCH = 12,
	/* Monitor host events, through for example SMI or SCI */
	EC_FEATURE_HOST_EVENTS = 13,
	/* The EC exposes GPIO commands to control/monitor connected devices. */
	EC_FEATURE_GPIO = 14,
	/* The EC can send i2c messages to downstream devices. */
	EC_FEATURE_I2C = 15,
	/* Command to control charger are included */
	EC_FEATURE_CHARGER = 16,
	/* Simple battery support. */
	EC_FEATURE_BATTERY = 17,
	/*
	 * Support Smart battery protocol
	 * (Common Smart Battery System Interface Specification)
	 */
	EC_FEATURE_SMART_BATTERY = 18,
	/* EC can detect when the host hangs. */
	EC_FEATURE_HANG_DETECT = 19,
	/* Report power information, for pit only */
	EC_FEATURE_PMU = 20,
	/* Another Cros EC device is present downstream of this one */
	EC_FEATURE_SUB_MCU = 21,
	/* Support USB Power delivery (PD) commands */
	EC_FEATURE_USB_PD = 22,
	/* Control USB multiplexer, for audio through USB port for instance. */
	EC_FEATURE_USB_MUX = 23,
	/* Motion Sensor code has an internal software FIFO */
	EC_FEATURE_MOTION_SENSE_FIFO = 24,
	/* Support temporary secure vstore */
	EC_FEATURE_VSTORE = 25,
	/* EC decides on USB-C SS mux state, muxes configured by host */
	EC_FEATURE_USBC_SS_MUX_VIRTUAL = 26,
	/* EC has RTC feature that can be controlled by host commands */
	EC_FEATURE_RTC = 27,
	/* The MCU exposes a Fingerprint sensor */
	EC_FEATURE_FINGERPRINT = 28,
	/* The MCU exposes a Touchpad */
	EC_FEATURE_TOUCHPAD = 29,
	/* The MCU has RWSIG task enabled */
	EC_FEATURE_RWSIG = 30,
	/* EC has device events support */
	EC_FEATURE_DEVICE_EVENT = 31,
	/* EC supports the unified wake masks for LPC/eSPI systems */
	EC_FEATURE_UNIFIED_WAKE_MASKS = 32,
	/* EC supports 64-bit host events */
	EC_FEATURE_HOST_EVENT64 = 33,
	/* EC runs code in RAM (not in place, a.k.a. XIP) */
	EC_FEATURE_EXEC_IN_RAM = 34,
	/* EC supports CEC commands */
	EC_FEATURE_CEC = 35,
	/* EC supports tight sensor timestamping. */
	EC_FEATURE_MOTION_SENSE_TIGHT_TIMESTAMPS = 36,
	/*
	 * EC supports tablet mode detection aligned to Chrome and allows
	 * setting of threshold by host command using
	 * MOTIONSENSE_CMD_TABLET_MODE_LID_ANGLE.
	 */
	EC_FEATURE_REFINED_TABLET_MODE_HYSTERESIS = 37,
	/*
	 * Early Firmware Selection ver.2. Enabled by CONFIG_VBOOT_EFS2.
	 * Note this is a RO feature. So, a query (EC_CMD_GET_FEATURES) should
	 * be sent to RO to be precise.
	 */
	EC_FEATURE_EFS2 = 38,
	/* The MCU is a System Companion Processor (SCP). */
	EC_FEATURE_SCP = 39,
	/* The MCU is an Integrated Sensor Hub */
	EC_FEATURE_ISH = 40,
	/* New TCPMv2 TYPEC_ prefaced commands supported */
	EC_FEATURE_TYPEC_CMD = 41,
	/*
	 * The EC will wait for direction from the AP to enter Type-C alternate
	 * modes or USB4.
	 */
	EC_FEATURE_TYPEC_REQUIRE_AP_MODE_ENTRY = 42,
	/*
	 * The EC will wait for an acknowledge from the AP after setting the
	 * mux.
	 */
	EC_FEATURE_TYPEC_MUX_REQUIRE_AP_ACK = 43,
	/*
	 * The EC supports entering and residing in S4.
	 */
	EC_FEATURE_S4_RESIDENCY = 44,
	/*
	 * The EC supports the AP directing mux sets for the board.
	 */
	EC_FEATURE_TYPEC_AP_MUX_SET = 45,
	/*
	 * The EC supports the AP composing VDMs for us to send.
	 */
	EC_FEATURE_TYPEC_AP_VDM_SEND = 46,
	/*
	 * The EC supports system safe mode panic recovery.
	 */
	EC_FEATURE_SYSTEM_SAFE_MODE = 47,
	/*
	 * The EC will reboot on runtime assertion failures.
	 */
	EC_FEATURE_ASSERT_REBOOTS = 48,
};

#define EC_FEATURE_MASK_0(event_code) BIT(event_code % 32)
#define EC_FEATURE_MASK_1(event_code) BIT(event_code - 32)

struct ec_response_get_features {
	uint32_t flags[2];
} __ec_align4;

/*****************************************************************************/
/* Get the board's SKU ID from EC */
#define EC_CMD_GET_SKU_ID 0x000E

/* Set SKU ID from AP */
#define EC_CMD_SET_SKU_ID 0x000F

struct ec_sku_id_info {
	uint32_t sku_id;
} __ec_align4;

/*****************************************************************************/
/* Flash commands */

/* Get flash info */
#define EC_CMD_FLASH_INFO 0x0010
#define EC_VER_FLASH_INFO 2

/**
 * struct ec_response_flash_info - Response to the flash info command.
 * @flash_size: Usable flash size in bytes.
 * @write_block_size: Write block size. Write offset and size must be a
 *                    multiple of this.
 * @erase_block_size: Erase block size. Erase offset and size must be a
 *                    multiple of this.
 * @protect_block_size: Protection block size. Protection offset and size
 *                      must be a multiple of this.
 *
 * Version 0 returns these fields.
 */
struct ec_response_flash_info {
	uint32_t flash_size;
	uint32_t write_block_size;
	uint32_t erase_block_size;
	uint32_t protect_block_size;
} __ec_align4;

/*
 * Flags for version 1+ flash info command
 * EC flash erases bits to 0 instead of 1.
 */
#define EC_FLASH_INFO_ERASE_TO_0 BIT(0)

/*
 * Flash must be selected for read/write/erase operations to succeed.  This may
 * be necessary on a chip where write/erase can be corrupted by other board
 * activity, or where the chip needs to enable some sort of programming voltage,
 * or where the read/write/erase operations require cleanly suspending other
 * chip functionality.
 */
#define EC_FLASH_INFO_SELECT_REQUIRED BIT(1)

/**
 * struct ec_response_flash_info_1 - Response to the flash info v1 command.
 * @flash_size: Usable flash size in bytes.
 * @write_block_size: Write block size. Write offset and size must be a
 *                    multiple of this.
 * @erase_block_size: Erase block size. Erase offset and size must be a
 *                    multiple of this.
 * @protect_block_size: Protection block size. Protection offset and size
 *                      must be a multiple of this.
 * @write_ideal_size: Ideal write size in bytes.  Writes will be fastest if
 *                    size is exactly this and offset is a multiple of this.
 *                    For example, an EC may have a write buffer which can do
 *                    half-page operations if data is aligned, and a slower
 *                    word-at-a-time write mode.
 * @flags: Flags; see EC_FLASH_INFO_*
 *
 * Version 1 returns the same initial fields as version 0, with additional
 * fields following.
 *
 * gcc anonymous structs don't seem to get along with the __packed directive;
 * if they did we'd define the version 0 structure as a sub-structure of this
 * one.
 *
 * Version 2 supports flash banks of different sizes:
 * The caller specified the number of banks it has preallocated
 * (num_banks_desc)
 * The EC returns the number of banks describing the flash memory.
 * It adds banks descriptions up to num_banks_desc.
 */
struct ec_response_flash_info_1 {
	/* Version 0 fields; see above for description */
	uint32_t flash_size;
	uint32_t write_block_size;
	uint32_t erase_block_size;
	uint32_t protect_block_size;

	/* Version 1 adds these fields: */
	uint32_t write_ideal_size;
	uint32_t flags;
} __ec_align4;

struct ec_params_flash_info_2 {
	/* Number of banks to describe */
	uint16_t num_banks_desc;
	/* Reserved; set 0; ignore on read */
	uint8_t reserved[2];
} __ec_align4;

struct ec_flash_bank {
	/* Number of sector is in this bank. */
	uint16_t count;
	/* Size in power of 2 of each sector (8 --> 256 bytes) */
	uint8_t size_exp;
	/* Minimal write size for the sectors in this bank */
	uint8_t write_size_exp;
	/* Erase size for the sectors in this bank */
	uint8_t erase_size_exp;
	/* Size for write protection, usually identical to erase size. */
	uint8_t protect_size_exp;
	/* Reserved; set 0; ignore on read */
	uint8_t reserved[2];
};

struct ec_response_flash_info_2 {
	/* Total flash in the EC. */
	uint32_t flash_size;
	/* Flags; see EC_FLASH_INFO_* */
	uint32_t flags;
	/* Maximum size to use to send data to write to the EC. */
	uint32_t write_ideal_size;
	/* Number of banks present in the EC. */
	uint16_t num_banks_total;
	/* Number of banks described in banks array. */
	uint16_t num_banks_desc;
	struct ec_flash_bank banks[0];
} __ec_align4;

/*
 * Read flash
 *
 * Response is params.size bytes of data.
 */
#define EC_CMD_FLASH_READ 0x0011

/**
 * struct ec_params_flash_read - Parameters for the flash read command.
 * @offset: Byte offset to read.
 * @size: Size to read in bytes.
 */
struct ec_params_flash_read {
	uint32_t offset;
	uint32_t size;
} __ec_align4;

/* Write flash */
#define EC_CMD_FLASH_WRITE 0x0012
#define EC_VER_FLASH_WRITE 1

/* Version 0 of the flash command supported only 64 bytes of data */
#define EC_FLASH_WRITE_VER0_SIZE 64

/**
 * struct ec_params_flash_write - Parameters for the flash write command.
 * @offset: Byte offset to write.
 * @size: Size to write in bytes.
 * @data: Data to write.
 * @data.words32: uint32_t data to write.
 * @data.bytes: uint8_t data to write.
 */
struct ec_params_flash_write {
	uint32_t offset;
	uint32_t size;
	/* Followed by data to write. This union allows accessing an
	 * underlying buffer as uint32s or uint8s for convenience.
	 */
	union {
		uint32_t words32[FLEXIBLE_ARRAY_MEMBER_SIZE];
		uint8_t bytes[FLEXIBLE_ARRAY_MEMBER_SIZE];
	} data;
} __ec_align4;
BUILD_ASSERT(member_size(struct ec_params_flash_write, data) == 0);

/* Erase flash */
#define EC_CMD_FLASH_ERASE 0x0013

/**
 * struct ec_params_flash_erase - Parameters for the flash erase command, v0.
 * @offset: Byte offset to erase.
 * @size: Size to erase in bytes.
 */
struct ec_params_flash_erase {
	uint32_t offset;
	uint32_t size;
} __ec_align4;

/*
 * v1 add async erase:
 * subcommands can returns:
 * EC_RES_SUCCESS : erased (see ERASE_SECTOR_ASYNC case below).
 * EC_RES_INVALID_PARAM : offset/size are not aligned on a erase boundary.
 * EC_RES_ERROR : other errors.
 * EC_RES_BUSY : an existing erase operation is in progress.
 * EC_RES_ACCESS_DENIED: Trying to erase running image.
 *
 * When ERASE_SECTOR_ASYNC returns EC_RES_SUCCESS, the operation is just
 * properly queued. The user must call ERASE_GET_RESULT subcommand to get
 * the proper result.
 * When ERASE_GET_RESULT returns EC_RES_BUSY, the caller must wait and send
 * ERASE_GET_RESULT again to get the result of ERASE_SECTOR_ASYNC.
 * ERASE_GET_RESULT command may timeout on EC where flash access is not
 * permitted while erasing. (For instance, STM32F4).
 */
enum ec_flash_erase_cmd {
	FLASH_ERASE_SECTOR, /* Erase and wait for result */
	FLASH_ERASE_SECTOR_ASYNC, /* Erase and return immediately. */
	FLASH_ERASE_GET_RESULT, /* Ask for last erase result */
};

/**
 * struct ec_params_flash_erase_v1 - Parameters for the flash erase command, v1.
 * @cmd: One of ec_flash_erase_cmd.
 * @reserved: Pad byte; currently always contains 0.
 * @flag: No flags defined yet; set to 0.
 * @params: Same as v0 parameters.
 */
struct ec_params_flash_erase_v1 {
	uint8_t cmd;
	uint8_t reserved;
	uint16_t flag;
	struct ec_params_flash_erase params;
} __ec_align4;

/*
 * Get/set flash protection.
 *
 * If mask!=0, sets/clear the requested bits of flags.  Depending on the
 * firmware write protect GPIO, not all flags will take effect immediately;
 * some flags require a subsequent hard reset to take effect.  Check the
 * returned flags bits to see what actually happened.
 *
 * If mask=0, simply returns the current flags state.
 */
#define EC_CMD_FLASH_PROTECT 0x0015
#define EC_VER_FLASH_PROTECT 1 /* Command version 1 */

/* Flags for flash protection */
/* RO flash code protected when the EC boots */
#define EC_FLASH_PROTECT_RO_AT_BOOT BIT(0)
/*
 * RO flash code protected now.  If this bit is set, at-boot status cannot
 * be changed.
 */
#define EC_FLASH_PROTECT_RO_NOW BIT(1)
/* Entire flash code protected now, until reboot. */
#define EC_FLASH_PROTECT_ALL_NOW BIT(2)
/* Flash write protect GPIO is asserted now */
#define EC_FLASH_PROTECT_GPIO_ASSERTED BIT(3)
/* Error - at least one bank of flash is stuck locked, and cannot be unlocked */
#define EC_FLASH_PROTECT_ERROR_STUCK BIT(4)
/*
 * Error - flash protection is in inconsistent state.  At least one bank of
 * flash which should be protected is not protected.  Usually fixed by
 * re-requesting the desired flags, or by a hard reset if that fails.
 */
#define EC_FLASH_PROTECT_ERROR_INCONSISTENT BIT(5)
/* Entire flash code protected when the EC boots */
#define EC_FLASH_PROTECT_ALL_AT_BOOT BIT(6)
/* RW flash code protected when the EC boots */
#define EC_FLASH_PROTECT_RW_AT_BOOT BIT(7)
/* RW flash code protected now. */
#define EC_FLASH_PROTECT_RW_NOW BIT(8)
/* Rollback information flash region protected when the EC boots */
#define EC_FLASH_PROTECT_ROLLBACK_AT_BOOT BIT(9)
/* Rollback information flash region protected now */
#define EC_FLASH_PROTECT_ROLLBACK_NOW BIT(10)
/* Error - Unknown error */
#define EC_FLASH_PROTECT_ERROR_UNKNOWN BIT(11)

/**
 * struct ec_params_flash_protect - Parameters for the flash protect command.
 * @mask: Bits in flags to apply.
 * @flags: New flags to apply.
 */
struct ec_params_flash_protect {
	uint32_t mask;
	uint32_t flags;
} __ec_align4;

enum flash_protect_action {
	FLASH_PROTECT_ASYNC = 0,
	FLASH_PROTECT_GET_RESULT = 1,
};

/* Version 2 of the command is "asynchronous". */
struct ec_params_flash_protect_v2 {
	uint8_t action; /**< enum flash_protect_action */
	uint8_t reserved[3]; /**< padding for alignment */
	uint32_t mask;
	uint32_t flags;
} __ec_align4;

/**
 * struct ec_response_flash_protect - Response to the flash protect command.
 * @flags: Current value of flash protect flags.
 * @valid_flags: Flags which are valid on this platform. This allows the
 *               caller to distinguish between flags which aren't set vs. flags
 *               which can't be set on this platform.
 * @writable_flags: Flags which can be changed given the current protection
 *                  state.
 */
struct ec_response_flash_protect {
	uint32_t flags;
	uint32_t valid_flags;
	uint32_t writable_flags;
} __ec_align4;

/*
 * Note: commands 0x14 - 0x19 version 0 were old commands to get/set flash
 * write protect.  These commands may be reused with version > 0.
 */

/* Get the region offset/size */
#define EC_CMD_FLASH_REGION_INFO 0x0016
#define EC_VER_FLASH_REGION_INFO 1

enum ec_flash_region {
	/* Region which holds read-only EC image */
	EC_FLASH_REGION_RO = 0,
	/*
	 * Region which holds active RW image. 'Active' is different from
	 * 'running'. Active means 'scheduled-to-run'. Since RO image always
	 * scheduled to run, active/non-active applies only to RW images (for
	 * the same reason 'update' applies only to RW images. It's a state of
	 * an image on a flash. Running image can be RO, RW_A, RW_B but active
	 * image can only be RW_A or RW_B. In recovery mode, an active RW image
	 * doesn't enter 'running' state but it's still active on a flash.
	 */
	EC_FLASH_REGION_ACTIVE,
	/*
	 * Region which should be write-protected in the factory (a superset of
	 * EC_FLASH_REGION_RO)
	 */
	EC_FLASH_REGION_WP_RO,
	/* Region which holds updatable (non-active) RW image */
	EC_FLASH_REGION_UPDATE,
	/* Number of regions */
	EC_FLASH_REGION_COUNT,
};
/*
 * 'RW' is vague if there are multiple RW images; we mean the active one,
 * so the old constant is deprecated.
 */
#define EC_FLASH_REGION_RW EC_FLASH_REGION_ACTIVE

/**
 * struct ec_params_flash_region_info - Parameters for the flash region info
 *         command.
 * @region: Flash region; see EC_FLASH_REGION_*
 */
struct ec_params_flash_region_info {
	uint32_t region;
} __ec_align4;

struct ec_response_flash_region_info {
	uint32_t offset;
	uint32_t size;
} __ec_align4;

/* Get SPI flash information */
#define EC_CMD_FLASH_SPI_INFO 0x0018

struct ec_response_flash_spi_info {
	/* JEDEC info from command 0x9F (manufacturer, memory type, size) */
	uint8_t jedec[3];

	/* Pad byte; currently always contains 0 */
	uint8_t reserved0;

	/* Manufacturer / device ID from command 0x90 */
	uint8_t mfr_dev_id[2];

	/* Status registers from command 0x05 and 0x35 */
	uint8_t sr1, sr2;
} __ec_align1;

/* Select flash during flash operations */
#define EC_CMD_FLASH_SELECT 0x0019

/**
 * struct ec_params_flash_select - Parameters for the flash select command.
 * @select: 1 to select flash, 0 to deselect flash
 */
struct ec_params_flash_select {
	uint8_t select;
} __ec_align4;

/**
 * Request random numbers to be generated and returned.
 * Can be used to test the random number generator is truly random.
 * See https://csrc.nist.gov/publications/detail/sp/800-22/rev-1a/final and
 * https://webhome.phy.duke.edu/~rgb/General/dieharder.php.
 */
#define EC_CMD_RAND_NUM 0x001A
#define EC_VER_RAND_NUM 0

struct ec_params_rand_num {
	uint16_t num_rand_bytes; /**< num random bytes to generate */
} __ec_align4;

struct ec_response_rand_num {
	/**
	 * generated random numbers in the range of 1 to EC_MAX_INSIZE. The true
	 * size of rand is determined by ec_params_rand_num's num_rand_bytes.
	 */
	uint8_t rand[FLEXIBLE_ARRAY_MEMBER_SIZE];
} __ec_align1;
BUILD_ASSERT(sizeof(struct ec_response_rand_num) == 0);

/**
 * Get information about the key used to sign the RW firmware.
 * For more details on the fields, see "struct vb21_packed_key".
 */
#define EC_CMD_RWSIG_INFO 0x001B
#define EC_VER_RWSIG_INFO 0

#define VBOOT2_KEY_ID_BYTES 20

#ifdef CHROMIUM_EC
/* Don't force external projects to depend on the vboot headers. */
#include "vb21_struct.h"
BUILD_ASSERT(sizeof(struct vb2_id) == VBOOT2_KEY_ID_BYTES);
#endif

struct ec_response_rwsig_info {
	/**
	 * Signature algorithm used by the key
	 * (enum vb2_signature_algorithm).
	 */
	uint16_t sig_alg;

	/**
	 * Hash digest algorithm used with the key
	 * (enum vb2_hash_algorithm).
	 */
	uint16_t hash_alg;

	/** Key version. */
	uint32_t key_version;

	/** Key ID (struct vb2_id). */
	uint8_t key_id[VBOOT2_KEY_ID_BYTES];

	uint8_t key_is_valid;

	/** Alignment padding. */
	uint8_t reserved[3];
} __ec_align4;

BUILD_ASSERT(sizeof(struct ec_response_rwsig_info) == 32);

/**
 * Get information about the system, such as reset flags, locked state, etc.
 */
#define EC_CMD_SYSINFO 0x001C
#define EC_VER_SYSINFO 0

enum sysinfo_flags {
	SYSTEM_IS_LOCKED = BIT(0),
	SYSTEM_IS_FORCE_LOCKED = BIT(1),
	SYSTEM_JUMP_ENABLED = BIT(2),
	SYSTEM_JUMPED_TO_CURRENT_IMAGE = BIT(3),
	SYSTEM_REBOOT_AT_SHUTDOWN = BIT(4),
	/*
	 * Used internally. It's set when EC_HOST_EVENT_KEYBOARD_RECOVERY is
	 * set and cleared when the system shuts down (not when the host event
	 * flag is cleared).
	 */
	SYSTEM_IN_MANUAL_RECOVERY = BIT(5),
};

struct ec_response_sysinfo {
	uint32_t reset_flags; /**< EC_RESET_FLAG_* flags */
	uint32_t current_image; /**< enum ec_image */
	uint32_t flags; /**< enum sysinfo_flags */
} __ec_align4;

/*****************************************************************************/
/* PWM commands */

/* Get fan target RPM */
#define EC_CMD_PWM_GET_FAN_TARGET_RPM 0x0020

struct ec_response_pwm_get_fan_rpm {
	uint32_t rpm;
} __ec_align4;

/* Set target fan RPM */
#define EC_CMD_PWM_SET_FAN_TARGET_RPM 0x0021

/* Version 0 of input params */
struct ec_params_pwm_set_fan_target_rpm_v0 {
	uint32_t rpm;
} __ec_align4;

/* Version 1 of input params */
struct ec_params_pwm_set_fan_target_rpm_v1 {
	uint32_t rpm;
	uint8_t fan_idx;
} __ec_align_size1;

/* Get keyboard backlight */
/* OBSOLETE - Use EC_CMD_PWM_SET_DUTY */
#define EC_CMD_PWM_GET_KEYBOARD_BACKLIGHT 0x0022

struct ec_response_pwm_get_keyboard_backlight {
	uint8_t percent;
	uint8_t enabled;
} __ec_align1;

/* Set keyboard backlight */
/* OBSOLETE - Use EC_CMD_PWM_SET_DUTY */
#define EC_CMD_PWM_SET_KEYBOARD_BACKLIGHT 0x0023

struct ec_params_pwm_set_keyboard_backlight {
	uint8_t percent;
} __ec_align1;

/* Set target fan PWM duty cycle */
#define EC_CMD_PWM_SET_FAN_DUTY 0x0024

/* Version 0 of input params */
struct ec_params_pwm_set_fan_duty_v0 {
	uint32_t percent;
} __ec_align4;

/* Version 1 of input params */
struct ec_params_pwm_set_fan_duty_v1 {
	uint32_t percent;
	uint8_t fan_idx;
} __ec_align_size1;

#define EC_CMD_PWM_SET_DUTY 0x0025
/* 16 bit duty cycle, 0xffff = 100% */
#define EC_PWM_MAX_DUTY 0xffff

enum ec_pwm_type {
	/* All types, indexed by board-specific enum pwm_channel */
	EC_PWM_TYPE_GENERIC = 0,
	/* Keyboard backlight */
	EC_PWM_TYPE_KB_LIGHT,
	/* Display backlight */
	EC_PWM_TYPE_DISPLAY_LIGHT,
	EC_PWM_TYPE_COUNT,
};

struct ec_params_pwm_set_duty {
	uint16_t duty; /* Duty cycle, EC_PWM_MAX_DUTY = 100% */
	uint8_t pwm_type; /* ec_pwm_type */
	uint8_t index; /* Type-specific index, or 0 if unique */
} __ec_align4;

#define EC_CMD_PWM_GET_DUTY 0x0026

struct ec_params_pwm_get_duty {
	uint8_t pwm_type; /* ec_pwm_type */
	uint8_t index; /* Type-specific index, or 0 if unique */
} __ec_align1;

struct ec_response_pwm_get_duty {
	uint16_t duty; /* Duty cycle, EC_PWM_MAX_DUTY = 100% */
} __ec_align2;

/*****************************************************************************/
/*
 * Lightbar commands. This looks worse than it is. Since we only use one HOST
 * command to say "talk to the lightbar", we put the "and tell it to do X" part
 * into a subcommand. We'll make separate structs for subcommands with
 * different input args, so that we know how much to expect.
 */
#define EC_CMD_LIGHTBAR_CMD 0x0028

struct rgb_s {
	uint8_t r, g, b;
} __ec_todo_unpacked;

#define LB_BATTERY_LEVELS 4

/*
 * List of tweakable parameters. NOTE: It's __packed so it can be sent in a
 * host command, but the alignment is the same regardless. Keep it that way.
 */
struct lightbar_params_v0 {
	/* Timing */
	int32_t google_ramp_up;
	int32_t google_ramp_down;
	int32_t s3s0_ramp_up;
	int32_t s0_tick_delay[2]; /* AC=0/1 */
	int32_t s0a_tick_delay[2]; /* AC=0/1 */
	int32_t s0s3_ramp_down;
	int32_t s3_sleep_for;
	int32_t s3_ramp_up;
	int32_t s3_ramp_down;

	/* Oscillation */
	uint8_t new_s0;
	uint8_t osc_min[2]; /* AC=0/1 */
	uint8_t osc_max[2]; /* AC=0/1 */
	uint8_t w_ofs[2]; /* AC=0/1 */

	/* Brightness limits based on the backlight and AC. */
	uint8_t bright_bl_off_fixed[2]; /* AC=0/1 */
	uint8_t bright_bl_on_min[2]; /* AC=0/1 */
	uint8_t bright_bl_on_max[2]; /* AC=0/1 */

	/* Battery level thresholds */
	uint8_t battery_threshold[LB_BATTERY_LEVELS - 1];

	/* Map [AC][battery_level] to color index */
	uint8_t s0_idx[2][LB_BATTERY_LEVELS]; /* AP is running */
	uint8_t s3_idx[2][LB_BATTERY_LEVELS]; /* AP is sleeping */

	/* Color palette */
	struct rgb_s color[8]; /* 0-3 are Google colors */
} __ec_todo_packed;

struct lightbar_params_v1 {
	/* Timing */
	int32_t google_ramp_up;
	int32_t google_ramp_down;
	int32_t s3s0_ramp_up;
	int32_t s0_tick_delay[2]; /* AC=0/1 */
	int32_t s0a_tick_delay[2]; /* AC=0/1 */
	int32_t s0s3_ramp_down;
	int32_t s3_sleep_for;
	int32_t s3_ramp_up;
	int32_t s3_ramp_down;
	int32_t s5_ramp_up;
	int32_t s5_ramp_down;
	int32_t tap_tick_delay;
	int32_t tap_gate_delay;
	int32_t tap_display_time;

	/* Tap-for-battery params */
	uint8_t tap_pct_red;
	uint8_t tap_pct_green;
	uint8_t tap_seg_min_on;
	uint8_t tap_seg_max_on;
	uint8_t tap_seg_osc;
	uint8_t tap_idx[3];

	/* Oscillation */
	uint8_t osc_min[2]; /* AC=0/1 */
	uint8_t osc_max[2]; /* AC=0/1 */
	uint8_t w_ofs[2]; /* AC=0/1 */

	/* Brightness limits based on the backlight and AC. */
	uint8_t bright_bl_off_fixed[2]; /* AC=0/1 */
	uint8_t bright_bl_on_min[2]; /* AC=0/1 */
	uint8_t bright_bl_on_max[2]; /* AC=0/1 */

	/* Battery level thresholds */
	uint8_t battery_threshold[LB_BATTERY_LEVELS - 1];

	/* Map [AC][battery_level] to color index */
	uint8_t s0_idx[2][LB_BATTERY_LEVELS]; /* AP is running */
	uint8_t s3_idx[2][LB_BATTERY_LEVELS]; /* AP is sleeping */

	/* s5: single color pulse on inhibited power-up */
	uint8_t s5_idx;

	/* Color palette */
	struct rgb_s color[8]; /* 0-3 are Google colors */
} __ec_todo_packed;

/* Lightbar command params v2
 * crbug.com/467716
 *
 * lightbar_parms_v1 was too big for i2c, therefore in v2, we split them up by
 * logical groups to make it more manageable ( < 120 bytes).
 *
 * NOTE: Each of these groups must be less than 120 bytes.
 */

struct lightbar_params_v2_timing {
	/* Timing */
	int32_t google_ramp_up;
	int32_t google_ramp_down;
	int32_t s3s0_ramp_up;
	int32_t s0_tick_delay[2]; /* AC=0/1 */
	int32_t s0a_tick_delay[2]; /* AC=0/1 */
	int32_t s0s3_ramp_down;
	int32_t s3_sleep_for;
	int32_t s3_ramp_up;
	int32_t s3_ramp_down;
	int32_t s5_ramp_up;
	int32_t s5_ramp_down;
	int32_t tap_tick_delay;
	int32_t tap_gate_delay;
	int32_t tap_display_time;
} __ec_todo_packed;

struct lightbar_params_v2_tap {
	/* Tap-for-battery params */
	uint8_t tap_pct_red;
	uint8_t tap_pct_green;
	uint8_t tap_seg_min_on;
	uint8_t tap_seg_max_on;
	uint8_t tap_seg_osc;
	uint8_t tap_idx[3];
} __ec_todo_packed;

struct lightbar_params_v2_oscillation {
	/* Oscillation */
	uint8_t osc_min[2]; /* AC=0/1 */
	uint8_t osc_max[2]; /* AC=0/1 */
	uint8_t w_ofs[2]; /* AC=0/1 */
} __ec_todo_packed;

struct lightbar_params_v2_brightness {
	/* Brightness limits based on the backlight and AC. */
	uint8_t bright_bl_off_fixed[2]; /* AC=0/1 */
	uint8_t bright_bl_on_min[2]; /* AC=0/1 */
	uint8_t bright_bl_on_max[2]; /* AC=0/1 */
} __ec_todo_packed;

struct lightbar_params_v2_thresholds {
	/* Battery level thresholds */
	uint8_t battery_threshold[LB_BATTERY_LEVELS - 1];
} __ec_todo_packed;

struct lightbar_params_v2_colors {
	/* Map [AC][battery_level] to color index */
	uint8_t s0_idx[2][LB_BATTERY_LEVELS]; /* AP is running */
	uint8_t s3_idx[2][LB_BATTERY_LEVELS]; /* AP is sleeping */

	/* s5: single color pulse on inhibited power-up */
	uint8_t s5_idx;

	/* Color palette */
	struct rgb_s color[8]; /* 0-3 are Google colors */
} __ec_todo_packed;

/* Lightbar program. */
#define EC_LB_PROG_LEN 192
struct lightbar_program {
	uint8_t size;
	uint8_t data[EC_LB_PROG_LEN];
} __ec_todo_unpacked;

struct ec_params_lightbar {
	uint8_t cmd; /* Command (see enum lightbar_command) */
	union {
		/*
		 * The following commands have no args:
		 *
		 * dump, off, on, init, get_seq, get_params_v0, get_params_v1,
		 * version, get_brightness, get_demo, suspend, resume,
		 * get_params_v2_timing, get_params_v2_tap, get_params_v2_osc,
		 * get_params_v2_bright, get_params_v2_thlds,
		 * get_params_v2_colors
		 *
		 * Don't use an empty struct, because C++ hates that.
		 */

		struct __ec_todo_unpacked {
			uint8_t num;
		} set_brightness, seq, demo;

		struct __ec_todo_unpacked {
			uint8_t ctrl, reg, value;
		} reg;

		struct __ec_todo_unpacked {
			uint8_t led, red, green, blue;
		} set_rgb;

		struct __ec_todo_unpacked {
			uint8_t led;
		} get_rgb;

		struct __ec_todo_unpacked {
			uint8_t enable;
		} manual_suspend_ctrl;

		struct lightbar_params_v0 set_params_v0;
		struct lightbar_params_v1 set_params_v1;

		struct lightbar_params_v2_timing set_v2par_timing;
		struct lightbar_params_v2_tap set_v2par_tap;
		struct lightbar_params_v2_oscillation set_v2par_osc;
		struct lightbar_params_v2_brightness set_v2par_bright;
		struct lightbar_params_v2_thresholds set_v2par_thlds;
		struct lightbar_params_v2_colors set_v2par_colors;

		struct lightbar_program set_program;
	};
} __ec_todo_packed;

struct ec_response_lightbar {
	union {
		struct __ec_todo_unpacked {
			struct __ec_todo_unpacked {
				uint8_t reg;
				uint8_t ic0;
				uint8_t ic1;
			} vals[23];
		} dump;

		struct __ec_todo_unpacked {
			uint8_t num;
		} get_seq, get_brightness, get_demo;

		struct lightbar_params_v0 get_params_v0;
		struct lightbar_params_v1 get_params_v1;

		struct lightbar_params_v2_timing get_params_v2_timing;
		struct lightbar_params_v2_tap get_params_v2_tap;
		struct lightbar_params_v2_oscillation get_params_v2_osc;
		struct lightbar_params_v2_brightness get_params_v2_bright;
		struct lightbar_params_v2_thresholds get_params_v2_thlds;
		struct lightbar_params_v2_colors get_params_v2_colors;

		struct __ec_todo_unpacked {
			uint32_t num;
			uint32_t flags;
		} version;

		struct __ec_todo_unpacked {
			uint8_t red, green, blue;
		} get_rgb;

		/*
		 * The following commands have no response:
		 *
		 * off, on, init, set_brightness, seq, reg, set_rgb, demo,
		 * set_params_v0, set_params_v1, set_program,
		 * manual_suspend_ctrl, suspend, resume, set_v2par_timing,
		 * set_v2par_tap, set_v2par_osc, set_v2par_bright,
		 * set_v2par_thlds, set_v2par_colors
		 */
	};
} __ec_todo_packed;

/* Lightbar commands */
enum lightbar_command {
	LIGHTBAR_CMD_DUMP = 0,
	LIGHTBAR_CMD_OFF = 1,
	LIGHTBAR_CMD_ON = 2,
	LIGHTBAR_CMD_INIT = 3,
	LIGHTBAR_CMD_SET_BRIGHTNESS = 4,
	LIGHTBAR_CMD_SEQ = 5,
	LIGHTBAR_CMD_REG = 6,
	LIGHTBAR_CMD_SET_RGB = 7,
	LIGHTBAR_CMD_GET_SEQ = 8,
	LIGHTBAR_CMD_DEMO = 9,
	LIGHTBAR_CMD_GET_PARAMS_V0 = 10,
	LIGHTBAR_CMD_SET_PARAMS_V0 = 11,
	LIGHTBAR_CMD_VERSION = 12,
	LIGHTBAR_CMD_GET_BRIGHTNESS = 13,
	LIGHTBAR_CMD_GET_RGB = 14,
	LIGHTBAR_CMD_GET_DEMO = 15,
	LIGHTBAR_CMD_GET_PARAMS_V1 = 16,
	LIGHTBAR_CMD_SET_PARAMS_V1 = 17,
	LIGHTBAR_CMD_SET_PROGRAM = 18,
	LIGHTBAR_CMD_MANUAL_SUSPEND_CTRL = 19,
	LIGHTBAR_CMD_SUSPEND = 20,
	LIGHTBAR_CMD_RESUME = 21,
	LIGHTBAR_CMD_GET_PARAMS_V2_TIMING = 22,
	LIGHTBAR_CMD_SET_PARAMS_V2_TIMING = 23,
	LIGHTBAR_CMD_GET_PARAMS_V2_TAP = 24,
	LIGHTBAR_CMD_SET_PARAMS_V2_TAP = 25,
	LIGHTBAR_CMD_GET_PARAMS_V2_OSCILLATION = 26,
	LIGHTBAR_CMD_SET_PARAMS_V2_OSCILLATION = 27,
	LIGHTBAR_CMD_GET_PARAMS_V2_BRIGHTNESS = 28,
	LIGHTBAR_CMD_SET_PARAMS_V2_BRIGHTNESS = 29,
	LIGHTBAR_CMD_GET_PARAMS_V2_THRESHOLDS = 30,
	LIGHTBAR_CMD_SET_PARAMS_V2_THRESHOLDS = 31,
	LIGHTBAR_CMD_GET_PARAMS_V2_COLORS = 32,
	LIGHTBAR_CMD_SET_PARAMS_V2_COLORS = 33,
	LIGHTBAR_NUM_CMDS,
};

/*****************************************************************************/
/* LED control commands */

#define EC_CMD_LED_CONTROL 0x0029

enum ec_led_id {
	/* LED to indicate battery state of charge */
	EC_LED_ID_BATTERY_LED = 0,
	/*
	 * LED to indicate system power state (on or in suspend).
	 * May be on power button or on C-panel.
	 */
	EC_LED_ID_POWER_LED,
	/* LED on power adapter or its plug */
	EC_LED_ID_ADAPTER_LED,
	/* LED to indicate left side */
	EC_LED_ID_LEFT_LED,
	/* LED to indicate right side */
	EC_LED_ID_RIGHT_LED,
	/* LED to indicate recovery mode with HW_REINIT */
	EC_LED_ID_RECOVERY_HW_REINIT_LED,
	/* LED to indicate sysrq debug mode. */
	EC_LED_ID_SYSRQ_DEBUG_LED,

	EC_LED_ID_COUNT,
};

/* LED control flags */
#define EC_LED_FLAGS_QUERY BIT(0) /* Query LED capability only */
#define EC_LED_FLAGS_AUTO BIT(1) /* Switch LED back to automatic control */

enum ec_led_colors {
	EC_LED_COLOR_INVALID = -1,
	EC_LED_COLOR_RED = 0,
	EC_LED_COLOR_GREEN,
	EC_LED_COLOR_BLUE,
	EC_LED_COLOR_YELLOW,
	EC_LED_COLOR_WHITE,
	EC_LED_COLOR_AMBER,

	EC_LED_COLOR_COUNT,
};

struct ec_params_led_control {
	uint8_t led_id; /* Which LED to control */
	uint8_t flags; /* Control flags */

	uint8_t brightness[EC_LED_COLOR_COUNT];
} __ec_align1;

struct ec_response_led_control {
	/*
	 * Available brightness value range.
	 *
	 * Range 0 means color channel not present.
	 * Range 1 means on/off control.
	 * Other values means the LED is control by PWM.
	 */
	uint8_t brightness_range[EC_LED_COLOR_COUNT];
} __ec_align1;

/*****************************************************************************/
/* Verified boot commands */

/*
 * Note: command code 0x29 version 0 was VBOOT_CMD in Link EVT; it may be
 * reused for other purposes with version > 0.
 */

/* Verified boot hash command */
#define EC_CMD_VBOOT_HASH 0x002A

struct ec_params_vboot_hash {
	uint8_t cmd; /* enum ec_vboot_hash_cmd */
	uint8_t hash_type; /* enum ec_vboot_hash_type */
	uint8_t nonce_size; /* Nonce size; may be 0 */
	uint8_t reserved0; /* Reserved; set 0 */
	uint32_t offset; /* Offset in flash to hash */
	uint32_t size; /* Number of bytes to hash */
	uint8_t nonce_data[64]; /* Nonce data; ignored if nonce_size=0 */
} __ec_align4;

struct ec_response_vboot_hash {
	uint8_t status; /* enum ec_vboot_hash_status */
	uint8_t hash_type; /* enum ec_vboot_hash_type */
	uint8_t digest_size; /* Size of hash digest in bytes */
	uint8_t reserved0; /* Ignore; will be 0 */
	uint32_t offset; /* Offset in flash which was hashed */
	uint32_t size; /* Number of bytes hashed */
	uint8_t hash_digest[64]; /* Hash digest data */
} __ec_align4;

enum ec_vboot_hash_cmd {
	EC_VBOOT_HASH_GET = 0, /* Get current hash status */
	EC_VBOOT_HASH_ABORT = 1, /* Abort calculating current hash */
	EC_VBOOT_HASH_START = 2, /* Start computing a new hash */
	EC_VBOOT_HASH_RECALC = 3, /* Synchronously compute a new hash */
};

enum ec_vboot_hash_type {
	EC_VBOOT_HASH_TYPE_SHA256 = 0, /* SHA-256 */
};

enum ec_vboot_hash_status {
	EC_VBOOT_HASH_STATUS_NONE = 0, /* No hash (not started, or aborted) */
	EC_VBOOT_HASH_STATUS_DONE = 1, /* Finished computing a hash */
	EC_VBOOT_HASH_STATUS_BUSY = 2, /* Busy computing a hash */
};

/*
 * Special values for offset for EC_VBOOT_HASH_START and EC_VBOOT_HASH_RECALC.
 * If one of these is specified, the EC will automatically update offset and
 * size to the correct values for the specified image (RO or RW).
 */
#define EC_VBOOT_HASH_OFFSET_RO 0xfffffffe
#define EC_VBOOT_HASH_OFFSET_ACTIVE 0xfffffffd
#define EC_VBOOT_HASH_OFFSET_UPDATE 0xfffffffc

/*
 * 'RW' is vague if there are multiple RW images; we mean the active one,
 * so the old constant is deprecated.
 */
#define EC_VBOOT_HASH_OFFSET_RW EC_VBOOT_HASH_OFFSET_ACTIVE

/*****************************************************************************/
/*
 * Motion sense commands. We'll make separate structs for sub-commands with
 * different input args, so that we know how much to expect.
 */
#define EC_CMD_MOTION_SENSE_CMD 0x002B

/* Motion sense commands */
enum motionsense_command {
	/*
	 * Dump command returns all motion sensor data including motion sense
	 * module flags and individual sensor flags.
	 */
	MOTIONSENSE_CMD_DUMP = 0,

	/*
	 * Info command returns data describing the details of a given sensor,
	 * including enum motionsensor_type, enum motionsensor_location, and
	 * enum motionsensor_chip.
	 */
	MOTIONSENSE_CMD_INFO = 1,

	/*
	 * EC Rate command is a setter/getter command for the EC sampling rate
	 * in milliseconds.
	 * It is per sensor, the EC run sample task  at the minimum of all
	 * sensors EC_RATE.
	 * For sensors without hardware FIFO, EC_RATE should be equals to 1/ODR
	 * to collect all the sensor samples.
	 * For sensor with hardware FIFO, EC_RATE is used as the maximal delay
	 * to process of all motion sensors in milliseconds.
	 */
	MOTIONSENSE_CMD_EC_RATE = 2,

	/*
	 * Sensor ODR command is a setter/getter command for the output data
	 * rate of a specific motion sensor in millihertz.
	 */
	MOTIONSENSE_CMD_SENSOR_ODR = 3,

	/*
	 * Sensor range command is a setter/getter command for the range of
	 * a specified motion sensor in +/-G's or +/- deg/s.
	 */
	MOTIONSENSE_CMD_SENSOR_RANGE = 4,

	/*
	 * Setter/getter command for the keyboard wake angle. When the lid
	 * angle is greater than this value, keyboard wake is disabled in S3,
	 * and when the lid angle goes less than this value, keyboard wake is
	 * enabled. Note, the lid angle measurement is an approximate,
	 * un-calibrated value, hence the wake angle isn't exact.
	 */
	MOTIONSENSE_CMD_KB_WAKE_ANGLE = 5,

	/*
	 * Returns a single sensor data.
	 */
	MOTIONSENSE_CMD_DATA = 6,

	/*
	 * Return sensor fifo info.
	 */
	MOTIONSENSE_CMD_FIFO_INFO = 7,

	/*
	 * Insert a flush element in the fifo and return sensor fifo info.
	 * The host can use that element to synchronize its operation.
	 */
	MOTIONSENSE_CMD_FIFO_FLUSH = 8,

	/*
	 * Return a portion of the fifo.
	 */
	MOTIONSENSE_CMD_FIFO_READ = 9,

	/*
	 * Perform low level calibration.
	 * On sensors that support it, ask to do offset calibration.
	 */
	MOTIONSENSE_CMD_PERFORM_CALIB = 10,

	/*
	 * Sensor Offset command is a setter/getter command for the offset
	 * used for factory calibration.
	 * The offsets can be calculated by the host, or via
	 * PERFORM_CALIB command.
	 */
	MOTIONSENSE_CMD_SENSOR_OFFSET = 11,

	/*
	 * List available activities for a MOTION sensor.
	 * Indicates if they are enabled or disabled.
	 */
	MOTIONSENSE_CMD_LIST_ACTIVITIES = 12,

	/*
	 * Activity management
	 * Enable/Disable activity recognition.
	 */
	MOTIONSENSE_CMD_SET_ACTIVITY = 13,

	/*
	 * Lid Angle
	 */
	MOTIONSENSE_CMD_LID_ANGLE = 14,

	/*
	 * Allow the FIFO to trigger interrupt via MKBP events.
	 * By default the FIFO does not send interrupt to process the FIFO
	 * until the AP is ready or it is coming from a wakeup sensor.
	 */
	MOTIONSENSE_CMD_FIFO_INT_ENABLE = 15,

	/*
	 * Spoof the readings of the sensors.  The spoofed readings can be set
	 * to arbitrary values, or will lock to the last read actual values.
	 */
	MOTIONSENSE_CMD_SPOOF = 16,

	/* Set lid angle for tablet mode detection. */
	MOTIONSENSE_CMD_TABLET_MODE_LID_ANGLE = 17,

	/*
	 * Sensor Scale command is a setter/getter command for the calibration
	 * scale.
	 */
	MOTIONSENSE_CMD_SENSOR_SCALE = 18,

	/*
	 * Read the current online calibration values (if available).
	 */
	MOTIONSENSE_CMD_ONLINE_CALIB_READ = 19,

	/*
	 * Activity management
	 * Retrieve current status of given activity.
	 */
	MOTIONSENSE_CMD_GET_ACTIVITY = 20,

	/* Number of motionsense sub-commands. */
	MOTIONSENSE_NUM_CMDS,
};

/* List of motion sensor types. */
enum motionsensor_type {
	MOTIONSENSE_TYPE_ACCEL = 0,
	MOTIONSENSE_TYPE_GYRO = 1,
	MOTIONSENSE_TYPE_MAG = 2,
	MOTIONSENSE_TYPE_PROX = 3,
	MOTIONSENSE_TYPE_LIGHT = 4,
	MOTIONSENSE_TYPE_ACTIVITY = 5,
	MOTIONSENSE_TYPE_BARO = 6,
	MOTIONSENSE_TYPE_SYNC = 7,
	MOTIONSENSE_TYPE_LIGHT_RGB = 8,
	MOTIONSENSE_TYPE_MAX,
};

/* List of motion sensor locations. */
enum motionsensor_location {
	MOTIONSENSE_LOC_BASE = 0,
	MOTIONSENSE_LOC_LID = 1,
	MOTIONSENSE_LOC_CAMERA = 2,
	MOTIONSENSE_LOC_MAX,
};

/* List of motion sensor chips. */
enum motionsensor_chip {
	MOTIONSENSE_CHIP_KXCJ9 = 0,
	MOTIONSENSE_CHIP_LSM6DS0 = 1,
	MOTIONSENSE_CHIP_BMI160 = 2,
	MOTIONSENSE_CHIP_SI1141 = 3,
	MOTIONSENSE_CHIP_SI1142 = 4,
	MOTIONSENSE_CHIP_SI1143 = 5,
	MOTIONSENSE_CHIP_KX022 = 6,
	MOTIONSENSE_CHIP_L3GD20H = 7,
	MOTIONSENSE_CHIP_BMA255 = 8,
	MOTIONSENSE_CHIP_BMP280 = 9,
	MOTIONSENSE_CHIP_OPT3001 = 10,
	MOTIONSENSE_CHIP_BH1730 = 11,
	MOTIONSENSE_CHIP_GPIO = 12,
	MOTIONSENSE_CHIP_LIS2DH = 13,
	MOTIONSENSE_CHIP_LSM6DSM = 14,
	MOTIONSENSE_CHIP_LIS2DE = 15,
	MOTIONSENSE_CHIP_LIS2MDL = 16,
	MOTIONSENSE_CHIP_LSM6DS3 = 17,
	MOTIONSENSE_CHIP_LSM6DSO = 18,
	MOTIONSENSE_CHIP_LNG2DM = 19,
	MOTIONSENSE_CHIP_TCS3400 = 20,
	MOTIONSENSE_CHIP_LIS2DW12 = 21,
	MOTIONSENSE_CHIP_LIS2DWL = 22,
	MOTIONSENSE_CHIP_LIS2DS = 23,
	MOTIONSENSE_CHIP_BMI260 = 24,
	MOTIONSENSE_CHIP_ICM426XX = 25,
	MOTIONSENSE_CHIP_ICM42607 = 26,
	MOTIONSENSE_CHIP_BMA422 = 27,
	MOTIONSENSE_CHIP_BMI323 = 28,
	MOTIONSENSE_CHIP_BMI220 = 29,
	MOTIONSENSE_CHIP_CM32183 = 30,
	MOTIONSENSE_CHIP_MAX,
};

/* List of orientation positions */
enum motionsensor_orientation {
	MOTIONSENSE_ORIENTATION_LANDSCAPE = 0,
	MOTIONSENSE_ORIENTATION_PORTRAIT = 1,
	MOTIONSENSE_ORIENTATION_UPSIDE_DOWN_PORTRAIT = 2,
	MOTIONSENSE_ORIENTATION_UPSIDE_DOWN_LANDSCAPE = 3,
	MOTIONSENSE_ORIENTATION_UNKNOWN = 4,
};

struct ec_response_activity_data {
	uint8_t activity; /* motionsensor_activity */
	uint8_t state;
} __ec_todo_packed;

struct ec_response_motion_sensor_data {
	/* Flags for each sensor. */
	uint8_t flags;
	/* Sensor number the data comes from. */
	uint8_t sensor_num;
	/* Each sensor is up to 3-axis. */
	union {
		int16_t data[3];
		/* for sensors using unsigned data */
		uint16_t udata[3];
		struct __ec_todo_packed {
			uint16_t reserved;
			uint32_t timestamp;
		};
		struct __ec_todo_unpacked {
			struct ec_response_activity_data activity_data;
			int16_t add_info[2];
		};
	};
} __ec_todo_packed;

/* Response to AP reporting calibration data for a given sensor. */
struct ec_response_online_calibration_data {
	/** The calibration values. */
	int16_t data[3];
};

/* Note: used in ec_response_get_next_data */
struct ec_response_motion_sense_fifo_info {
	/* Size of the fifo */
	uint16_t size;
	/* Amount of space used in the fifo */
	uint16_t count;
	/* Timestamp recorded in us.
	 * aka accurate timestamp when host event was triggered.
	 */
	uint32_t timestamp;
	/* Total amount of vector lost */
	uint16_t total_lost;
	/* Lost events since the last fifo_info, per sensors */
	uint16_t lost[0];
} __ec_todo_packed;

struct ec_response_motion_sense_fifo_data {
	uint32_t number_data;
	struct ec_response_motion_sensor_data data[0];
} __ec_todo_packed;

/* List supported activity recognition */
enum motionsensor_activity {
	MOTIONSENSE_ACTIVITY_RESERVED = 0,
	MOTIONSENSE_ACTIVITY_SIG_MOTION = 1,
	MOTIONSENSE_ACTIVITY_DOUBLE_TAP = 2,
	MOTIONSENSE_ACTIVITY_ORIENTATION = 3,
	MOTIONSENSE_ACTIVITY_BODY_DETECTION = 4,
};

struct ec_motion_sense_activity {
	uint8_t sensor_num;
	uint8_t activity; /* one of enum motionsensor_activity */
	uint8_t enable; /* 1: enable, 0: disable */
	uint8_t reserved;
	uint16_t parameters[4]; /* activity dependent parameters */
} __ec_todo_packed;

/* Module flag masks used for the dump sub-command. */
#define MOTIONSENSE_MODULE_FLAG_ACTIVE BIT(0)

/* Sensor flag masks used for the dump sub-command. */
#define MOTIONSENSE_SENSOR_FLAG_PRESENT BIT(0)

/*
 * Flush entry for synchronization.
 * data contains time stamp
 */
#define MOTIONSENSE_SENSOR_FLAG_FLUSH BIT(0)
#define MOTIONSENSE_SENSOR_FLAG_TIMESTAMP BIT(1)
#define MOTIONSENSE_SENSOR_FLAG_WAKEUP BIT(2)
#define MOTIONSENSE_SENSOR_FLAG_TABLET_MODE BIT(3)
#define MOTIONSENSE_SENSOR_FLAG_ODR BIT(4)

#define MOTIONSENSE_SENSOR_FLAG_BYPASS_FIFO BIT(7)

/*
 * Send this value for the data element to only perform a read. If you
 * send any other value, the EC will interpret it as data to set and will
 * return the actual value set.
 */
#define EC_MOTION_SENSE_NO_VALUE -1

#define EC_MOTION_SENSE_INVALID_CALIB_TEMP INT16_MIN

/* MOTIONSENSE_CMD_SENSOR_OFFSET subcommand flag */
/* Set Calibration information */
#define MOTION_SENSE_SET_OFFSET BIT(0)

/* Default Scale value, factor 1. */
#define MOTION_SENSE_DEFAULT_SCALE BIT(15)

#define LID_ANGLE_UNRELIABLE 500

enum motionsense_spoof_mode {
	/* Disable spoof mode. */
	MOTIONSENSE_SPOOF_MODE_DISABLE = 0,

	/* Enable spoof mode, but use provided component values. */
	MOTIONSENSE_SPOOF_MODE_CUSTOM,

	/* Enable spoof mode, but use the current sensor values. */
	MOTIONSENSE_SPOOF_MODE_LOCK_CURRENT,

	/* Query the current spoof mode status for the sensor. */
	MOTIONSENSE_SPOOF_MODE_QUERY,
};

struct ec_params_motion_sense {
	uint8_t cmd;
	union {
		/* Used for MOTIONSENSE_CMD_DUMP. */
		struct __ec_todo_unpacked {
			/*
			 * Maximal number of sensor the host is expecting.
			 * 0 means the host is only interested in the number
			 * of sensors controlled by the EC.
			 */
			uint8_t max_sensor_count;
		} dump;

		/*
		 * Used for MOTIONSENSE_CMD_KB_WAKE_ANGLE.
		 */
		struct __ec_todo_unpacked {
			/* Data to set or EC_MOTION_SENSE_NO_VALUE to read.
			 * kb_wake_angle: angle to wakup AP.
			 */
			int16_t data;
		} kb_wake_angle;

		/*
		 * Used for MOTIONSENSE_CMD_INFO, MOTIONSENSE_CMD_DATA
		 */
		struct __ec_todo_unpacked {
			uint8_t sensor_num;
		} info, info_3, info_4, data, fifo_flush, list_activities;

		/*
		 * Used for MOTIONSENSE_CMD_PERFORM_CALIB:
		 * Allow entering/exiting the calibration mode.
		 */
		struct __ec_todo_unpacked {
			uint8_t sensor_num;
			uint8_t enable;
		} perform_calib;

		/*
		 * Used for MOTIONSENSE_CMD_EC_RATE, MOTIONSENSE_CMD_SENSOR_ODR
		 * and MOTIONSENSE_CMD_SENSOR_RANGE.
		 */
		struct __ec_todo_unpacked {
			uint8_t sensor_num;

			/* Rounding flag, true for round-up, false for down. */
			uint8_t roundup;

			uint16_t reserved;

			/* Data to set or EC_MOTION_SENSE_NO_VALUE to read. */
			int32_t data;
		} ec_rate, sensor_odr, sensor_range;

		/* Used for MOTIONSENSE_CMD_SENSOR_OFFSET */
		struct __ec_todo_packed {
			uint8_t sensor_num;

			/*
			 * bit 0: If set (MOTION_SENSE_SET_OFFSET), set
			 * the calibration information in the EC.
			 * If unset, just retrieve calibration information.
			 */
			uint16_t flags;

			/*
			 * Temperature at calibration, in units of 0.01 C
			 * 0x8000: invalid / unknown.
			 * 0x0: 0C
			 * 0x7fff: +327.67C
			 */
			int16_t temp;

			/*
			 * Offset for calibration.
			 * Unit:
			 * Accelerometer: 1/1024 g
			 * Gyro:          1/1024 deg/s
			 * Compass:       1/16 uT
			 */
			int16_t offset[3];
		} sensor_offset;

		/* Used for MOTIONSENSE_CMD_SENSOR_SCALE */
		struct __ec_todo_packed {
			uint8_t sensor_num;

			/*
			 * bit 0: If set (MOTION_SENSE_SET_OFFSET), set
			 * the calibration information in the EC.
			 * If unset, just retrieve calibration information.
			 */
			uint16_t flags;

			/*
			 * Temperature at calibration, in units of 0.01 C
			 * 0x8000: invalid / unknown.
			 * 0x0: 0C
			 * 0x7fff: +327.67C
			 */
			int16_t temp;

			/*
			 * Scale for calibration:
			 * By default scale is 1, it is encoded on 16bits:
			 * 1 = BIT(15)
			 * ~2 = 0xFFFF
			 * ~0 = 0.
			 */
			uint16_t scale[3];
		} sensor_scale;

		/* Used for MOTIONSENSE_CMD_FIFO_INFO */
		/* (no params) */

		/* Used for MOTIONSENSE_CMD_FIFO_READ */
		struct __ec_todo_unpacked {
			/*
			 * Number of expected vector to return.
			 * EC may return less or 0 if none available.
			 */
			uint32_t max_data_vector;
		} fifo_read;

		/* Used for MOTIONSENSE_CMD_SET_ACTIVITY */
		struct ec_motion_sense_activity set_activity;

		/* Used for MOTIONSENSE_CMD_LID_ANGLE */
		/* (no params) */

		/* Used for MOTIONSENSE_CMD_FIFO_INT_ENABLE */
		struct __ec_todo_unpacked {
			/*
			 * 1: enable, 0 disable fifo,
			 * EC_MOTION_SENSE_NO_VALUE return value.
			 */
			int8_t enable;
		} fifo_int_enable;

		/* Used for MOTIONSENSE_CMD_SPOOF */
		struct __ec_todo_packed {
			uint8_t sensor_id;

			/* See enum motionsense_spoof_mode. */
			uint8_t spoof_enable;

			/* Ignored, used for alignment. */
			uint8_t reserved;

			union {
				/* Individual component values to spoof. */
				int16_t components[3];

				/* Used when spoofing an activity */
				struct {
					/* enum motionsensor_activity */
					uint8_t activity_num;

					/* spoof activity state */
					uint8_t activity_state;
				};
			} __ec_todo_packed;
		} spoof;

		/* Used for MOTIONSENSE_CMD_TABLET_MODE_LID_ANGLE. */
		struct __ec_todo_unpacked {
			/*
			 * Lid angle threshold for switching between tablet and
			 * clamshell mode.
			 */
			int16_t lid_angle;

			/*
			 * Hysteresis degree to prevent fluctuations between
			 * clamshell and tablet mode if lid angle keeps
			 * changing around the threshold. Lid motion driver will
			 * use lid_angle + hys_degree to trigger tablet mode and
			 * lid_angle - hys_degree to trigger clamshell mode.
			 */
			int16_t hys_degree;
		} tablet_mode_threshold;

		/*
		 * Used for MOTIONSENSE_CMD_ONLINE_CALIB_READ:
		 * Allow reading a single sensor's online calibration value.
		 */
		struct __ec_todo_unpacked {
			uint8_t sensor_num;
		} online_calib_read;

		/*
		 * Used for MOTIONSENSE_CMD_GET_ACTIVITY.
		 */
		struct __ec_todo_unpacked {
			uint8_t sensor_num;
			uint8_t activity; /* enum motionsensor_activity */
		} get_activity;
	} __ec_todo_packed;
} __ec_todo_packed;

enum motion_sense_cmd_info_flags {
	/* The sensor supports online calibration */
	MOTION_SENSE_CMD_INFO_FLAG_ONLINE_CALIB = BIT(0),
};

struct ec_response_motion_sense {
	union {
		/* Used for MOTIONSENSE_CMD_DUMP */
		struct __ec_todo_unpacked {
			/* Flags representing the motion sensor module. */
			uint8_t module_flags;

			/* Number of sensors managed directly by the EC. */
			uint8_t sensor_count;

			/*
			 * Sensor data is truncated if response_max is too small
			 * for holding all the data.
			 */
			struct ec_response_motion_sensor_data sensor[0];
		} dump;

		/* Used for MOTIONSENSE_CMD_INFO. */
		struct __ec_todo_unpacked {
			/* Should be element of enum motionsensor_type. */
			uint8_t type;

			/* Should be element of enum motionsensor_location. */
			uint8_t location;

			/* Should be element of enum motionsensor_chip. */
			uint8_t chip;
		} info;

		/* Used for MOTIONSENSE_CMD_INFO version 3 */
		struct __ec_todo_unpacked {
			/* Should be element of enum motionsensor_type. */
			uint8_t type;

			/* Should be element of enum motionsensor_location. */
			uint8_t location;

			/* Should be element of enum motionsensor_chip. */
			uint8_t chip;

			/* Minimum sensor sampling frequency */
			uint32_t min_frequency;

			/* Maximum sensor sampling frequency */
			uint32_t max_frequency;

			/* Max number of sensor events that could be in fifo */
			uint32_t fifo_max_event_count;
		} info_3;

		/* Used for MOTIONSENSE_CMD_INFO version 4 */
		struct __ec_align4 {
			/* Should be element of enum motionsensor_type. */
			uint8_t type;

			/* Should be element of enum motionsensor_location. */
			uint8_t location;

			/* Should be element of enum motionsensor_chip. */
			uint8_t chip;

			/* Minimum sensor sampling frequency */
			uint32_t min_frequency;

			/* Maximum sensor sampling frequency */
			uint32_t max_frequency;

			/* Max number of sensor events that could be in fifo */
			uint32_t fifo_max_event_count;

			/*
			 * Should be elements of
			 * enum motion_sense_cmd_info_flags
			 */
			uint32_t flags;
		} info_4;

		/* Used for MOTIONSENSE_CMD_DATA */
		struct ec_response_motion_sensor_data data;

		/*
		 * Used for MOTIONSENSE_CMD_EC_RATE, MOTIONSENSE_CMD_SENSOR_ODR,
		 * MOTIONSENSE_CMD_SENSOR_RANGE,
		 * MOTIONSENSE_CMD_KB_WAKE_ANGLE,
		 * MOTIONSENSE_CMD_FIFO_INT_ENABLE and
		 * MOTIONSENSE_CMD_SPOOF.
		 */
		struct __ec_todo_unpacked {
			/* Current value of the parameter queried. */
			int32_t ret;
		} ec_rate, sensor_odr, sensor_range, kb_wake_angle,
			fifo_int_enable, spoof;

		/*
		 * Used for MOTIONSENSE_CMD_SENSOR_OFFSET,
		 * PERFORM_CALIB.
		 */
		struct __ec_todo_unpacked {
			int16_t temp;
			int16_t offset[3];
		} sensor_offset, perform_calib;

		/* Used for MOTIONSENSE_CMD_SENSOR_SCALE */
		struct __ec_todo_unpacked {
			int16_t temp;
			uint16_t scale[3];
		} sensor_scale;

		struct ec_response_motion_sense_fifo_info fifo_info, fifo_flush;

		struct ec_response_motion_sense_fifo_data fifo_read;

		struct ec_response_online_calibration_data online_calib_read;

		struct __ec_todo_packed {
			uint16_t reserved;
			uint32_t enabled;
			uint32_t disabled;
		} list_activities;

		/* No params for set activity */

		/* Used for MOTIONSENSE_CMD_LID_ANGLE */
		struct __ec_todo_unpacked {
			/*
			 * Angle between 0 and 360 degree if available,
			 * LID_ANGLE_UNRELIABLE otherwise.
			 */
			uint16_t value;
		} lid_angle;

		/* Used for MOTIONSENSE_CMD_TABLET_MODE_LID_ANGLE. */
		struct __ec_todo_unpacked {
			/*
			 * Lid angle threshold for switching between tablet and
			 * clamshell mode.
			 */
			uint16_t lid_angle;

			/* Hysteresis degree. */
			uint16_t hys_degree;
		} tablet_mode_threshold;

		/* USED for MOTIONSENSE_CMD_GET_ACTIVITY. */
		struct __ec_todo_unpacked {
			uint8_t state;
		} get_activity;
	};
} __ec_todo_packed;

/*****************************************************************************/
/* Force lid open command */

/* Make lid event always open */
#define EC_CMD_FORCE_LID_OPEN 0x002C

struct ec_params_force_lid_open {
	uint8_t enabled;
} __ec_align1;

/*****************************************************************************/
/* Configure the behavior of the power button */
#define EC_CMD_CONFIG_POWER_BUTTON 0x002D

enum ec_config_power_button_flags {
	/* Enable/Disable power button pulses for x86 devices */
	EC_POWER_BUTTON_ENABLE_PULSE = BIT(0),
};

struct ec_params_config_power_button {
	/* See enum ec_config_power_button_flags */
	uint8_t flags;
} __ec_align1;

/*****************************************************************************/
/* USB charging control commands */

/* Set USB port charging mode */
#define EC_CMD_USB_CHARGE_SET_MODE 0x0030

enum usb_charge_mode {
	/* Disable USB port. */
	USB_CHARGE_MODE_DISABLED,
	/* Set USB port to Standard Downstream Port, USB 2.0 mode. */
	USB_CHARGE_MODE_SDP2,
	/* Set USB port to Charging Downstream Port, BC 1.2. */
	USB_CHARGE_MODE_CDP,
	/* Set USB port to Dedicated Charging Port, BC 1.2. */
	USB_CHARGE_MODE_DCP_SHORT,
	/* Enable USB port (for dumb ports). */
	USB_CHARGE_MODE_ENABLED,
	/* Set USB port to CONFIG_USB_PORT_POWER_SMART_DEFAULT_MODE. */
	USB_CHARGE_MODE_DEFAULT,

	USB_CHARGE_MODE_COUNT,
};

enum usb_suspend_charge {
	/* Enable charging in suspend */
	USB_ALLOW_SUSPEND_CHARGE,
	/* Disable charging in suspend */
	USB_DISALLOW_SUSPEND_CHARGE,
};

struct ec_params_usb_charge_set_mode {
	uint8_t usb_port_id;
	uint8_t mode : 7; /* enum usb_charge_mode */
	uint8_t inhibit_charge : 1; /* enum usb_suspend_charge */
} __ec_align1;

/*****************************************************************************/
/* Tablet mode commands */

/* Set tablet mode */
#define EC_CMD_SET_TABLET_MODE 0x0031

enum tablet_mode_override {
	TABLET_MODE_DEFAULT,
	TABLET_MODE_FORCE_TABLET,
	TABLET_MODE_FORCE_CLAMSHELL,
};

struct ec_params_set_tablet_mode {
	uint8_t tablet_mode; /* enum tablet_mode_override */
} __ec_align1;

/*****************************************************************************/
/* Persistent storage for host */

/* Maximum bytes that can be read/written in a single command */
#define EC_PSTORE_SIZE_MAX 64

/* Get persistent storage info */
#define EC_CMD_PSTORE_INFO 0x0040

struct ec_response_pstore_info {
	/* Persistent storage size, in bytes */
	uint32_t pstore_size;
	/* Access size; read/write offset and size must be a multiple of this */
	uint32_t access_size;
} __ec_align4;

/*
 * Read persistent storage
 *
 * Response is params.size bytes of data.
 */
#define EC_CMD_PSTORE_READ 0x0041

struct ec_params_pstore_read {
	uint32_t offset; /* Byte offset to read */
	uint32_t size; /* Size to read in bytes */
} __ec_align4;

/* Write persistent storage */
#define EC_CMD_PSTORE_WRITE 0x0042

struct ec_params_pstore_write {
	uint32_t offset; /* Byte offset to write */
	uint32_t size; /* Size to write in bytes */
	uint8_t data[EC_PSTORE_SIZE_MAX];
} __ec_align4;

/*****************************************************************************/
/* Real-time clock */

/* RTC params and response structures */
struct ec_params_rtc {
	uint32_t time;
} __ec_align4;

struct ec_response_rtc {
	uint32_t time;
} __ec_align4;

/* These use ec_response_rtc */
#define EC_CMD_RTC_GET_VALUE 0x0044
#define EC_CMD_RTC_GET_ALARM 0x0045

/* These all use ec_params_rtc */
#define EC_CMD_RTC_SET_VALUE 0x0046
#define EC_CMD_RTC_SET_ALARM 0x0047

/* Pass as time param to SET_ALARM to clear the current alarm */
#define EC_RTC_ALARM_CLEAR 0

/*****************************************************************************/
/* Port80 log access */

/* Maximum entries that can be read/written in a single command */
#define EC_PORT80_SIZE_MAX 32

/* Get last port80 code from previous boot */
#define EC_CMD_PORT80_LAST_BOOT 0x0048
#define EC_CMD_PORT80_READ 0x0048

enum ec_port80_subcmd {
	EC_PORT80_GET_INFO = 0,
	EC_PORT80_READ_BUFFER,
};

struct ec_params_port80_read {
	uint16_t subcmd;
	union {
		struct __ec_todo_unpacked {
			uint32_t offset;
			uint32_t num_entries;
		} read_buffer;
	} __ec_todo_packed;
} __ec_todo_packed;

struct ec_response_port80_read {
	union {
		struct __ec_todo_unpacked {
			uint32_t writes;
			uint32_t history_size;
			uint32_t last_boot;
		} get_info;
		struct __ec_todo_unpacked {
			uint16_t codes[EC_PORT80_SIZE_MAX];
		} data;
	};
} __ec_todo_packed;

struct ec_response_port80_last_boot {
	uint16_t code;
} __ec_align2;

/*****************************************************************************/
/* Temporary secure storage for host verified boot use */

/* Number of bytes in a vstore slot */
#define EC_VSTORE_SLOT_SIZE 64

/* Maximum number of vstore slots */
#define EC_VSTORE_SLOT_MAX 32

/* Get persistent storage info */
#define EC_CMD_VSTORE_INFO 0x0049
struct ec_response_vstore_info {
	/* Indicates which slots are locked */
	uint32_t slot_locked;
	/* Total number of slots available */
	uint8_t slot_count;
} __ec_align_size1;

/*
 * Read temporary secure storage
 *
 * Response is EC_VSTORE_SLOT_SIZE bytes of data.
 */
#define EC_CMD_VSTORE_READ 0x004A

struct ec_params_vstore_read {
	uint8_t slot; /* Slot to read from */
} __ec_align1;

struct ec_response_vstore_read {
	uint8_t data[EC_VSTORE_SLOT_SIZE];
} __ec_align1;

/*
 * Write temporary secure storage and lock it.
 */
#define EC_CMD_VSTORE_WRITE 0x004B

struct ec_params_vstore_write {
	uint8_t slot; /* Slot to write to */
	uint8_t data[EC_VSTORE_SLOT_SIZE];
} __ec_align1;

/*****************************************************************************/
/* Thermal engine commands. Note that there are two implementations. We'll
 * reuse the command number, but the data and behavior is incompatible.
 * Version 0 is what originally shipped on Link.
 * Version 1 separates the CPU thermal limits from the fan control.
 */

#define EC_CMD_THERMAL_SET_THRESHOLD 0x0050
#define EC_CMD_THERMAL_GET_THRESHOLD 0x0051

/* The version 0 structs are opaque. You have to know what they are for
 * the get/set commands to make any sense.
 */

/* Version 0 - set */
struct ec_params_thermal_set_threshold {
	uint8_t sensor_type;
	uint8_t threshold_id;
	uint16_t value;
} __ec_align2;

/* Version 0 - get */
struct ec_params_thermal_get_threshold {
	uint8_t sensor_type;
	uint8_t threshold_id;
} __ec_align1;

struct ec_response_thermal_get_threshold {
	uint16_t value;
} __ec_align2;

/* The version 1 structs are visible. */
enum ec_temp_thresholds {
	EC_TEMP_THRESH_WARN = 0,
	EC_TEMP_THRESH_HIGH,
	EC_TEMP_THRESH_HALT,

	EC_TEMP_THRESH_COUNT,
};

/*
 * Thermal configuration for one temperature sensor. Temps are in degrees K.
 * Zero values will be silently ignored by the thermal task.
 *
 * Set 'temp_host' value allows thermal task to trigger some event with 1 degree
 * hysteresis.
 * For example,
 *	temp_host[EC_TEMP_THRESH_HIGH] = 300 K
 *	temp_host_release[EC_TEMP_THRESH_HIGH] = 0 K
 * EC will throttle ap when temperature >= 301 K, and release throttling when
 * temperature <= 299 K.
 *
 * Set 'temp_host_release' value allows thermal task has a custom hysteresis.
 * For example,
 *	temp_host[EC_TEMP_THRESH_HIGH] = 300 K
 *	temp_host_release[EC_TEMP_THRESH_HIGH] = 295 K
 * EC will throttle ap when temperature >= 301 K, and release throttling when
 * temperature <= 294 K.
 *
 * Note that this structure is a sub-structure of
 * ec_params_thermal_set_threshold_v1, but maintains its alignment there.
 */
struct ec_thermal_config {
	uint32_t temp_host[EC_TEMP_THRESH_COUNT]; /* levels of hotness */
	uint32_t temp_host_release[EC_TEMP_THRESH_COUNT]; /* release levels */
	uint32_t temp_fan_off; /* no active cooling needed */
	uint32_t temp_fan_max; /* max active cooling needed */
} __ec_align4;

/* Version 1 - get config for one sensor. */
struct ec_params_thermal_get_threshold_v1 {
	uint32_t sensor_num;
} __ec_align4;
/* This returns a struct ec_thermal_config */

/*
 * Version 1 - set config for one sensor.
 * Use read-modify-write for best results!
 */
struct ec_params_thermal_set_threshold_v1 {
	uint32_t sensor_num;
	struct ec_thermal_config cfg;
} __ec_align4;
/* This returns no data */

/****************************************************************************/

/* Toggle automatic fan control */
#define EC_CMD_THERMAL_AUTO_FAN_CTRL 0x0052

/* Version 1 of input params */
struct ec_params_auto_fan_ctrl_v1 {
	uint8_t fan_idx;
} __ec_align1;

/* Get/Set TMP006 calibration data */
#define EC_CMD_TMP006_GET_CALIBRATION 0x0053
#define EC_CMD_TMP006_SET_CALIBRATION 0x0054

/*
 * The original TMP006 calibration only needed four params, but now we need
 * more. Since the algorithm is nothing but magic numbers anyway, we'll leave
 * the params opaque. The v1 "get" response will include the algorithm number
 * and how many params it requires. That way we can change the EC code without
 * needing to update this file. We can also use a different algorithm on each
 * sensor.
 */

/* This is the same struct for both v0 and v1. */
struct ec_params_tmp006_get_calibration {
	uint8_t index;
} __ec_align1;

/* Version 0 */
struct ec_response_tmp006_get_calibration_v0 {
	float s0;
	float b0;
	float b1;
	float b2;
} __ec_align4;

struct ec_params_tmp006_set_calibration_v0 {
	uint8_t index;
	uint8_t reserved[3];
	float s0;
	float b0;
	float b1;
	float b2;
} __ec_align4;

/* Version 1 */
struct ec_response_tmp006_get_calibration_v1 {
	uint8_t algorithm;
	uint8_t num_params;
	uint8_t reserved[2];
	float val[0];
} __ec_align4;

struct ec_params_tmp006_set_calibration_v1 {
	uint8_t index;
	uint8_t algorithm;
	uint8_t num_params;
	uint8_t reserved;
	float val[0];
} __ec_align4;

/* Read raw TMP006 data */
#define EC_CMD_TMP006_GET_RAW 0x0055

struct ec_params_tmp006_get_raw {
	uint8_t index;
} __ec_align1;

struct ec_response_tmp006_get_raw {
	int32_t t; /* In 1/100 K */
	int32_t v; /* In nV */
} __ec_align4;

/*****************************************************************************/
/* MKBP - Matrix KeyBoard Protocol */

/*
 * Read key state
 *
 * Returns raw data for keyboard cols; see ec_response_mkbp_info.cols for
 * expected response size.
 *
 * NOTE: This has been superseded by EC_CMD_MKBP_GET_NEXT_EVENT.  If you wish
 * to obtain the instantaneous state, use EC_CMD_MKBP_INFO with the type
 * EC_MKBP_INFO_CURRENT and event EC_MKBP_EVENT_KEY_MATRIX.
 */
#define EC_CMD_MKBP_STATE 0x0060

/*
 * Provide information about various MKBP things.  See enum ec_mkbp_info_type.
 */
#define EC_CMD_MKBP_INFO 0x0061

struct ec_response_mkbp_info {
	uint32_t rows;
	uint32_t cols;
	/* Formerly "switches", which was 0. */
	uint8_t reserved;
} __ec_align_size1;

struct ec_params_mkbp_info {
	uint8_t info_type;
	uint8_t event_type;
} __ec_align1;

enum ec_mkbp_info_type {
	/*
	 * Info about the keyboard matrix: number of rows and columns.
	 *
	 * Returns struct ec_response_mkbp_info.
	 */
	EC_MKBP_INFO_KBD = 0,

	/*
	 * For buttons and switches, info about which specifically are
	 * supported.  event_type must be set to one of the values in enum
	 * ec_mkbp_event.
	 *
	 * For EC_MKBP_EVENT_BUTTON and EC_MKBP_EVENT_SWITCH, returns a 4 byte
	 * bitmask indicating which buttons or switches are present.  See the
	 * bit inidices below.
	 */
	EC_MKBP_INFO_SUPPORTED = 1,

	/*
	 * Instantaneous state of buttons and switches.
	 *
	 * event_type must be set to one of the values in enum ec_mkbp_event.
	 *
	 * For EC_MKBP_EVENT_KEY_MATRIX, returns uint8_t key_matrix[13]
	 * indicating the current state of the keyboard matrix.
	 *
	 * For EC_MKBP_EVENT_HOST_EVENT, return uint32_t host_event, the raw
	 * event state.
	 *
	 * For EC_MKBP_EVENT_BUTTON, returns uint32_t buttons, indicating the
	 * state of supported buttons.
	 *
	 * For EC_MKBP_EVENT_SWITCH, returns uint32_t switches, indicating the
	 * state of supported switches.
	 */
	EC_MKBP_INFO_CURRENT = 2,
};

/* Simulate key press */
#define EC_CMD_MKBP_SIMULATE_KEY 0x0062

struct ec_params_mkbp_simulate_key {
	uint8_t col;
	uint8_t row;
	uint8_t pressed;
} __ec_align1;

/* Configure keyboard scanning */
#define EC_CMD_MKBP_SET_CONFIG 0x0064
#define EC_CMD_MKBP_GET_CONFIG 0x0065

/* flags */
enum mkbp_config_flags {
	EC_MKBP_FLAGS_ENABLE = 1, /* Enable keyboard scanning */
};

enum mkbp_config_valid {
	EC_MKBP_VALID_SCAN_PERIOD = BIT(0),
	EC_MKBP_VALID_POLL_TIMEOUT = BIT(1),
	EC_MKBP_VALID_MIN_POST_SCAN_DELAY = BIT(3),
	EC_MKBP_VALID_OUTPUT_SETTLE = BIT(4),
	EC_MKBP_VALID_DEBOUNCE_DOWN = BIT(5),
	EC_MKBP_VALID_DEBOUNCE_UP = BIT(6),
	EC_MKBP_VALID_FIFO_MAX_DEPTH = BIT(7),
};

/*
 * Configuration for our key scanning algorithm.
 *
 * Note that this is used as a sub-structure of
 * ec_{params/response}_mkbp_get_config.
 */
struct ec_mkbp_config {
	uint32_t valid_mask; /* valid fields */
	uint8_t flags; /* some flags (enum mkbp_config_flags) */
	uint8_t valid_flags; /* which flags are valid */
	uint16_t scan_period_us; /* period between start of scans */
	/* revert to interrupt mode after no activity for this long */
	uint32_t poll_timeout_us;
	/*
	 * minimum post-scan relax time. Once we finish a scan we check
	 * the time until we are due to start the next one. If this time is
	 * shorter this field, we use this instead.
	 */
	uint16_t min_post_scan_delay_us;
	/* delay between setting up output and waiting for it to settle */
	uint16_t output_settle_us;
	uint16_t debounce_down_us; /* time for debounce on key down */
	uint16_t debounce_up_us; /* time for debounce on key up */
	/* maximum depth to allow for fifo (0 = no keyscan output) */
	uint8_t fifo_max_depth;
} __ec_align_size1;

struct ec_params_mkbp_set_config {
	struct ec_mkbp_config config;
} __ec_align_size1;

struct ec_response_mkbp_get_config {
	struct ec_mkbp_config config;
} __ec_align_size1;

/* Run the key scan emulation */
#define EC_CMD_KEYSCAN_SEQ_CTRL 0x0066

enum ec_keyscan_seq_cmd {
	EC_KEYSCAN_SEQ_STATUS = 0, /* Get status information */
	EC_KEYSCAN_SEQ_CLEAR = 1, /* Clear sequence */
	EC_KEYSCAN_SEQ_ADD = 2, /* Add item to sequence */
	EC_KEYSCAN_SEQ_START = 3, /* Start running sequence */
	EC_KEYSCAN_SEQ_COLLECT = 4, /* Collect sequence summary data */
};

enum ec_collect_flags {
	/*
	 * Indicates this scan was processed by the EC. Due to timing, some
	 * scans may be skipped.
	 */
	EC_KEYSCAN_SEQ_FLAG_DONE = BIT(0),
};

struct ec_collect_item {
	uint8_t flags; /* some flags (enum ec_collect_flags) */
} __ec_align1;

struct ec_params_keyscan_seq_ctrl {
	uint8_t cmd; /* Command to send (enum ec_keyscan_seq_cmd) */
	union {
		struct __ec_align1 {
			uint8_t active; /* still active */
			uint8_t num_items; /* number of items */
			/* Current item being presented */
			uint8_t cur_item;
		} status;
		struct __ec_todo_unpacked {
			/*
			 * Absolute time for this scan, measured from the
			 * start of the sequence.
			 */
			uint32_t time_us;
			uint8_t scan[0]; /* keyscan data */
		} add;
		struct __ec_align1 {
			uint8_t start_item; /* First item to return */
			uint8_t num_items; /* Number of items to return */
		} collect;
	};
} __ec_todo_packed;

struct ec_result_keyscan_seq_ctrl {
	union {
		struct __ec_todo_unpacked {
			uint8_t num_items; /* Number of items */
			/* Data for each item */
			struct ec_collect_item item[0];
		} collect;
	};
} __ec_todo_packed;

/*
 * Get the next pending MKBP event.
 *
 * Returns EC_RES_UNAVAILABLE if there is no event pending.
 */
#define EC_CMD_GET_NEXT_EVENT 0x0067

#define EC_MKBP_HAS_MORE_EVENTS_SHIFT 7

/*
 * We use the most significant bit of the event type to indicate to the host
 * that the EC has more MKBP events available to provide.
 */
#define EC_MKBP_HAS_MORE_EVENTS BIT(EC_MKBP_HAS_MORE_EVENTS_SHIFT)

/* The mask to apply to get the raw event type */
#define EC_MKBP_EVENT_TYPE_MASK (BIT(EC_MKBP_HAS_MORE_EVENTS_SHIFT) - 1)

enum ec_mkbp_event {
	/* Keyboard matrix changed. The event data is the new matrix state. */
	EC_MKBP_EVENT_KEY_MATRIX = 0,

	/* New host event. The event data is 4 bytes of host event flags. */
	EC_MKBP_EVENT_HOST_EVENT = 1,

	/* New Sensor FIFO data. The event data is fifo_info structure. */
	EC_MKBP_EVENT_SENSOR_FIFO = 2,

	/* The state of the non-matrixed buttons have changed. */
	EC_MKBP_EVENT_BUTTON = 3,

	/* The state of the switches have changed. */
	EC_MKBP_EVENT_SWITCH = 4,

	/* New Fingerprint sensor event, the event data is fp_events bitmap. */
	EC_MKBP_EVENT_FINGERPRINT = 5,

	/*
	 * Sysrq event: send emulated sysrq. The event data is sysrq,
	 * corresponding to the key to be pressed.
	 */
	EC_MKBP_EVENT_SYSRQ = 6,

	/*
	 * New 64-bit host event.
	 * The event data is 8 bytes of host event flags.
	 */
	EC_MKBP_EVENT_HOST_EVENT64 = 7,

	/* Notify the AP that something happened on CEC */
	EC_MKBP_EVENT_CEC_EVENT = 8,

	/* Send an incoming CEC message to the AP */
	EC_MKBP_EVENT_CEC_MESSAGE = 9,

	/* We have entered DisplayPort Alternate Mode on a Type-C port. */
	EC_MKBP_EVENT_DP_ALT_MODE_ENTERED = 10,

	/* New online calibration values are available. */
	EC_MKBP_EVENT_ONLINE_CALIBRATION = 11,

	/* Peripheral device charger event */
	EC_MKBP_EVENT_PCHG = 12,

	/* Number of MKBP events */
	EC_MKBP_EVENT_COUNT,
};
BUILD_ASSERT(EC_MKBP_EVENT_COUNT <= EC_MKBP_EVENT_TYPE_MASK);

/* clang-format off */
#define EC_MKBP_EVENT_TEXT                                                     \
	{                                                                      \
		[EC_MKBP_EVENT_KEY_MATRIX] = "KEY_MATRIX",                     \
		[EC_MKBP_EVENT_HOST_EVENT] = "HOST_EVENT",                     \
		[EC_MKBP_EVENT_SENSOR_FIFO] = "SENSOR_FIFO",                   \
		[EC_MKBP_EVENT_BUTTON] = "BUTTON",                             \
		[EC_MKBP_EVENT_SWITCH] = "SWITCH",                             \
		[EC_MKBP_EVENT_FINGERPRINT] = "FINGERPRINT",                   \
		[EC_MKBP_EVENT_SYSRQ] = "SYSRQ",                               \
		[EC_MKBP_EVENT_HOST_EVENT64] = "HOST_EVENT64",                 \
		[EC_MKBP_EVENT_CEC_EVENT] = "CEC_EVENT",                       \
		[EC_MKBP_EVENT_CEC_MESSAGE] = "CEC_MESSAGE",                   \
		[EC_MKBP_EVENT_DP_ALT_MODE_ENTERED] = "DP_ALT_MODE_ENTERED",   \
		[EC_MKBP_EVENT_ONLINE_CALIBRATION] = "ONLINE_CALIBRATION",     \
		[EC_MKBP_EVENT_PCHG] = "PCHG",                                 \
	}
/* clang-format on */

union __ec_align_offset1 ec_response_get_next_data {
	uint8_t key_matrix[13];

	/* Unaligned */
	uint32_t host_event;
	uint64_t host_event64;

	struct __ec_todo_unpacked {
		/* For aligning the fifo_info */
		uint8_t reserved[3];
		struct ec_response_motion_sense_fifo_info info;
	} sensor_fifo;

	uint32_t buttons;

	uint32_t switches;

	uint32_t fp_events;

	uint32_t sysrq;

	/* CEC events from enum mkbp_cec_event */
	uint32_t cec_events;
};

union __ec_align_offset1 ec_response_get_next_data_v1 {
	uint8_t key_matrix[16];

	/* Unaligned */
	uint32_t host_event;
	uint64_t host_event64;

	struct __ec_todo_unpacked {
		/* For aligning the fifo_info */
		uint8_t reserved[3];
		struct ec_response_motion_sense_fifo_info info;
	} sensor_fifo;

	uint32_t buttons;

	uint32_t switches;

	uint32_t fp_events;

	uint32_t sysrq;

	/* CEC events from enum mkbp_cec_event */
	uint32_t cec_events;

	uint8_t cec_message[16];
};
BUILD_ASSERT(sizeof(union ec_response_get_next_data_v1) == 16);

struct ec_response_get_next_event {
	uint8_t event_type;
	/* Followed by event data if any */
	union ec_response_get_next_data data;
} __ec_align1;

struct ec_response_get_next_event_v1 {
	uint8_t event_type;
	/* Followed by event data if any */
	union ec_response_get_next_data_v1 data;
} __ec_align1;

/* Bit indices for buttons and switches.*/
/* Buttons */
#define EC_MKBP_POWER_BUTTON 0
#define EC_MKBP_VOL_UP 1
#define EC_MKBP_VOL_DOWN 2
#define EC_MKBP_RECOVERY 3

/* Switches */
#define EC_MKBP_LID_OPEN 0
#define EC_MKBP_TABLET_MODE 1
#define EC_MKBP_BASE_ATTACHED 2
#define EC_MKBP_FRONT_PROXIMITY 3

/* Run keyboard factory test scanning */
#define EC_CMD_KEYBOARD_FACTORY_TEST 0x0068

struct ec_response_keyboard_factory_test {
	uint16_t shorted; /* Keyboard pins are shorted */
} __ec_align2;

/* Fingerprint events in 'fp_events' for EC_MKBP_EVENT_FINGERPRINT */
#define EC_MKBP_FP_RAW_EVENT(fp_events) ((fp_events)&0x00FFFFFF)
#define EC_MKBP_FP_ERRCODE(fp_events) ((fp_events)&0x0000000F)
#define EC_MKBP_FP_ENROLL_PROGRESS_OFFSET 4
#define EC_MKBP_FP_ENROLL_PROGRESS(fpe) \
	(((fpe)&0x00000FF0) >> EC_MKBP_FP_ENROLL_PROGRESS_OFFSET)
#define EC_MKBP_FP_MATCH_IDX_OFFSET 12
#define EC_MKBP_FP_MATCH_IDX_MASK 0x0000F000
#define EC_MKBP_FP_MATCH_IDX(fpe) \
	(((fpe)&EC_MKBP_FP_MATCH_IDX_MASK) >> EC_MKBP_FP_MATCH_IDX_OFFSET)
#define EC_MKBP_FP_ENROLL BIT(27)
#define EC_MKBP_FP_MATCH BIT(28)
#define EC_MKBP_FP_FINGER_DOWN BIT(29)
#define EC_MKBP_FP_FINGER_UP BIT(30)
#define EC_MKBP_FP_IMAGE_READY BIT(31)
/* code given by EC_MKBP_FP_ERRCODE() when EC_MKBP_FP_ENROLL is set */
#define EC_MKBP_FP_ERR_ENROLL_OK 0
#define EC_MKBP_FP_ERR_ENROLL_LOW_QUALITY 1
#define EC_MKBP_FP_ERR_ENROLL_IMMOBILE 2
#define EC_MKBP_FP_ERR_ENROLL_LOW_COVERAGE 3
#define EC_MKBP_FP_ERR_ENROLL_INTERNAL 5
/* Can be used to detect if image was usable for enrollment or not. */
#define EC_MKBP_FP_ERR_ENROLL_PROBLEM_MASK 1
/* code given by EC_MKBP_FP_ERRCODE() when EC_MKBP_FP_MATCH is set */
#define EC_MKBP_FP_ERR_MATCH_NO 0
#define EC_MKBP_FP_ERR_MATCH_NO_INTERNAL 6
#define EC_MKBP_FP_ERR_MATCH_NO_TEMPLATES 7
#define EC_MKBP_FP_ERR_MATCH_NO_LOW_QUALITY 2
#define EC_MKBP_FP_ERR_MATCH_NO_LOW_COVERAGE 4
#define EC_MKBP_FP_ERR_MATCH_YES 1
#define EC_MKBP_FP_ERR_MATCH_YES_UPDATED 3
#define EC_MKBP_FP_ERR_MATCH_YES_UPDATE_FAILED 5

#define EC_CMD_MKBP_WAKE_MASK 0x0069
enum ec_mkbp_event_mask_action {
	/* Retrieve the value of a wake mask. */
	GET_WAKE_MASK = 0,

	/* Set the value of a wake mask. */
	SET_WAKE_MASK,
};

enum ec_mkbp_mask_type {
	/*
	 * These are host events sent via MKBP.
	 *
	 * Some examples are:
	 *    EC_HOST_EVENT_MASK(EC_HOST_EVENT_LID_OPEN)
	 *    EC_HOST_EVENT_MASK(EC_HOST_EVENT_KEY_PRESSED)
	 *
	 * The only things that should be in this mask are:
	 *    EC_HOST_EVENT_MASK(EC_HOST_EVENT_*)
	 */
	EC_MKBP_HOST_EVENT_WAKE_MASK = 0,

	/*
	 * These are MKBP events. Some examples are:
	 *
	 *    EC_MKBP_EVENT_KEY_MATRIX
	 *    EC_MKBP_EVENT_SWITCH
	 *
	 * The only things that should be in this mask are EC_MKBP_EVENT_*.
	 */
	EC_MKBP_EVENT_WAKE_MASK,
};

struct ec_params_mkbp_event_wake_mask {
	/* One of enum ec_mkbp_event_mask_action */
	uint8_t action;

	/*
	 * Which MKBP mask are you interested in acting upon?  This is one of
	 * ec_mkbp_mask_type.
	 */
	uint8_t mask_type;

	/* If setting a new wake mask, this contains the mask to set. */
	uint32_t new_wake_mask;
};

struct ec_response_mkbp_event_wake_mask {
	uint32_t wake_mask;
};

/*****************************************************************************/
/* Temperature sensor commands */

/* Read temperature sensor info */
#define EC_CMD_TEMP_SENSOR_GET_INFO 0x0070

struct ec_params_temp_sensor_get_info {
	uint8_t id;
} __ec_align1;

struct ec_response_temp_sensor_get_info {
	char sensor_name[32];
	uint8_t sensor_type;
} __ec_align1;

/*****************************************************************************/

/*
 * Note: host commands 0x80 - 0x87 are reserved to avoid conflict with ACPI
 * commands accidentally sent to the wrong interface.  See the ACPI section
 * below.
 */

/*****************************************************************************/
/* Host event commands */

/* Obsolete. New implementation should use EC_CMD_HOST_EVENT instead */
/*
 * Host event mask params and response structures, shared by all of the host
 * event commands below.
 */
struct ec_params_host_event_mask {
	uint32_t mask;
} __ec_align4;

struct ec_response_host_event_mask {
	uint32_t mask;
} __ec_align4;

/* These all use ec_response_host_event_mask */
#define EC_CMD_HOST_EVENT_GET_B 0x0087
#define EC_CMD_HOST_EVENT_GET_SMI_MASK 0x0088
#define EC_CMD_HOST_EVENT_GET_SCI_MASK 0x0089
#define EC_CMD_HOST_EVENT_GET_WAKE_MASK 0x008D

/* These all use ec_params_host_event_mask */
#define EC_CMD_HOST_EVENT_SET_SMI_MASK 0x008A
#define EC_CMD_HOST_EVENT_SET_SCI_MASK 0x008B
#define EC_CMD_HOST_EVENT_CLEAR 0x008C
#define EC_CMD_HOST_EVENT_SET_WAKE_MASK 0x008E
#define EC_CMD_HOST_EVENT_CLEAR_B 0x008F

/*
 * Unified host event programming interface - Should be used by newer versions
 * of BIOS/OS to program host events and masks
 *
 * EC returns:
 * - EC_RES_INVALID_PARAM: Action or mask type is unknown.
 * - EC_RES_ACCESS_DENIED: Action is prohibited for specified mask type.
 */

struct ec_params_host_event {
	/* Action requested by host - one of enum ec_host_event_action. */
	uint8_t action;

	/*
	 * Mask type that the host requested the action on - one of
	 * enum ec_host_event_mask_type.
	 */
	uint8_t mask_type;

	/* Set to 0, ignore on read */
	uint16_t reserved;

	/* Value to be used in case of set operations. */
	uint64_t value;
} __ec_align4;

/*
 * Response structure returned by EC_CMD_HOST_EVENT.
 * Update the value on a GET request. Set to 0 on GET/CLEAR
 */

struct ec_response_host_event {
	/* Mask value in case of get operation */
	uint64_t value;
} __ec_align4;

enum ec_host_event_action {
	/*
	 * params.value is ignored. Value of mask_type populated
	 * in response.value
	 */
	EC_HOST_EVENT_GET,

	/* Bits in params.value are set */
	EC_HOST_EVENT_SET,

	/* Bits in params.value are cleared */
	EC_HOST_EVENT_CLEAR,
};

enum ec_host_event_mask_type {

	/* Main host event copy */
	EC_HOST_EVENT_MAIN,

	/* Copy B of host events */
	EC_HOST_EVENT_B,

	/* SCI Mask */
	EC_HOST_EVENT_SCI_MASK,

	/* SMI Mask */
	EC_HOST_EVENT_SMI_MASK,

	/* Mask of events that should be always reported in hostevents */
	EC_HOST_EVENT_ALWAYS_REPORT_MASK,

	/* Active wake mask */
	EC_HOST_EVENT_ACTIVE_WAKE_MASK,

	/* Lazy wake mask for S0ix */
	EC_HOST_EVENT_LAZY_WAKE_MASK_S0IX,

	/* Lazy wake mask for S3 */
	EC_HOST_EVENT_LAZY_WAKE_MASK_S3,

	/* Lazy wake mask for S5 */
	EC_HOST_EVENT_LAZY_WAKE_MASK_S5,
};

#define EC_CMD_HOST_EVENT 0x00A4

/*****************************************************************************/
/* Switch commands */

/* Enable/disable LCD backlight */
#define EC_CMD_SWITCH_ENABLE_BKLIGHT 0x0090

struct ec_params_switch_enable_backlight {
	uint8_t enabled;
} __ec_align1;

/* Enable/disable WLAN/Bluetooth */
#define EC_CMD_SWITCH_ENABLE_WIRELESS 0x0091
#define EC_VER_SWITCH_ENABLE_WIRELESS 1

/* Version 0 params; no response */
struct ec_params_switch_enable_wireless_v0 {
	uint8_t enabled;
} __ec_align1;

/* Version 1 params */
struct ec_params_switch_enable_wireless_v1 {
	/* Flags to enable now */
	uint8_t now_flags;

	/* Which flags to copy from now_flags */
	uint8_t now_mask;

	/*
	 * Flags to leave enabled in S3, if they're on at the S0->S3
	 * transition.  (Other flags will be disabled by the S0->S3
	 * transition.)
	 */
	uint8_t suspend_flags;

	/* Which flags to copy from suspend_flags */
	uint8_t suspend_mask;
} __ec_align1;

/* Version 1 response */
struct ec_response_switch_enable_wireless_v1 {
	/* Flags to enable now */
	uint8_t now_flags;

	/* Flags to leave enabled in S3 */
	uint8_t suspend_flags;
} __ec_align1;

/*****************************************************************************/
/* GPIO commands. Only available on EC if write protect has been disabled. */

/* Set GPIO output value */
#define EC_CMD_GPIO_SET 0x0092

struct ec_params_gpio_set {
	char name[32];
	uint8_t val;
} __ec_align1;

/* Get GPIO value */
#define EC_CMD_GPIO_GET 0x0093

/* Version 0 of input params and response */
struct ec_params_gpio_get {
	char name[32];
} __ec_align1;

struct ec_response_gpio_get {
	uint8_t val;
} __ec_align1;

/* Version 1 of input params and response */
struct ec_params_gpio_get_v1 {
	uint8_t subcmd;
	union {
		struct __ec_align1 {
			char name[32];
		} get_value_by_name;
		struct __ec_align1 {
			uint8_t index;
		} get_info;
	};
} __ec_align1;

struct ec_response_gpio_get_v1 {
	union {
		struct __ec_align1 {
			uint8_t val;
		} get_value_by_name, get_count;
		struct __ec_todo_unpacked {
			uint8_t val;
			char name[32];
			uint32_t flags;
		} get_info;
	};
} __ec_todo_packed;

enum gpio_get_subcmd {
	EC_GPIO_GET_BY_NAME = 0,
	EC_GPIO_GET_COUNT = 1,
	EC_GPIO_GET_INFO = 2,
};

/*****************************************************************************/
/* I2C commands. Only available when flash write protect is unlocked. */

/*
 * CAUTION: These commands are deprecated, and are not supported anymore in EC
 * builds >= 8398.0.0 (see crosbug.com/p/23570).
 *
 * Use EC_CMD_I2C_PASSTHRU instead.
 */

/* Read I2C bus */
#define EC_CMD_I2C_READ 0x0094

struct ec_params_i2c_read {
	uint16_t addr; /* 8-bit address (7-bit shifted << 1) */
	uint8_t read_size; /* Either 8 or 16. */
	uint8_t port;
	uint8_t offset;
} __ec_align_size1;

struct ec_response_i2c_read {
	uint16_t data;
} __ec_align2;

/* Write I2C bus */
#define EC_CMD_I2C_WRITE 0x0095

struct ec_params_i2c_write {
	uint16_t data;
	uint16_t addr; /* 8-bit address (7-bit shifted << 1) */
	uint8_t write_size; /* Either 8 or 16. */
	uint8_t port;
	uint8_t offset;
} __ec_align_size1;

/*****************************************************************************/
/* Charge state commands. Only available when flash write protect unlocked. */

/* Force charge state machine to stop charging the battery or force it to
 * discharge the battery.
 */
#define EC_CMD_CHARGE_CONTROL 0x0096
#define EC_VER_CHARGE_CONTROL 2

enum ec_charge_control_mode {
	CHARGE_CONTROL_NORMAL = 0,
	CHARGE_CONTROL_IDLE,
	CHARGE_CONTROL_DISCHARGE,
	/* Add no more entry below. */
	CHARGE_CONTROL_COUNT,
};

#define EC_CHARGE_MODE_TEXT                               \
	{                                                 \
		[CHARGE_CONTROL_NORMAL] = "NORMAL",       \
		[CHARGE_CONTROL_IDLE] = "IDLE",           \
		[CHARGE_CONTROL_DISCHARGE] = "DISCHARGE", \
	}

enum ec_charge_control_cmd {
	EC_CHARGE_CONTROL_CMD_SET = 0,
	EC_CHARGE_CONTROL_CMD_GET,
};

struct ec_params_charge_control {
	uint32_t mode; /* enum charge_control_mode */

	/* Below are the fields added in V2. */
	uint8_t cmd; /* enum ec_charge_control_cmd. */
	uint8_t reserved;
	/*
	 * Lower and upper thresholds for battery sustainer. This struct isn't
	 * named to avoid tainting foreign projects' name spaces.
	 *
	 * If charge mode is explicitly set (e.g. DISCHARGE), battery sustainer
	 * will be disabled. To disable battery sustainer, set mode=NORMAL,
	 * lower=-1, upper=-1.
	 */
	struct {
		int8_t lower; /* Display SoC in percentage. */
		int8_t upper; /* Display SoC in percentage. */
	} sustain_soc;
} __ec_align4;

/* Added in v2 */
struct ec_response_charge_control {
	uint32_t mode; /* enum charge_control_mode */
	struct { /* Battery sustainer thresholds */
		int8_t lower;
		int8_t upper;
	} sustain_soc;
	uint16_t reserved;
} __ec_align4;

/*****************************************************************************/

/* Snapshot console output buffer for use by EC_CMD_CONSOLE_READ. */
#define EC_CMD_CONSOLE_SNAPSHOT 0x0097

/*
 * Read data from the saved snapshot. If the subcmd parameter is
 * CONSOLE_READ_NEXT, this will return data starting from the beginning of
 * the latest snapshot. If it is CONSOLE_READ_RECENT, it will start from the
 * end of the previous snapshot.
 *
 * The params are only looked at in version >= 1 of this command. Prior
 * versions will just default to CONSOLE_READ_NEXT behavior.
 *
 * Response is null-terminated string.  Empty string, if there is no more
 * remaining output.
 */
#define EC_CMD_CONSOLE_READ 0x0098

enum ec_console_read_subcmd {
	CONSOLE_READ_NEXT = 0,
	CONSOLE_READ_RECENT,
};

struct ec_params_console_read_v1 {
	uint8_t subcmd; /* enum ec_console_read_subcmd */
} __ec_align1;

/*****************************************************************************/

/*
 * Cut off battery power immediately or after the host has shut down.
 *
 * return EC_RES_INVALID_COMMAND if unsupported by a board/battery.
 *	  EC_RES_SUCCESS if the command was successful.
 *	  EC_RES_ERROR if the cut off command failed.
 */
#define EC_CMD_BATTERY_CUT_OFF 0x0099

#define EC_BATTERY_CUTOFF_FLAG_AT_SHUTDOWN BIT(0)

struct ec_params_battery_cutoff {
	uint8_t flags;
} __ec_align1;

/*****************************************************************************/
/* USB port mux control. */

/*
 * Switch USB mux or return to automatic switching.
 */
#define EC_CMD_USB_MUX 0x009A

struct ec_params_usb_mux {
	uint8_t mux;
} __ec_align1;

/*****************************************************************************/
/* LDOs / FETs control. */

enum ec_ldo_state {
	EC_LDO_STATE_OFF = 0, /* the LDO / FET is shut down */
	EC_LDO_STATE_ON = 1, /* the LDO / FET is ON / providing power */
};

/*
 * Switch on/off a LDO.
 */
#define EC_CMD_LDO_SET 0x009B

struct ec_params_ldo_set {
	uint8_t index;
	uint8_t state;
} __ec_align1;

/*
 * Get LDO state.
 */
#define EC_CMD_LDO_GET 0x009C

struct ec_params_ldo_get {
	uint8_t index;
} __ec_align1;

struct ec_response_ldo_get {
	uint8_t state;
} __ec_align1;

/*****************************************************************************/
/* Power info. */

/*
 * Get power info.
 *
 * Note: v0 of this command is deprecated
 */
#define EC_CMD_POWER_INFO 0x009D

/*
 * v1 of EC_CMD_POWER_INFO
 */
enum system_power_source {
	/*
	 * Haven't established which power source is used yet,
	 * or no presence signals are available
	 */
	POWER_SOURCE_UNKNOWN = 0,
	/* System is running on battery alone */
	POWER_SOURCE_BATTERY = 1,
	/* System is running on A/C alone */
	POWER_SOURCE_AC = 2,
	/* System is running on A/C and battery */
	POWER_SOURCE_AC_BATTERY = 3,
};

struct ec_response_power_info_v1 {
	/* enum system_power_source */
	uint8_t system_power_source;
	/* Battery state-of-charge, 0-100, 0 if not present */
	uint8_t battery_soc;
	/* AC Adapter 100% rating, Watts */
	uint8_t ac_adapter_100pct;
	/* AC Adapter 10ms rating, Watts */
	uint8_t ac_adapter_10ms;
	/* Battery 1C rating, derated */
	uint8_t battery_1cd;
	/* Rest of Platform average, Watts */
	uint8_t rop_avg;
	/* Rest of Platform peak, Watts */
	uint8_t rop_peak;
	/* Nominal charger efficiency, % */
	uint8_t nominal_charger_eff;
	/* Rest of Platform VR Average Efficiency, % */
	uint8_t rop_avg_eff;
	/* Rest of Platform VR Peak Efficiency, % */
	uint8_t rop_peak_eff;
	/* SoC VR Efficiency at Average level, % */
	uint8_t soc_avg_eff;
	/* SoC VR Efficiency at Peak level, % */
	uint8_t soc_peak_eff;
	/* Intel-specific items */
	struct {
		/* Battery's level of DBPT support: 0, 2 */
		uint8_t batt_dbpt_support_level;
		/*
		 * Maximum peak power from battery (10ms), Watts
		 * If DBPT is not supported, this is 0
		 */
		uint8_t batt_dbpt_max_peak_power;
		/*
		 * Sustained peak power from battery, Watts
		 * If DBPT is not supported, this is 0
		 */
		uint8_t batt_dbpt_sus_peak_power;
	} intel;
} __ec_align1;

/*****************************************************************************/
/* I2C passthru command */

#define EC_CMD_I2C_PASSTHRU 0x009E

/* Read data; if not present, message is a write */
#define EC_I2C_FLAG_READ BIT(15)

/* Mask for address */
#define EC_I2C_ADDR_MASK 0x3ff

#define EC_I2C_STATUS_NAK BIT(0) /* Transfer was not acknowledged */
#define EC_I2C_STATUS_TIMEOUT BIT(1) /* Timeout during transfer */

/* Any error */
#define EC_I2C_STATUS_ERROR (EC_I2C_STATUS_NAK | EC_I2C_STATUS_TIMEOUT)

struct ec_params_i2c_passthru_msg {
	uint16_t addr_flags; /* I2C peripheral address and flags */
	uint16_t len; /* Number of bytes to read or write */
} __ec_align2;

struct ec_params_i2c_passthru {
	uint8_t port; /* I2C port number */
	uint8_t num_msgs; /* Number of messages */
	struct ec_params_i2c_passthru_msg msg[];
	/* Data to write for all messages is concatenated here */
} __ec_align2;

struct ec_response_i2c_passthru {
	uint8_t i2c_status; /* Status flags (EC_I2C_STATUS_...) */
	uint8_t num_msgs; /* Number of messages processed */
	uint8_t data[]; /* Data read by messages concatenated here */
} __ec_align1;

/*****************************************************************************/
/* Power button hang detect */

#define EC_CMD_HANG_DETECT 0x009F

/* Reasons to start hang detection timer */
/* Power button pressed */
#define EC_HANG_START_ON_POWER_PRESS BIT(0)

/* Lid closed */
#define EC_HANG_START_ON_LID_CLOSE BIT(1)

/* Lid opened */
#define EC_HANG_START_ON_LID_OPEN BIT(2)

/* Start of AP S3->S0 transition (booting or resuming from suspend) */
#define EC_HANG_START_ON_RESUME BIT(3)

/* Reasons to cancel hang detection */

/* Power button released */
#define EC_HANG_STOP_ON_POWER_RELEASE BIT(8)

/* Any host command from AP received */
#define EC_HANG_STOP_ON_HOST_COMMAND BIT(9)

/* Stop on end of AP S0->S3 transition (suspending or shutting down) */
#define EC_HANG_STOP_ON_SUSPEND BIT(10)

/*
 * If this flag is set, all the other fields are ignored, and the hang detect
 * timer is started.  This provides the AP a way to start the hang timer
 * without reconfiguring any of the other hang detect settings.  Note that
 * you must previously have configured the timeouts.
 */
#define EC_HANG_START_NOW BIT(30)

/*
 * If this flag is set, all the other fields are ignored (including
 * EC_HANG_START_NOW).  This provides the AP a way to stop the hang timer
 * without reconfiguring any of the other hang detect settings.
 */
#define EC_HANG_STOP_NOW BIT(31)

struct ec_params_hang_detect {
	/* Flags; see EC_HANG_* */
	uint32_t flags;

	/* Timeout in msec before generating host event, if enabled */
	uint16_t host_event_timeout_msec;

	/* Timeout in msec before generating warm reboot, if enabled */
	uint16_t warm_reboot_timeout_msec;
} __ec_align4;

/*****************************************************************************/
/* Commands for battery charging */

/*
 * This is the single catch-all host command to exchange data regarding the
 * charge state machine (v2 and up).
 */
#define EC_CMD_CHARGE_STATE 0x00A0

/* Subcommands for this host command */
enum charge_state_command {
	CHARGE_STATE_CMD_GET_STATE,
	CHARGE_STATE_CMD_GET_PARAM,
	CHARGE_STATE_CMD_SET_PARAM,
	CHARGE_STATE_NUM_CMDS,
};

/*
 * Known param numbers are defined here. Ranges are reserved for board-specific
 * params, which are handled by the particular implementations.
 */
enum charge_state_params {
	/* charger voltage limit */
	CS_PARAM_CHG_VOLTAGE,

	/* charger current limit */
	CS_PARAM_CHG_CURRENT,

	/* charger input current limit */
	CS_PARAM_CHG_INPUT_CURRENT,

	/* charger-specific status */
	CS_PARAM_CHG_STATUS,

	/* charger-specific options */
	CS_PARAM_CHG_OPTION,

	/*
	 * Check if power is limited due to low battery and / or a
	 * weak external charger. READ ONLY.
	 */
	CS_PARAM_LIMIT_POWER,

	/* How many so far? */
	CS_NUM_BASE_PARAMS,

	/* Range for CONFIG_CHARGER_PROFILE_OVERRIDE params */
	CS_PARAM_CUSTOM_PROFILE_MIN = 0x10000,
	CS_PARAM_CUSTOM_PROFILE_MAX = 0x1ffff,

	/* Range for CONFIG_CHARGE_STATE_DEBUG params */
	CS_PARAM_DEBUG_MIN = 0x20000,
	CS_PARAM_DEBUG_CTL_MODE = 0x20000,
	CS_PARAM_DEBUG_MANUAL_MODE,
	CS_PARAM_DEBUG_SEEMS_DEAD,
	CS_PARAM_DEBUG_SEEMS_DISCONNECTED,
	CS_PARAM_DEBUG_BATT_REMOVED,
	CS_PARAM_DEBUG_MANUAL_CURRENT,
	CS_PARAM_DEBUG_MANUAL_VOLTAGE,
	CS_PARAM_DEBUG_MAX = 0x2ffff,

	/* Other custom param ranges go here... */
};

struct ec_params_charge_state {
	uint8_t cmd; /* enum charge_state_command */
	union {
		/* get_state has no args */

		struct __ec_todo_unpacked {
			uint32_t param; /* enum charge_state_param */
		} get_param;

		struct __ec_todo_unpacked {
			uint32_t param; /* param to set */
			uint32_t value; /* value to set */
		} set_param;
	} __ec_todo_packed;
	uint8_t chgnum; /* Version 1 supports chgnum */
} __ec_todo_packed;

struct ec_response_charge_state {
	union {
		struct __ec_align4 {
			int ac;
			int chg_voltage;
			int chg_current;
			int chg_input_current;
			int batt_state_of_charge;
		} get_state;

		struct __ec_align4 {
			uint32_t value;
		} get_param;

		/* set_param returns no args */
	};
} __ec_align4;

/*
 * Set maximum battery charging current.
 */
#define EC_CMD_CHARGE_CURRENT_LIMIT 0x00A1
#define EC_VER_CHARGE_CURRENT_LIMIT 1

struct ec_params_current_limit {
	uint32_t limit; /* in mA */
} __ec_align4;

struct ec_params_current_limit_v1 {
	uint32_t limit; /* in mA */
	/*
	 * Battery state of charge is the minimum charge percentage at which
	 * the battery charge current limit will apply.
	 * When not set, the limit will apply regardless of state of charge.
	 */
	uint8_t battery_soc; /* battery state of charge, 0-100 */
} __ec_align4;

/*
 * Set maximum external voltage / current.
 */
#define EC_CMD_EXTERNAL_POWER_LIMIT 0x00A2

/* Command v0 is used only on Spring and is obsolete + unsupported */
struct ec_params_external_power_limit_v1 {
	uint16_t current_lim; /* in mA, or EC_POWER_LIMIT_NONE to clear limit */
	uint16_t voltage_lim; /* in mV, or EC_POWER_LIMIT_NONE to clear limit */
} __ec_align2;

#define EC_POWER_LIMIT_NONE 0xffff

/*
 * Set maximum voltage & current of a dedicated charge port
 */
#define EC_CMD_OVERRIDE_DEDICATED_CHARGER_LIMIT 0x00A3

struct ec_params_dedicated_charger_limit {
	uint16_t current_lim; /* in mA */
	uint16_t voltage_lim; /* in mV */
} __ec_align2;

/*
 * Get and set charging splashscreen variables
 */
#define EC_CMD_CHARGESPLASH 0x00A5

enum ec_chargesplash_cmd {
	/* Get the current state variables */
	EC_CHARGESPLASH_GET_STATE = 0,

	/* Indicate initialization of the display loop */
	EC_CHARGESPLASH_DISPLAY_READY,

	/* Manually put the EC into the requested state */
	EC_CHARGESPLASH_REQUEST,

	/* Reset all state variables */
	EC_CHARGESPLASH_RESET,

	/* Manually trigger a lockout */
	EC_CHARGESPLASH_LOCKOUT,
};

struct __ec_align1 ec_params_chargesplash {
	/* enum ec_chargesplash_cmd */
	uint8_t cmd;
};

struct __ec_align1 ec_response_chargesplash {
	uint8_t requested;
	uint8_t display_initialized;
	uint8_t locked_out;
};

/*****************************************************************************/
/* Hibernate/Deep Sleep Commands */

/* Set the delay before going into hibernation. */
#define EC_CMD_HIBERNATION_DELAY 0x00A8

struct ec_params_hibernation_delay {
	/*
	 * Seconds to wait in G3 before hibernate.  Pass in 0 to read the
	 * current settings without changing them.
	 */
	uint32_t seconds;
} __ec_align4;

struct ec_response_hibernation_delay {
	/*
	 * The current time in seconds in which the system has been in the G3
	 * state.  This value is reset if the EC transitions out of G3.
	 */
	uint32_t time_g3;

	/*
	 * The current time remaining in seconds until the EC should hibernate.
	 * This value is also reset if the EC transitions out of G3.
	 */
	uint32_t time_remaining;

	/*
	 * The current time in seconds that the EC should wait in G3 before
	 * hibernating.
	 */
	uint32_t hibernate_delay;
} __ec_align4;

/* Inform the EC when entering a sleep state */
#define EC_CMD_HOST_SLEEP_EVENT 0x00A9

enum host_sleep_event {
	HOST_SLEEP_EVENT_S3_SUSPEND = 1,
	HOST_SLEEP_EVENT_S3_RESUME = 2,
	HOST_SLEEP_EVENT_S0IX_SUSPEND = 3,
	HOST_SLEEP_EVENT_S0IX_RESUME = 4,
	/* S3 suspend with additional enabled wake sources */
	HOST_SLEEP_EVENT_S3_WAKEABLE_SUSPEND = 5,
};

struct ec_params_host_sleep_event {
	uint8_t sleep_event;
} __ec_align1;

/*
 * Use a default timeout value (CONFIG_SLEEP_TIMEOUT_MS) for detecting sleep
 * transition failures
 */
#define EC_HOST_SLEEP_TIMEOUT_DEFAULT 0

/* Disable timeout detection for this sleep transition */
#define EC_HOST_SLEEP_TIMEOUT_INFINITE 0xFFFF

struct ec_params_host_sleep_event_v1 {
	/* The type of sleep being entered or exited. */
	uint8_t sleep_event;

	/* Padding */
	uint8_t reserved;
	union {
		/* Parameters that apply for suspend messages. */
		struct {
			/*
			 * The timeout in milliseconds between when this message
			 * is received and when the EC will declare sleep
			 * transition failure if the sleep signal is not
			 * asserted.
			 */
			uint16_t sleep_timeout_ms;
		} suspend_params;

		/* No parameters for non-suspend messages. */
	};
} __ec_align2;

/* A timeout occurred when this bit is set */
#define EC_HOST_RESUME_SLEEP_TIMEOUT 0x80000000

/*
 * The mask defining which bits correspond to the number of sleep transitions,
 * as well as the maximum number of suspend line transitions that will be
 * reported back to the host.
 */
#define EC_HOST_RESUME_SLEEP_TRANSITIONS_MASK 0x7FFFFFFF

struct ec_response_host_sleep_event_v1 {
	union {
		/* Response fields that apply for resume messages. */
		struct {
			/*
			 * The number of sleep power signal transitions that
			 * occurred since the suspend message. The high bit
			 * indicates a timeout occurred.
			 */
			uint32_t sleep_transitions;
		} resume_response;

		/* No response fields for non-resume messages. */
	};
} __ec_align4;

/*****************************************************************************/
/* Device events */
#define EC_CMD_DEVICE_EVENT 0x00AA

enum ec_device_event {
	EC_DEVICE_EVENT_TRACKPAD,
	EC_DEVICE_EVENT_DSP,
	EC_DEVICE_EVENT_WIFI,
	EC_DEVICE_EVENT_WLC,
};

enum ec_device_event_param {
	/* Get and clear pending device events */
	EC_DEVICE_EVENT_PARAM_GET_CURRENT_EVENTS,
	/* Get device event mask */
	EC_DEVICE_EVENT_PARAM_GET_ENABLED_EVENTS,
	/* Set device event mask */
	EC_DEVICE_EVENT_PARAM_SET_ENABLED_EVENTS,
};

#define EC_DEVICE_EVENT_MASK(event_code) BIT(event_code % 32)

struct ec_params_device_event {
	uint32_t event_mask;
	uint8_t param;
} __ec_align_size1;

struct ec_response_device_event {
	uint32_t event_mask;
} __ec_align4;

/*****************************************************************************/
/* Get s0ix counter */
#define EC_CMD_GET_S0IX_COUNTER 0x00AB

/* Flag use to reset the counter */
#define EC_S0IX_COUNTER_RESET 0x1

struct ec_params_s0ix_cnt {
	/* If EC_S0IX_COUNTER_RESET then reset otherwise get the counter */
	uint32_t flags;
} __ec_align4;

struct ec_response_s0ix_cnt {
	/* Value of the s0ix_counter */
	uint32_t s0ix_counter;
} __ec_align4;

/*****************************************************************************/
/* Smart battery pass-through */

/* Get / Set 16-bit smart battery registers  - OBSOLETE */
#define EC_CMD_SB_READ_WORD 0x00B0
#define EC_CMD_SB_WRITE_WORD 0x00B1

/* Get / Set string smart battery parameters
 * formatted as SMBUS "block". - OBSOLETE
 */
#define EC_CMD_SB_READ_BLOCK 0x00B2
#define EC_CMD_SB_WRITE_BLOCK 0x00B3

/*****************************************************************************/
/* Battery vendor parameters
 *
 * Get or set vendor-specific parameters in the battery. Implementations may
 * differ between boards or batteries. On a set operation, the response
 * contains the actual value set, which may be rounded or clipped from the
 * requested value.
 */

#define EC_CMD_BATTERY_VENDOR_PARAM 0x00B4

enum ec_battery_vendor_param_mode {
	BATTERY_VENDOR_PARAM_MODE_GET = 0,
	BATTERY_VENDOR_PARAM_MODE_SET,
};

struct ec_params_battery_vendor_param {
	uint32_t param;
	uint32_t value;
	uint8_t mode;
} __ec_align_size1;

struct ec_response_battery_vendor_param {
	uint32_t value;
} __ec_align4;

/*****************************************************************************/
/*
 * Smart Battery Firmware Update Command - OBSOLETE
 */
#define EC_CMD_SB_FW_UPDATE 0x00B5

/*
 * Entering Verified Boot Mode Command
 * Default mode is VBOOT_MODE_NORMAL if EC did not receive this command.
 * Valid Modes are: normal, developer, and recovery.
 *
 * EC no longer needs to know what mode vboot has entered,
 * so this command is deprecated.  (See chromium:1014379.)
 */
#define EC_CMD_ENTERING_MODE 0x00B6

struct ec_params_entering_mode {
	int vboot_mode;
} __ec_align4;

#define VBOOT_MODE_NORMAL 0
#define VBOOT_MODE_DEVELOPER 1
#define VBOOT_MODE_RECOVERY 2

/*****************************************************************************/
/*
 * I2C passthru protection command: Protects I2C tunnels against access on
 * certain addresses (board-specific).
 */
#define EC_CMD_I2C_PASSTHRU_PROTECT 0x00B7

enum ec_i2c_passthru_protect_subcmd {
	EC_CMD_I2C_PASSTHRU_PROTECT_STATUS = 0,
	EC_CMD_I2C_PASSTHRU_PROTECT_ENABLE = 1,
	EC_CMD_I2C_PASSTHRU_PROTECT_ENABLE_TCPCS = 2,
};

struct ec_params_i2c_passthru_protect {
	uint8_t subcmd;
	uint8_t port; /* I2C port number */
} __ec_align1;

struct ec_response_i2c_passthru_protect {
	uint8_t status; /* Status flags (0: unlocked, 1: locked) */
} __ec_align1;

/*****************************************************************************/
/*
 * HDMI CEC commands
 *
 * These commands are for sending and receiving message via HDMI CEC
 */

#define MAX_CEC_MSG_LEN 16

/* CEC message from the AP to be written on the CEC bus */
#define EC_CMD_CEC_WRITE_MSG 0x00B8

/**
 * struct ec_params_cec_write - Message to write to the CEC bus
 * @msg: message content to write to the CEC bus
 */
struct ec_params_cec_write {
	uint8_t msg[MAX_CEC_MSG_LEN];
} __ec_align1;

/* Set various CEC parameters */
#define EC_CMD_CEC_SET 0x00BA

/**
 * struct ec_params_cec_set - CEC parameters set
 * @cmd: parameter type, can be CEC_CMD_ENABLE or CEC_CMD_LOGICAL_ADDRESS
 * @val: in case cmd is CEC_CMD_ENABLE, this field can be 0 to disable CEC
 *	or 1 to enable CEC functionality, in case cmd is
 *	CEC_CMD_LOGICAL_ADDRESS, this field encodes the requested logical
 *	address between 0 and 15 or 0xff to unregister
 */
struct ec_params_cec_set {
	uint8_t cmd; /* enum cec_command */
	uint8_t val;
} __ec_align1;

/* Read various CEC parameters */
#define EC_CMD_CEC_GET 0x00BB

/**
 * struct ec_params_cec_get - CEC parameters get
 * @cmd: parameter type, can be CEC_CMD_ENABLE or CEC_CMD_LOGICAL_ADDRESS
 */
struct ec_params_cec_get {
	uint8_t cmd; /* enum cec_command */
} __ec_align1;

/**
 * struct ec_response_cec_get - CEC parameters get response
 * @val: in case cmd was CEC_CMD_ENABLE, this field will 0 if CEC is
 *	disabled or 1 if CEC functionality is enabled,
 *	in case cmd was CEC_CMD_LOGICAL_ADDRESS, this will encode the
 *	configured logical address between 0 and 15 or 0xff if unregistered
 */
struct ec_response_cec_get {
	uint8_t val;
} __ec_align1;

/* CEC parameters command */
enum cec_command {
	/* CEC reading, writing and events enable */
	CEC_CMD_ENABLE,
	/* CEC logical address  */
	CEC_CMD_LOGICAL_ADDRESS,
};

/* Events from CEC to AP */
enum mkbp_cec_event {
	/* Outgoing message was acknowledged by a follower */
	EC_MKBP_CEC_SEND_OK = BIT(0),
	/* Outgoing message was not acknowledged */
	EC_MKBP_CEC_SEND_FAILED = BIT(1),
};

/*****************************************************************************/

/* Commands for audio codec. */
#define EC_CMD_EC_CODEC 0x00BC

enum ec_codec_subcmd {
	EC_CODEC_GET_CAPABILITIES = 0x0,
	EC_CODEC_GET_SHM_ADDR = 0x1,
	EC_CODEC_SET_SHM_ADDR = 0x2,
	EC_CODEC_SUBCMD_COUNT,
};

enum ec_codec_cap {
	EC_CODEC_CAP_WOV_AUDIO_SHM = 0,
	EC_CODEC_CAP_WOV_LANG_SHM = 1,
	EC_CODEC_CAP_LAST = 32,
};

enum ec_codec_shm_id {
	EC_CODEC_SHM_ID_WOV_AUDIO = 0x0,
	EC_CODEC_SHM_ID_WOV_LANG = 0x1,
	EC_CODEC_SHM_ID_LAST,
};

enum ec_codec_shm_type {
	EC_CODEC_SHM_TYPE_EC_RAM = 0x0,
	EC_CODEC_SHM_TYPE_SYSTEM_RAM = 0x1,
};

struct __ec_align1 ec_param_ec_codec_get_shm_addr {
	uint8_t shm_id;
	uint8_t reserved[3];
};

struct __ec_align4 ec_param_ec_codec_set_shm_addr {
	uint64_t phys_addr;
	uint32_t len;
	uint8_t shm_id;
	uint8_t reserved[3];
};

struct __ec_align4 ec_param_ec_codec {
	uint8_t cmd; /* enum ec_codec_subcmd */
	uint8_t reserved[3];

	union {
		struct ec_param_ec_codec_get_shm_addr get_shm_addr_param;
		struct ec_param_ec_codec_set_shm_addr set_shm_addr_param;
	};
};

struct __ec_align4 ec_response_ec_codec_get_capabilities {
	uint32_t capabilities;
};

struct __ec_align4 ec_response_ec_codec_get_shm_addr {
	uint64_t phys_addr;
	uint32_t len;
	uint8_t type;
	uint8_t reserved[3];
};

/*****************************************************************************/

/* Commands for DMIC on audio codec. */
#define EC_CMD_EC_CODEC_DMIC 0x00BD

enum ec_codec_dmic_subcmd {
	EC_CODEC_DMIC_GET_MAX_GAIN = 0x0,
	EC_CODEC_DMIC_SET_GAIN_IDX = 0x1,
	EC_CODEC_DMIC_GET_GAIN_IDX = 0x2,
	EC_CODEC_DMIC_SUBCMD_COUNT,
};

enum ec_codec_dmic_channel {
	EC_CODEC_DMIC_CHANNEL_0 = 0x0,
	EC_CODEC_DMIC_CHANNEL_1 = 0x1,
	EC_CODEC_DMIC_CHANNEL_2 = 0x2,
	EC_CODEC_DMIC_CHANNEL_3 = 0x3,
	EC_CODEC_DMIC_CHANNEL_4 = 0x4,
	EC_CODEC_DMIC_CHANNEL_5 = 0x5,
	EC_CODEC_DMIC_CHANNEL_6 = 0x6,
	EC_CODEC_DMIC_CHANNEL_7 = 0x7,
	EC_CODEC_DMIC_CHANNEL_COUNT,
};

struct __ec_align1 ec_param_ec_codec_dmic_set_gain_idx {
	uint8_t channel; /* enum ec_codec_dmic_channel */
	uint8_t gain;
	uint8_t reserved[2];
};

struct __ec_align1 ec_param_ec_codec_dmic_get_gain_idx {
	uint8_t channel; /* enum ec_codec_dmic_channel */
	uint8_t reserved[3];
};

struct __ec_align4 ec_param_ec_codec_dmic {
	uint8_t cmd; /* enum ec_codec_dmic_subcmd */
	uint8_t reserved[3];

	union {
		struct ec_param_ec_codec_dmic_set_gain_idx set_gain_idx_param;
		struct ec_param_ec_codec_dmic_get_gain_idx get_gain_idx_param;
	};
};

struct __ec_align1 ec_response_ec_codec_dmic_get_max_gain {
	uint8_t max_gain;
};

struct __ec_align1 ec_response_ec_codec_dmic_get_gain_idx {
	uint8_t gain;
};

/*****************************************************************************/

/* Commands for I2S RX on audio codec. */

#define EC_CMD_EC_CODEC_I2S_RX 0x00BE

enum ec_codec_i2s_rx_subcmd {
	EC_CODEC_I2S_RX_ENABLE = 0x0,
	EC_CODEC_I2S_RX_DISABLE = 0x1,
	EC_CODEC_I2S_RX_SET_SAMPLE_DEPTH = 0x2,
	EC_CODEC_I2S_RX_SET_DAIFMT = 0x3,
	EC_CODEC_I2S_RX_SET_BCLK = 0x4,
	EC_CODEC_I2S_RX_RESET = 0x5,
	EC_CODEC_I2S_RX_SUBCMD_COUNT,
};

enum ec_codec_i2s_rx_sample_depth {
	EC_CODEC_I2S_RX_SAMPLE_DEPTH_16 = 0x0,
	EC_CODEC_I2S_RX_SAMPLE_DEPTH_24 = 0x1,
	EC_CODEC_I2S_RX_SAMPLE_DEPTH_COUNT,
};

enum ec_codec_i2s_rx_daifmt {
	EC_CODEC_I2S_RX_DAIFMT_I2S = 0x0,
	EC_CODEC_I2S_RX_DAIFMT_RIGHT_J = 0x1,
	EC_CODEC_I2S_RX_DAIFMT_LEFT_J = 0x2,
	EC_CODEC_I2S_RX_DAIFMT_COUNT,
};

struct __ec_align1 ec_param_ec_codec_i2s_rx_set_sample_depth {
	uint8_t depth;
	uint8_t reserved[3];
};

struct __ec_align1 ec_param_ec_codec_i2s_rx_set_gain {
	uint8_t left;
	uint8_t right;
	uint8_t reserved[2];
};

struct __ec_align1 ec_param_ec_codec_i2s_rx_set_daifmt {
	uint8_t daifmt;
	uint8_t reserved[3];
};

struct __ec_align4 ec_param_ec_codec_i2s_rx_set_bclk {
	uint32_t bclk;
};

struct __ec_align4 ec_param_ec_codec_i2s_rx {
	uint8_t cmd; /* enum ec_codec_i2s_rx_subcmd */
	uint8_t reserved[3];

	union {
		struct ec_param_ec_codec_i2s_rx_set_sample_depth
			set_sample_depth_param;
		struct ec_param_ec_codec_i2s_rx_set_daifmt set_daifmt_param;
		struct ec_param_ec_codec_i2s_rx_set_bclk set_bclk_param;
	};
};

/*****************************************************************************/
/* Commands for WoV on audio codec. */

#define EC_CMD_EC_CODEC_WOV 0x00BF

enum ec_codec_wov_subcmd {
	EC_CODEC_WOV_SET_LANG = 0x0,
	EC_CODEC_WOV_SET_LANG_SHM = 0x1,
	EC_CODEC_WOV_GET_LANG = 0x2,
	EC_CODEC_WOV_ENABLE = 0x3,
	EC_CODEC_WOV_DISABLE = 0x4,
	EC_CODEC_WOV_READ_AUDIO = 0x5,
	EC_CODEC_WOV_READ_AUDIO_SHM = 0x6,
	EC_CODEC_WOV_SUBCMD_COUNT,
};

/*
 * @hash is SHA256 of the whole language model.
 * @total_len indicates the length of whole language model.
 * @offset is the cursor from the beginning of the model.
 * @buf is the packet buffer.
 * @len denotes how many bytes in the buf.
 */
struct __ec_align4 ec_param_ec_codec_wov_set_lang {
	uint8_t hash[32];
	uint32_t total_len;
	uint32_t offset;
	uint8_t buf[128];
	uint32_t len;
};

struct __ec_align4 ec_param_ec_codec_wov_set_lang_shm {
	uint8_t hash[32];
	uint32_t total_len;
};

struct __ec_align4 ec_param_ec_codec_wov {
	uint8_t cmd; /* enum ec_codec_wov_subcmd */
	uint8_t reserved[3];

	union {
		struct ec_param_ec_codec_wov_set_lang set_lang_param;
		struct ec_param_ec_codec_wov_set_lang_shm set_lang_shm_param;
	};
};

struct __ec_align4 ec_response_ec_codec_wov_get_lang {
	uint8_t hash[32];
};

struct __ec_align4 ec_response_ec_codec_wov_read_audio {
	uint8_t buf[128];
	uint32_t len;
};

struct __ec_align4 ec_response_ec_codec_wov_read_audio_shm {
	uint32_t offset;
	uint32_t len;
};

/*****************************************************************************/
/* Commands for PoE PSE controller */

#define EC_CMD_PSE 0x00C0

enum ec_pse_subcmd {
	EC_PSE_STATUS = 0x0,
	EC_PSE_ENABLE = 0x1,
	EC_PSE_DISABLE = 0x2,
	EC_PSE_SUBCMD_COUNT,
};

struct __ec_align1 ec_params_pse {
	uint8_t cmd; /* enum ec_pse_subcmd */
	uint8_t port; /* PSE port */
};

enum ec_pse_status {
	EC_PSE_STATUS_DISABLED = 0x0,
	EC_PSE_STATUS_ENABLED = 0x1,
	EC_PSE_STATUS_POWERED = 0x2,
};

struct __ec_align1 ec_response_pse_status {
	uint8_t status; /* enum ec_pse_status */
};

/*****************************************************************************/
/* System commands */

/*
 * TODO(crosbug.com/p/23747): This is a confusing name, since it doesn't
 * necessarily reboot the EC.  Rename to "image" or something similar?
 */
#define EC_CMD_REBOOT_EC 0x00D2

/* Command */
enum ec_reboot_cmd {
	EC_REBOOT_CANCEL = 0, /* Cancel a pending reboot */
	EC_REBOOT_JUMP_RO = 1, /* Jump to RO without rebooting */
	EC_REBOOT_JUMP_RW = 2, /* Jump to active RW without rebooting */
	/* (command 3 was jump to RW-B) */
	EC_REBOOT_COLD = 4, /* Cold-reboot */
	EC_REBOOT_DISABLE_JUMP = 5, /* Disable jump until next reboot */
	EC_REBOOT_HIBERNATE = 6, /* Hibernate EC */
	/*
	 * DEPRECATED: Hibernate EC and clears AP_IDLE flag.
	 * Use EC_REBOOT_HIBERNATE and EC_REBOOT_FLAG_CLEAR_AP_IDLE, instead.
	 */
	EC_REBOOT_HIBERNATE_CLEAR_AP_OFF = 7,
	EC_REBOOT_COLD_AP_OFF = 8, /* Cold-reboot and don't boot AP */
	EC_REBOOT_NO_OP = 9, /* Do nothing but apply the flags. */
};

/* Flags for ec_params_reboot_ec.reboot_flags */
#define EC_REBOOT_FLAG_RESERVED0 BIT(0) /* Was recovery request */
#define EC_REBOOT_FLAG_ON_AP_SHUTDOWN BIT(1) /* Reboot after AP shutdown */
#define EC_REBOOT_FLAG_SWITCH_RW_SLOT BIT(2) /* Switch RW slot */
#define EC_REBOOT_FLAG_CLEAR_AP_IDLE BIT(3) /* Clear AP_IDLE flag */

struct ec_params_reboot_ec {
	uint8_t cmd; /* enum ec_reboot_cmd */
	uint8_t flags; /* See EC_REBOOT_FLAG_* */
} __ec_align1;

/*
 * Get information on last EC panic.
 *
 * Returns variable-length platform-dependent panic information.  See panic.h
 * for details.
 */
#define EC_CMD_GET_PANIC_INFO 0x00D3

/*****************************************************************************/
/*
 * Special commands
 *
 * These do not follow the normal rules for commands.  See each command for
 * details.
 */

/*
 * Reboot NOW
 *
 * This command will work even when the EC LPC interface is busy, because the
 * reboot command is processed at interrupt level.  Note that when the EC
 * reboots, the host will reboot too, so there is no response to this command.
 *
 * Use EC_CMD_REBOOT_EC to reboot the EC more politely.
 */
#define EC_CMD_REBOOT 0x00D1 /* Think "die" */

/*
 * Resend last response (not supported on LPC).
 *
 * Returns EC_RES_UNAVAILABLE if there is no response available - for example,
 * there was no previous command, or the previous command's response was too
 * big to save.
 */
#define EC_CMD_RESEND_RESPONSE 0x00DB

/*
 * This header byte on a command indicate version 0. Any header byte less
 * than this means that we are talking to an old EC which doesn't support
 * versioning. In that case, we assume version 0.
 *
 * Header bytes greater than this indicate a later version. For example,
 * EC_CMD_VERSION0 + 1 means we are using version 1.
 *
 * The old EC interface must not use commands 0xdc or higher.
 */
#define EC_CMD_VERSION0 0x00DC

/*
 * Memory Dump Commands
 *
 * Since the HOSTCMD response size is limited, depending on the
 * protocol, retrieving a memory dump is split into 3 commands.
 *
 * 1. EC_CMD_MEMORY_DUMP_GET_METADATA returns the number of memory dump entries,
 *    and the total dump size.
 * 2. EC_CMD_MEMORY_DUMP_GET_ENTRY_INFO returns the address and size for a given
 *    memory dump entry index.
 * 3. EC_CMD_MEMORY_DUMP_READ_MEMORY returns the actual memory at a given
 *    address. The address and size must be within the bounds of the given
 *    memory dump entry index. Each response is limited to the max response size
 *    of the host protocol, so this may need to be called repeatedly to retrieve
 *    the entire memory dump entry.
 *
 * Memory entries may overlap and may be out of order.
 * The host should check for overlaps to optimize transfer rate.
 */
#define EC_CMD_MEMORY_DUMP_GET_METADATA 0x00DD
struct ec_response_memory_dump_get_metadata {
	uint16_t memory_dump_entry_count;
	uint32_t memory_dump_total_size;
} __ec_align4;

#define EC_CMD_MEMORY_DUMP_GET_ENTRY_INFO 0x00DE
struct ec_params_memory_dump_get_entry_info {
	uint16_t memory_dump_entry_index;
} __ec_align4;

struct ec_response_memory_dump_get_entry_info {
	uint32_t address;
	uint32_t size;
} __ec_align4;

#define EC_CMD_MEMORY_DUMP_READ_MEMORY 0x00DF

struct ec_params_memory_dump_read_memory {
	uint16_t memory_dump_entry_index;
	uint32_t address;
	uint32_t size;
} __ec_align4;

/*
 * EC_CMD_MEMORY_DUMP_READ_MEMORY response buffer is written directly into
 * host_cmd_handler_args.response and host_cmd_handler_args.response_size.
 */

/*****************************************************************************/
/*
 * PD commands
 *
 * These commands are for PD MCU communication.
 */

/* EC to PD MCU exchange status command */
#define EC_CMD_PD_EXCHANGE_STATUS 0x0100
#define EC_VER_PD_EXCHANGE_STATUS 2

enum pd_charge_state {
	/* Don't change charge state */
	PD_CHARGE_NO_CHANGE = 0,

	/* No charging allowed */
	PD_CHARGE_NONE,

	/* 5V charging only */
	PD_CHARGE_5V,

	/* Charge at max voltage */
	PD_CHARGE_MAX,
};

/* Status of EC being sent to PD */
#define EC_STATUS_HIBERNATING BIT(0)

struct ec_params_pd_status {
	/* EC status */
	uint8_t status;

	/* battery state of charge */
	int8_t batt_soc;

	/* charging state (from enum pd_charge_state) */
	uint8_t charge_state;
} __ec_align1;

/* Status of PD being sent back to EC */
#define PD_STATUS_HOST_EVENT BIT(0) /* Forward host event to AP */
#define PD_STATUS_IN_RW BIT(1) /* Running RW image */
#define PD_STATUS_JUMPED_TO_IMAGE BIT(2) /* Current image was jumped to */
#define PD_STATUS_TCPC_ALERT_0 BIT(3) /* Alert active in port 0 TCPC */
#define PD_STATUS_TCPC_ALERT_1 BIT(4) /* Alert active in port 1 TCPC */
#define PD_STATUS_TCPC_ALERT_2 BIT(5) /* Alert active in port 2 TCPC */
#define PD_STATUS_TCPC_ALERT_3 BIT(6) /* Alert active in port 3 TCPC */
#define PD_STATUS_EC_INT_ACTIVE \
	(PD_STATUS_TCPC_ALERT_0 | PD_STATUS_TCPC_ALERT_1 | PD_STATUS_HOST_EVENT)
struct ec_response_pd_status {
	/* input current limit */
	uint32_t curr_lim_ma;

	/* PD MCU status */
	uint16_t status;

	/* active charging port */
	int8_t active_charge_port;
} __ec_align_size1;

/* AP to PD MCU host event status command, cleared on read */
#define EC_CMD_PD_HOST_EVENT_STATUS 0x0104

/* PD MCU host event status bits */
#define PD_EVENT_UPDATE_DEVICE BIT(0)
#define PD_EVENT_POWER_CHANGE BIT(1)
#define PD_EVENT_IDENTITY_RECEIVED BIT(2)
#define PD_EVENT_DATA_SWAP BIT(3)
#define PD_EVENT_TYPEC BIT(4)

struct ec_response_host_event_status {
	uint32_t status; /* PD MCU host event status */
} __ec_align4;

/*
 * Set USB type-C port role and muxes
 *
 * Deprecated in favor of TYPEC_STATUS and TYPEC_CONTROL commands.
 *
 * TODO(b/169771803): TCPMv2: Remove EC_CMD_USB_PD_CONTROL
 */
#define EC_CMD_USB_PD_CONTROL 0x0101

enum usb_pd_control_role {
	USB_PD_CTRL_ROLE_NO_CHANGE = 0,
	USB_PD_CTRL_ROLE_TOGGLE_ON = 1, /* == AUTO */
	USB_PD_CTRL_ROLE_TOGGLE_OFF = 2,
	USB_PD_CTRL_ROLE_FORCE_SINK = 3,
	USB_PD_CTRL_ROLE_FORCE_SOURCE = 4,
	USB_PD_CTRL_ROLE_FREEZE = 5,
	USB_PD_CTRL_ROLE_COUNT,
};

enum usb_pd_control_mux {
	USB_PD_CTRL_MUX_NO_CHANGE = 0,
	USB_PD_CTRL_MUX_NONE = 1,
	USB_PD_CTRL_MUX_USB = 2,
	USB_PD_CTRL_MUX_DP = 3,
	USB_PD_CTRL_MUX_DOCK = 4,
	USB_PD_CTRL_MUX_AUTO = 5,
	USB_PD_CTRL_MUX_COUNT,
};

enum usb_pd_control_swap {
	USB_PD_CTRL_SWAP_NONE = 0,
	USB_PD_CTRL_SWAP_DATA = 1,
	USB_PD_CTRL_SWAP_POWER = 2,
	USB_PD_CTRL_SWAP_VCONN = 3,
	USB_PD_CTRL_SWAP_COUNT,
};

struct ec_params_usb_pd_control {
	uint8_t port;
	uint8_t role;
	uint8_t mux;
	uint8_t swap;
} __ec_align1;

#define PD_CTRL_RESP_ENABLED_COMMS BIT(0) /* Communication enabled */
#define PD_CTRL_RESP_ENABLED_CONNECTED BIT(1) /* Device connected */
#define PD_CTRL_RESP_ENABLED_PD_CAPABLE BIT(2) /* Partner is PD capable */

#define PD_CTRL_RESP_ROLE_POWER BIT(0) /* 0=SNK/1=SRC */
#define PD_CTRL_RESP_ROLE_DATA BIT(1) /* 0=UFP/1=DFP */
#define PD_CTRL_RESP_ROLE_VCONN BIT(2) /* Vconn status */
#define PD_CTRL_RESP_ROLE_DR_POWER BIT(3) /* Partner is dualrole power */
#define PD_CTRL_RESP_ROLE_DR_DATA BIT(4) /* Partner is dualrole data */
#define PD_CTRL_RESP_ROLE_USB_COMM BIT(5) /* Partner USB comm capable */
/* Partner unconstrained power */
#define PD_CTRL_RESP_ROLE_UNCONSTRAINED BIT(6)

struct ec_response_usb_pd_control {
	uint8_t enabled;
	uint8_t role;
	uint8_t polarity;
	uint8_t state;
} __ec_align1;

struct ec_response_usb_pd_control_v1 {
	uint8_t enabled;
	uint8_t role;
	uint8_t polarity;
	char state[32];
} __ec_align1;

/* Possible port partner connections based on CC line states */
enum pd_cc_states {
	PD_CC_NONE = 0, /* No port partner attached */

	/* From DFP perspective */
	PD_CC_UFP_NONE = 1, /* No UFP accessory connected */
	PD_CC_UFP_AUDIO_ACC = 2, /* UFP Audio accessory connected */
	PD_CC_UFP_DEBUG_ACC = 3, /* UFP Debug accessory connected */
	PD_CC_UFP_ATTACHED = 4, /* Plain UFP attached */

	/* From UFP perspective */
	PD_CC_DFP_ATTACHED = 5, /* Plain DFP attached */
	PD_CC_DFP_DEBUG_ACC = 6, /* DFP debug accessory connected */
};

/* Active/Passive Cable */
#define USB_PD_CTRL_ACTIVE_CABLE BIT(0)
/* Optical/Non-optical cable */
#define USB_PD_CTRL_OPTICAL_CABLE BIT(1)
/* 3rd Gen TBT device (or AMA)/2nd gen tbt Adapter */
#define USB_PD_CTRL_TBT_LEGACY_ADAPTER BIT(2)
/* Active Link Uni-Direction */
#define USB_PD_CTRL_ACTIVE_LINK_UNIDIR BIT(3)
/* Retimer/Redriver cable */
#define USB_PD_CTRL_RETIMER_CABLE BIT(4)

struct ec_response_usb_pd_control_v2 {
	uint8_t enabled;
	uint8_t role;
	uint8_t polarity;
	char state[32];
	uint8_t cc_state; /* enum pd_cc_states representing cc state */
	uint8_t dp_mode; /* Current DP pin mode (MODE_DP_PIN_[A-E]) */
	uint8_t reserved; /* Reserved for future use */
	uint8_t control_flags; /* USB_PD_CTRL_*flags */
	uint8_t cable_speed; /* TBT_SS_* cable speed */
	uint8_t cable_gen; /* TBT_GEN3_* cable rounded support */
} __ec_align1;

#define EC_CMD_USB_PD_PORTS 0x0102

/* Maximum number of PD ports on a device, num_ports will be <= this */
#define EC_USB_PD_MAX_PORTS 8

struct ec_response_usb_pd_ports {
	uint8_t num_ports;
} __ec_align1;

#define EC_CMD_USB_PD_POWER_INFO 0x0103

#define PD_POWER_CHARGING_PORT 0xff
struct ec_params_usb_pd_power_info {
	uint8_t port;
} __ec_align1;

enum usb_chg_type {
	USB_CHG_TYPE_NONE,
	USB_CHG_TYPE_PD,
	USB_CHG_TYPE_C,
	USB_CHG_TYPE_PROPRIETARY,
	USB_CHG_TYPE_BC12_DCP,
	USB_CHG_TYPE_BC12_CDP,
	USB_CHG_TYPE_BC12_SDP,
	USB_CHG_TYPE_OTHER,
	USB_CHG_TYPE_VBUS,
	USB_CHG_TYPE_UNKNOWN,
	USB_CHG_TYPE_DEDICATED,
};
enum usb_power_roles {
	USB_PD_PORT_POWER_DISCONNECTED,
	USB_PD_PORT_POWER_SOURCE,
	USB_PD_PORT_POWER_SINK,
	USB_PD_PORT_POWER_SINK_NOT_CHARGING,
};

struct usb_chg_measures {
	uint16_t voltage_max;
	uint16_t voltage_now;
	uint16_t current_max;
	uint16_t current_lim;
} __ec_align2;

struct ec_response_usb_pd_power_info {
	uint8_t role;
	uint8_t type;
	uint8_t dualrole;
	uint8_t reserved1;
	struct usb_chg_measures meas;
	uint32_t max_power;
} __ec_align4;

/*
 * This command will return the number of USB PD charge port + the number
 * of dedicated port present.
 * EC_CMD_USB_PD_PORTS does NOT include the dedicated ports
 */
#define EC_CMD_CHARGE_PORT_COUNT 0x0105
struct ec_response_charge_port_count {
	uint8_t port_count;
} __ec_align1;

/*
 * This command enable/disable dynamic PDO selection.
 */
#define EC_CMD_USB_PD_DPS_CONTROL 0x0106

struct ec_params_usb_pd_dps_control {
	uint8_t enable;
} __ec_align1;

/* Write USB-PD device FW */
#define EC_CMD_USB_PD_FW_UPDATE 0x0110

enum usb_pd_fw_update_cmds {
	USB_PD_FW_REBOOT,
	USB_PD_FW_FLASH_ERASE,
	USB_PD_FW_FLASH_WRITE,
	USB_PD_FW_ERASE_SIG,
};

struct ec_params_usb_pd_fw_update {
	uint16_t dev_id;
	uint8_t cmd;
	uint8_t port;

	/* Size to write in bytes */
	uint32_t size;

	/* Followed by data to write */
} __ec_align4;

/* Write USB-PD Accessory RW_HASH table entry */
#define EC_CMD_USB_PD_RW_HASH_ENTRY 0x0111
/* RW hash is first 20 bytes of SHA-256 of RW section */
#define PD_RW_HASH_SIZE 20
struct ec_params_usb_pd_rw_hash_entry {
	uint16_t dev_id;
	uint8_t dev_rw_hash[PD_RW_HASH_SIZE];

	/*
	 * Reserved for alignment of current_image
	 * TODO(rspangler) but it's not aligned!
	 * Should have been reserved[2].
	 */
	uint8_t reserved;

	/* One of ec_image */
	uint32_t current_image;
} __ec_align1;

/* Read USB-PD Accessory info */
#define EC_CMD_USB_PD_DEV_INFO 0x0112

struct ec_params_usb_pd_info_request {
	uint8_t port;
} __ec_align1;

/* Read USB-PD Device discovery info */
#define EC_CMD_USB_PD_DISCOVERY 0x0113
struct ec_params_usb_pd_discovery_entry {
	uint16_t vid; /* USB-IF VID */
	uint16_t pid; /* USB-IF PID */
	uint8_t ptype; /* product type (hub,periph,cable,ama) */
} __ec_align_size1;

/* Override default charge behavior */
#define EC_CMD_PD_CHARGE_PORT_OVERRIDE 0x0114

/* Negative port parameters have special meaning */
enum usb_pd_override_ports {
	OVERRIDE_DONT_CHARGE = -2,
	OVERRIDE_OFF = -1,
	/* [0, CONFIG_USB_PD_PORT_MAX_COUNT): Port# */
};

struct ec_params_charge_port_override {
	int16_t override_port; /* Override port# */
} __ec_align2;

/*
 * Read (and delete) one entry of PD event log.
 * TODO(crbug.com/751742): Make this host command more generic to accommodate
 * future non-PD logs that use the same internal EC event_log.
 */
#define EC_CMD_PD_GET_LOG_ENTRY 0x0115

struct ec_response_pd_log {
	uint32_t timestamp; /* relative timestamp in milliseconds */
	uint8_t type; /* event type : see PD_EVENT_xx below */
	uint8_t size_port; /* [7:5] port number [4:0] payload size in bytes */
	uint16_t data; /* type-defined data payload */
	uint8_t payload[0]; /* optional additional data payload: 0..16 bytes */
} __ec_align4;

/* The timestamp is the microsecond counter shifted to get about a ms. */
#define PD_LOG_TIMESTAMP_SHIFT 10 /* 1 LSB = 1024us */

#define PD_LOG_SIZE_MASK 0x1f
#define PD_LOG_PORT_MASK 0xe0
#define PD_LOG_PORT_SHIFT 5
#define PD_LOG_PORT_SIZE(port, size) \
	(((port) << PD_LOG_PORT_SHIFT) | ((size)&PD_LOG_SIZE_MASK))
#define PD_LOG_PORT(size_port) ((size_port) >> PD_LOG_PORT_SHIFT)
#define PD_LOG_SIZE(size_port) ((size_port)&PD_LOG_SIZE_MASK)

/* PD event log : entry types */
/* PD MCU events */
#define PD_EVENT_MCU_BASE 0x00
#define PD_EVENT_MCU_CHARGE (PD_EVENT_MCU_BASE + 0)
#define PD_EVENT_MCU_CONNECT (PD_EVENT_MCU_BASE + 1)
/* Reserved for custom board event */
#define PD_EVENT_MCU_BOARD_CUSTOM (PD_EVENT_MCU_BASE + 2)
/* PD generic accessory events */
#define PD_EVENT_ACC_BASE 0x20
#define PD_EVENT_ACC_RW_FAIL (PD_EVENT_ACC_BASE + 0)
#define PD_EVENT_ACC_RW_ERASE (PD_EVENT_ACC_BASE + 1)
/* PD power supply events */
#define PD_EVENT_PS_BASE 0x40
#define PD_EVENT_PS_FAULT (PD_EVENT_PS_BASE + 0)
/* PD video dongles events */
#define PD_EVENT_VIDEO_BASE 0x60
#define PD_EVENT_VIDEO_DP_MODE (PD_EVENT_VIDEO_BASE + 0)
#define PD_EVENT_VIDEO_CODEC (PD_EVENT_VIDEO_BASE + 1)
/* Returned in the "type" field, when there is no entry available */
#define PD_EVENT_NO_ENTRY 0xff

/*
 * PD_EVENT_MCU_CHARGE event definition :
 * the payload is "struct usb_chg_measures"
 * the data field contains the port state flags as defined below :
 */
/* Port partner is a dual role device */
#define CHARGE_FLAGS_DUAL_ROLE BIT(15)
/* Port is the pending override port */
#define CHARGE_FLAGS_DELAYED_OVERRIDE BIT(14)
/* Port is the override port */
#define CHARGE_FLAGS_OVERRIDE BIT(13)
/* Charger type */
#define CHARGE_FLAGS_TYPE_SHIFT 3
#define CHARGE_FLAGS_TYPE_MASK (0xf << CHARGE_FLAGS_TYPE_SHIFT)
/* Power delivery role */
#define CHARGE_FLAGS_ROLE_MASK (7 << 0)

/*
 * PD_EVENT_PS_FAULT data field flags definition :
 */
#define PS_FAULT_OCP 1
#define PS_FAULT_FAST_OCP 2
#define PS_FAULT_OVP 3
#define PS_FAULT_DISCH 4

/*
 * PD_EVENT_VIDEO_CODEC payload is "struct mcdp_info".
 */
struct mcdp_version {
	uint8_t major;
	uint8_t minor;
	uint16_t build;
} __ec_align4;

struct mcdp_info {
	uint8_t family[2];
	uint8_t chipid[2];
	struct mcdp_version irom;
	struct mcdp_version fw;
} __ec_align4;

/* struct mcdp_info field decoding */
#define MCDP_CHIPID(chipid) ((chipid[0] << 8) | chipid[1])
#define MCDP_FAMILY(family) ((family[0] << 8) | family[1])

/* Get/Set USB-PD Alternate mode info */
#define EC_CMD_USB_PD_GET_AMODE 0x0116
struct ec_params_usb_pd_get_mode_request {
	uint16_t svid_idx; /* SVID index to get */
	uint8_t port; /* port */
} __ec_align_size1;

#define VDO_MAX_SIZE 7
/* Max number of VDM data objects without VDM header */
#define VDO_MAX_OBJECTS (VDO_MAX_SIZE - 1)

struct ec_params_usb_pd_get_mode_response {
	uint16_t svid; /* SVID */
	uint16_t opos; /* Object Position */
	uint32_t vdo[VDO_MAX_OBJECTS]; /* Mode VDOs */
} __ec_align4;

#define EC_CMD_USB_PD_SET_AMODE 0x0117

enum pd_mode_cmd {
	PD_EXIT_MODE = 0,
	PD_ENTER_MODE = 1,
	/* Not a command.  Do NOT remove. */
	PD_MODE_CMD_COUNT,
};

struct ec_params_usb_pd_set_mode_request {
	uint32_t cmd; /* enum pd_mode_cmd */
	uint16_t svid; /* SVID to set */
	uint8_t opos; /* Object Position */
	uint8_t port; /* port */
} __ec_align4;

/* Ask the PD MCU to record a log of a requested type */
#define EC_CMD_PD_WRITE_LOG_ENTRY 0x0118

struct ec_params_pd_write_log_entry {
	uint8_t type; /* event type : see PD_EVENT_xx above */
	uint8_t port; /* port#, or 0 for events unrelated to a given port */
} __ec_align1;

/* Control USB-PD chip */
#define EC_CMD_PD_CONTROL 0x0119

enum ec_pd_control_cmd {
	PD_SUSPEND = 0, /* Suspend the PD chip (EC: stop talking to PD) */
	PD_RESUME, /* Resume the PD chip (EC: start talking to PD) */
	PD_RESET, /* Force reset the PD chip */
	PD_CONTROL_DISABLE, /* Disable further calls to this command */
	PD_CHIP_ON, /* Power on the PD chip */
};

struct ec_params_pd_control {
	uint8_t chip; /* chip id */
	uint8_t subcmd;
} __ec_align1;

/* Get info about USB-C SS muxes */
#define EC_CMD_USB_PD_MUX_INFO 0x011A

struct ec_params_usb_pd_mux_info {
	uint8_t port; /* USB-C port number */
} __ec_align1;

/* Flags representing mux state */
#define USB_PD_MUX_NONE 0 /* Open switch */
#define USB_PD_MUX_USB_ENABLED BIT(0) /* USB connected */
#define USB_PD_MUX_DP_ENABLED BIT(1) /* DP connected */
#define USB_PD_MUX_POLARITY_INVERTED BIT(2) /* CC line Polarity inverted */
#define USB_PD_MUX_HPD_IRQ BIT(3) /* HPD IRQ is asserted */
#define USB_PD_MUX_HPD_IRQ_DEASSERTED 0 /* HPD IRQ is deasserted */
#define USB_PD_MUX_HPD_LVL BIT(4) /* HPD level is asserted */
#define USB_PD_MUX_HPD_LVL_DEASSERTED 0 /* HPD level is deasserted */
#define USB_PD_MUX_SAFE_MODE BIT(5) /* DP is in safe mode */
#define USB_PD_MUX_TBT_COMPAT_ENABLED BIT(6) /* TBT compat enabled */
#define USB_PD_MUX_USB4_ENABLED BIT(7) /* USB4 enabled */

/* USB-C Dock connected */
#define USB_PD_MUX_DOCK (USB_PD_MUX_USB_ENABLED | USB_PD_MUX_DP_ENABLED)

struct ec_response_usb_pd_mux_info {
	uint8_t flags; /* USB_PD_MUX_*-encoded USB mux state */
} __ec_align1;

#define EC_CMD_PD_CHIP_INFO 0x011B

struct ec_params_pd_chip_info {
	uint8_t port; /* USB-C port number */
	/*
	 * Fetch the live chip info or hard-coded + cached chip info
	 * 0: hardcoded value for VID/PID, cached value for FW version
	 * 1: live chip value for VID/PID/FW Version
	 */
	uint8_t live;
} __ec_align1;

struct ec_response_pd_chip_info {
	uint16_t vendor_id;
	uint16_t product_id;
	uint16_t device_id;
	union {
		uint8_t fw_version_string[8];
		uint64_t fw_version_number;
	} __ec_align2;
} __ec_align2;

struct ec_response_pd_chip_info_v1 {
	uint16_t vendor_id;
	uint16_t product_id;
	uint16_t device_id;
	union {
		uint8_t fw_version_string[8];
		uint64_t fw_version_number;
	} __ec_align2;
	union {
		uint8_t min_req_fw_version_string[8];
		uint64_t min_req_fw_version_number;
	} __ec_align2;
} __ec_align2;

/* Run RW signature verification and get status */
#define EC_CMD_RWSIG_CHECK_STATUS 0x011C

struct ec_response_rwsig_check_status {
	uint32_t status;
} __ec_align4;

/* For controlling RWSIG task */
#define EC_CMD_RWSIG_ACTION 0x011D

enum rwsig_action {
	RWSIG_ACTION_ABORT = 0, /* Abort RWSIG and prevent jumping */
	RWSIG_ACTION_CONTINUE = 1, /* Jump to RW immediately */
};

struct ec_params_rwsig_action {
	uint32_t action;
} __ec_align4;

/* Run verification on a slot */
#define EC_CMD_EFS_VERIFY 0x011E

struct ec_params_efs_verify {
	uint8_t region; /* enum ec_flash_region */
} __ec_align1;

/*
 * Retrieve info from Cros Board Info store. Response is based on the data
 * type. Integers return a uint32. Strings return a string, using the response
 * size to determine how big it is.
 */
#define EC_CMD_GET_CROS_BOARD_INFO 0x011F
/*
 * Write info into Cros Board Info on EEPROM. Write fails if the board has
 * hardware write-protect enabled.
 */
#define EC_CMD_SET_CROS_BOARD_INFO 0x0120

enum cbi_data_tag {
	CBI_TAG_BOARD_VERSION = 0, /* uint32_t or smaller */
	CBI_TAG_OEM_ID = 1, /* uint32_t or smaller */
	CBI_TAG_SKU_ID = 2, /* uint32_t or smaller */
	CBI_TAG_DRAM_PART_NUM = 3, /* variable length ascii, nul terminated. */
	CBI_TAG_OEM_NAME = 4, /* variable length ascii, nul terminated. */
	CBI_TAG_MODEL_ID = 5, /* uint32_t or smaller */
	CBI_TAG_FW_CONFIG = 6, /* uint32_t bit field */
	CBI_TAG_PCB_SUPPLIER = 7, /* uint32_t or smaller */
	/* Second Source Factory Cache */
	CBI_TAG_SSFC = 8, /* uint32_t bit field */
	CBI_TAG_REWORK_ID = 9, /* uint64_t or smaller */
	CBI_TAG_FACTORY_CALIBRATION_DATA = 10, /* uint32_t bit field */
	/*
	 * Battery info
	 */
	/* struct fuel_gauge_info */
	CBI_TAG_FUEL_GAUGE_MANUF_NAME,
	CBI_TAG_FUEL_GAUGE_DEVICE_NAME,
	CBI_TAG_FUEL_GAUGE_FLAGS,
	/* struct ship_mod_info */
	CBI_TAG_BATT_SHIP_MODE_REG_ADDR,
	CBI_TAG_BATT_SHIP_MODE_REG_DATA,
	CBI_TAG_BATT_SHIP_MODE_FLAGS, /* enum ship_mode_flag */
	/* struct sleep_mode_info */
	CBI_TAG_BATT_SLEEP_MODE_REG_ADDR,
	CBI_TAG_BATT_SLEEP_MODE_REG_DATA,
	CBI_TAG_BATT_SLEEP_MODE_FLAGS, /* enum sleep_mode_flag */
	/* struct fet_info */
	CBI_TAG_BATT_FET_REG_ADDR,
	CBI_TAG_BATT_FET_REG_MASK,
	CBI_TAG_BATT_FET_DISCONNECT_VAL,
	CBI_TAG_BATT_FET_CFET_MASK,
	CBI_TAG_BATT_FET_CFET_OFF_VAL,
	CBI_TAG_BATT_FET_FLAGS, /* enum batt_fet_flag */
	/* struct battery_info */
	CBI_TAG_BATT_VOLTAGE_MAX,
	CBI_TAG_BATT_VOLTAGE_NORMAL,
	CBI_TAG_BATT_VOLTAGE_MIN,
	CBI_TAG_BATT_PRECHARGE_VOLTAGE,
	CBI_TAG_BATT_PRECHARGE_CURRENT,
	CBI_TAG_BATT_START_CHARGING_MIN_C,
	CBI_TAG_BATT_START_CHARGING_MAX_C,
	CBI_TAG_BATT_CHARGING_MIN_C,
	CBI_TAG_BATT_CHARGING_MAX_C,
	CBI_TAG_BATT_DISCHARGING_MIN_C,
	CBI_TAG_BATT_DISCHARGING_MAX_C,
	CBI_TAG_COUNT,
};

/*
 * Flags to control read operation
 *
 * RELOAD:  Invalidate cache and read data from EEPROM. Useful to verify
 *          write was successful without reboot.
 */
#define CBI_GET_RELOAD BIT(0)

struct ec_params_get_cbi {
	uint32_t tag; /* enum cbi_data_tag */
	uint32_t flag; /* CBI_GET_* */
} __ec_align4;

/*
 * Flags to control write behavior.
 *
 * NO_SYNC: Makes EC update data in RAM but skip writing to EEPROM. It's
 *          useful when writing multiple fields in a row.
 * INIT:    Need to be set when creating a new CBI from scratch. All fields
 *          will be initialized to zero first.
 */
#define CBI_SET_NO_SYNC BIT(0)
#define CBI_SET_INIT BIT(1)

struct ec_params_set_cbi {
	uint32_t tag; /* enum cbi_data_tag */
	uint32_t flag; /* CBI_SET_* */
	uint32_t size; /* Data size */
	uint8_t data[]; /* For string and raw data */
} __ec_align1;

/*
 * Information about resets of the AP by the EC and the EC's own uptime.
 */
#define EC_CMD_GET_UPTIME_INFO 0x0121

/* EC reset causes */
#define EC_RESET_FLAG_OTHER BIT(0) /* Other known reason */
#define EC_RESET_FLAG_RESET_PIN BIT(1) /* Reset pin asserted */
#define EC_RESET_FLAG_BROWNOUT BIT(2) /* Brownout */
#define EC_RESET_FLAG_POWER_ON BIT(3) /* Power-on reset */
#define EC_RESET_FLAG_WATCHDOG BIT(4) /* Watchdog timer reset */
#define EC_RESET_FLAG_SOFT BIT(5) /* Soft reset trigger by core */
#define EC_RESET_FLAG_HIBERNATE BIT(6) /* Wake from hibernate */
#define EC_RESET_FLAG_RTC_ALARM BIT(7) /* RTC alarm wake */
#define EC_RESET_FLAG_WAKE_PIN BIT(8) /* Wake pin triggered wake */
#define EC_RESET_FLAG_LOW_BATTERY BIT(9) /* Low battery triggered wake */
#define EC_RESET_FLAG_SYSJUMP BIT(10) /* Jumped directly to this image */
#define EC_RESET_FLAG_HARD BIT(11) /* Hard reset from software */
#define EC_RESET_FLAG_AP_OFF BIT(12) /* Do not power on AP */
/* Some reset flags preserved from previous boot */
#define EC_RESET_FLAG_PRESERVED BIT(13)
#define EC_RESET_FLAG_USB_RESUME BIT(14) /* USB resume triggered wake */
#define EC_RESET_FLAG_RDD BIT(15) /* USB Type-C debug cable */
#define EC_RESET_FLAG_RBOX BIT(16) /* Fixed Reset Functionality */
#define EC_RESET_FLAG_SECURITY BIT(17) /* Security threat */
/* AP experienced a watchdog reset */
#define EC_RESET_FLAG_AP_WATCHDOG BIT(18)
/* Do not select RW in EFS. This enables PD in RO for Chromebox. */
#define EC_RESET_FLAG_STAY_IN_RO BIT(19)
#define EC_RESET_FLAG_EFS BIT(20) /* Jumped to this image by EFS */
#define EC_RESET_FLAG_AP_IDLE BIT(21) /* Leave alone AP */
#define EC_RESET_FLAG_INITIAL_PWR BIT(22) /* EC had power, then was reset */

/*
 * Reason codes used by the AP after a shutdown to figure out why it was reset
 * by the EC.  These are sent in EC commands.  Therefore, to maintain protocol
 * compatibility:
 * - New entries must be inserted prior to the _COUNT field
 * - If an existing entry is no longer in service, it must be replaced with a
 *   RESERVED entry instead.
 * - The semantic meaning of an entry should not change.
 * - Do not exceed 2^15 - 1 for reset reasons or 2^16 - 1 for shutdown reasons.
 */
enum chipset_shutdown_reason {
	/*
	 * Beginning of reset reasons.
	 */
	CHIPSET_RESET_BEGIN = 0,
	CHIPSET_RESET_UNKNOWN = CHIPSET_RESET_BEGIN,
	/* Custom reason defined by a board.c or baseboard.c file */
	CHIPSET_RESET_BOARD_CUSTOM,
	/* Believe that the AP has hung */
	CHIPSET_RESET_HANG_REBOOT,
	/* Reset by EC console command */
	CHIPSET_RESET_CONSOLE_CMD,
	/* Reset by EC host command */
	CHIPSET_RESET_HOST_CMD,
	/* Keyboard module reset key combination */
	CHIPSET_RESET_KB_SYSRESET,
	/* Keyboard module warm reboot */
	CHIPSET_RESET_KB_WARM_REBOOT,
	/* Debug module warm reboot */
	CHIPSET_RESET_DBG_WARM_REBOOT,
	/* I cannot self-terminate.  You must lower me into the steel. */
	CHIPSET_RESET_AP_REQ,
	/* Reset as side-effect of startup sequence */
	CHIPSET_RESET_INIT,
	/* EC detected an AP watchdog event. */
	CHIPSET_RESET_AP_WATCHDOG,

	CHIPSET_RESET_COUNT, /* End of reset reasons. */

	/*
	 * Beginning of shutdown reasons.
	 */
	CHIPSET_SHUTDOWN_BEGIN = BIT(15),
	CHIPSET_SHUTDOWN_POWERFAIL = CHIPSET_SHUTDOWN_BEGIN,
	/* Forcing a shutdown as part of EC initialization */
	CHIPSET_SHUTDOWN_INIT,
	/* Custom reason on a per-board basis. */
	CHIPSET_SHUTDOWN_BOARD_CUSTOM,
	/* This is a reason to inhibit startup, not cause shut down. */
	CHIPSET_SHUTDOWN_BATTERY_INHIBIT,
	/* A power_wait_signal is being asserted */
	CHIPSET_SHUTDOWN_WAIT,
	/* Critical battery level. */
	CHIPSET_SHUTDOWN_BATTERY_CRIT,
	/* Because you told me to. */
	CHIPSET_SHUTDOWN_CONSOLE_CMD,
	/* Forcing a shutdown to effect entry to G3. */
	CHIPSET_SHUTDOWN_G3,
	/* Force shutdown due to over-temperature. */
	CHIPSET_SHUTDOWN_THERMAL,
	/* Force a chipset shutdown from the power button through EC */
	CHIPSET_SHUTDOWN_BUTTON,

	CHIPSET_SHUTDOWN_COUNT, /* End of shutdown reasons. */
};

struct ec_response_uptime_info {
	/*
	 * Number of milliseconds since the last EC boot. Sysjump resets
	 * typically do not restart the EC's time_since_boot epoch.
	 *
	 * WARNING: The EC's sense of time is much less accurate than the AP's
	 * sense of time, in both phase and frequency.  This timebase is similar
	 * to CLOCK_MONOTONIC_RAW, but with 1% or more frequency error.
	 */
	uint32_t time_since_ec_boot_ms;

	/*
	 * Number of times the AP was reset by the EC since the last EC boot.
	 * Note that the AP may be held in reset by the EC during the initial
	 * boot sequence, such that the very first AP boot may count as more
	 * than one here.
	 */
	uint32_t ap_resets_since_ec_boot;

	/*
	 * The set of flags which describe the EC's most recent reset.
	 * See EC_RESET_FLAG_* for details.
	 */
	uint32_t ec_reset_flags;

	/* Empty log entries have both the cause and timestamp set to zero. */
	struct ap_reset_log_entry {
		/* See enum chipset_{reset,shutdown}_reason for details. */
		uint16_t reset_cause;

		/* Reserved for protocol growth. */
		uint16_t reserved;

		/*
		 * The time of the reset's assertion, in milliseconds since the
		 * last EC boot, in the same epoch as time_since_ec_boot_ms.
		 * Set to zero if the log entry is empty.
		 */
		uint32_t reset_time_ms;
	} recent_ap_reset[4];
} __ec_align4;

/*
 * Add entropy to the device secret (stored in the rollback region).
 *
 * Depending on the chip, the operation may take a long time (e.g. to erase
 * flash), so the commands are asynchronous.
 */
#define EC_CMD_ADD_ENTROPY 0x0122

enum add_entropy_action {
	/* Add entropy to the current secret. */
	ADD_ENTROPY_ASYNC = 0,
	/*
	 * Add entropy, and also make sure that the previous secret is erased.
	 * (this can be implemented by adding entropy multiple times until
	 * all rolback blocks have been overwritten).
	 */
	ADD_ENTROPY_RESET_ASYNC = 1,
	/* Read back result from the previous operation. */
	ADD_ENTROPY_GET_RESULT = 2,
};

struct ec_params_rollback_add_entropy {
	uint8_t action;
} __ec_align1;

/*
 * Perform a single read of a given ADC channel.
 */
#define EC_CMD_ADC_READ 0x0123

struct ec_params_adc_read {
	uint8_t adc_channel;
} __ec_align1;

struct ec_response_adc_read {
	int32_t adc_value;
} __ec_align4;

/*
 * Read back rollback info
 */
#define EC_CMD_ROLLBACK_INFO 0x0124

struct ec_response_rollback_info {
	int32_t id; /* Incrementing number to indicate which region to use. */
	int32_t rollback_min_version;
	int32_t rw_rollback_version;
} __ec_align4;

/* Issue AP reset */
#define EC_CMD_AP_RESET 0x0125

/*****************************************************************************/
/* Locate peripheral chips
 *
 * Return values:
 * EC_RES_UNAVAILABLE: The chip type is supported but not found on system.
 * EC_RES_INVALID_PARAM: The chip type was unrecognized.
 * EC_RES_OVERFLOW: The index number exceeded the number of chip instances.
 */
#define EC_CMD_LOCATE_CHIP 0x0126

enum ec_chip_type {
	EC_CHIP_TYPE_CBI_EEPROM = 0,
	EC_CHIP_TYPE_TCPC = 1,
	EC_CHIP_TYPE_COUNT,
	EC_CHIP_TYPE_MAX = 0xFF,
};

enum ec_bus_type {
	EC_BUS_TYPE_I2C = 0,
	EC_BUS_TYPE_EMBEDDED = 1,
	EC_BUS_TYPE_COUNT,
	EC_BUS_TYPE_MAX = 0xFF,
};

struct ec_i2c_info {
	uint16_t port; /* Physical port for device */
	uint16_t addr_flags; /* 7-bit (or 10-bit) address */
};

struct ec_params_locate_chip {
	uint8_t type; /* enum ec_chip_type */
	uint8_t index; /* Specifies one instance of chip type */
	/* Used for type specific parameters in future */
	union {
		uint16_t reserved;
	};
} __ec_align2;

struct ec_response_locate_chip {
	uint8_t bus_type; /* enum ec_bus_type */
	uint8_t reserved; /* Aligning the following union to 2 bytes */
	union {
		struct ec_i2c_info i2c_info;
	};
} __ec_align2;

/*
 * Reboot AP on G3
 *
 * This command is used for validation purpose, where the AP needs to be
 * returned back to S0 state from G3 state without using the servo to trigger
 * wake events.
 * - With command version 0:
 * AP reboots immediately from G3
 * command usage: ectool reboot_ap_on_g3 && shutdown -h now
 * - With command version 1:
 * AP reboots after the user specified delay
 * command usage: ectool reboot_ap_on_g3 [<delay>] && shutdown -h now
 */
#define EC_CMD_REBOOT_AP_ON_G3 0x0127

struct ec_params_reboot_ap_on_g3_v1 {
	/* configurable delay in seconds in G3 state */
	uint32_t reboot_ap_at_g3_delay;
} __ec_align4;

/*****************************************************************************/
/* Get PD port capabilities
 *
 * Returns the following static *capabilities* of the given port:
 * 1) Power role: source, sink, or dual. It is not anticipated that
 *    future CrOS devices would ever be only a source, so the options are
 *    sink or dual.
 * 2) Try-power role: source, sink, or none (practically speaking, I don't
 *    believe any CrOS device would support Try.SNK, so this would be source
 *    or none).
 * 3) Data role: dfp, ufp, or dual. This will probably only be DFP or dual
 *    for CrOS devices.
 */
#define EC_CMD_GET_PD_PORT_CAPS 0x0128

enum ec_pd_power_role_caps {
	EC_PD_POWER_ROLE_SOURCE = 0,
	EC_PD_POWER_ROLE_SINK = 1,
	EC_PD_POWER_ROLE_DUAL = 2,
};

enum ec_pd_try_power_role_caps {
	EC_PD_TRY_POWER_ROLE_NONE = 0,
	EC_PD_TRY_POWER_ROLE_SINK = 1,
	EC_PD_TRY_POWER_ROLE_SOURCE = 2,
};

enum ec_pd_data_role_caps {
	EC_PD_DATA_ROLE_DFP = 0,
	EC_PD_DATA_ROLE_UFP = 1,
	EC_PD_DATA_ROLE_DUAL = 2,
};

/* From: power_manager/power_supply_properties.proto */
enum ec_pd_port_location {
	/* The location of the port is unknown, or there's only one port. */
	EC_PD_PORT_LOCATION_UNKNOWN = 0,

	/*
	 * Various positions on the device. The first word describes the side of
	 * the device where the port is located while the second clarifies the
	 * position. For example, LEFT_BACK means the farthest-back port on the
	 * left side, while BACK_LEFT means the leftmost port on the back of the
	 * device.
	 */
	EC_PD_PORT_LOCATION_LEFT = 1,
	EC_PD_PORT_LOCATION_RIGHT = 2,
	EC_PD_PORT_LOCATION_BACK = 3,
	EC_PD_PORT_LOCATION_FRONT = 4,
	EC_PD_PORT_LOCATION_LEFT_FRONT = 5,
	EC_PD_PORT_LOCATION_LEFT_BACK = 6,
	EC_PD_PORT_LOCATION_RIGHT_FRONT = 7,
	EC_PD_PORT_LOCATION_RIGHT_BACK = 8,
	EC_PD_PORT_LOCATION_BACK_LEFT = 9,
	EC_PD_PORT_LOCATION_BACK_RIGHT = 10,
};

struct ec_params_get_pd_port_caps {
	uint8_t port; /* Which port to interrogate */
} __ec_align1;

struct ec_response_get_pd_port_caps {
	uint8_t pd_power_role_cap; /* enum ec_pd_power_role_caps */
	uint8_t pd_try_power_role_cap; /* enum ec_pd_try_power_role_caps */
	uint8_t pd_data_role_cap; /* enum ec_pd_data_role_caps */
	uint8_t pd_port_location; /* enum ec_pd_port_location */
} __ec_align1;

/*****************************************************************************/
/*
 * Button press simulation
 *
 * This command is used to simulate a button press.
 * Supported commands are vup(volume up) vdown(volume down) & rec(recovery)
 * Time duration for which button needs to be pressed is an optional parameter.
 *
 * NOTE: This is only available on unlocked devices for testing purposes only.
 */
#define EC_CMD_BUTTON 0x0129

struct ec_params_button {
	/* Button mask aligned to enum keyboard_button_type */
	uint32_t btn_mask;

	/* Duration in milliseconds button needs to be pressed */
	uint32_t press_ms;
} __ec_align1;

enum keyboard_button_type {
	KEYBOARD_BUTTON_POWER = 0,
	KEYBOARD_BUTTON_VOLUME_DOWN = 1,
	KEYBOARD_BUTTON_VOLUME_UP = 2,
	KEYBOARD_BUTTON_RECOVERY = 3,
	KEYBOARD_BUTTON_CAPSENSE_1 = 4,
	KEYBOARD_BUTTON_CAPSENSE_2 = 5,
	KEYBOARD_BUTTON_CAPSENSE_3 = 6,
	KEYBOARD_BUTTON_CAPSENSE_4 = 7,
	KEYBOARD_BUTTON_CAPSENSE_5 = 8,
	KEYBOARD_BUTTON_CAPSENSE_6 = 9,
	KEYBOARD_BUTTON_CAPSENSE_7 = 10,
	KEYBOARD_BUTTON_CAPSENSE_8 = 11,
#ifdef CONFIG_CUSTOMIZED_DESIGN
	KEYBOARD_BUTTON_POWER_FAKE  = 11, /* buttons_8042 not use recovery */
#endif
	KEYBOARD_BUTTON_COUNT,
};

/*****************************************************************************/
/*
 *  "Get the Keyboard Config". An EC implementing this command is expected to be
 *  vivaldi capable, i.e. can send action codes for the top row keys.
 *  Additionally, capability to send function codes for the same keys is
 *  optional and acceptable.
 *
 *  Note: If the top row can generate both function and action codes by
 *  using a dedicated Fn key, it does not matter whether the key sends
 *  "function" or "action" codes by default. In both cases, the response
 *  for this command will look the same.
 */
#define EC_CMD_GET_KEYBD_CONFIG 0x012A

/* Possible values for the top row keys */
enum action_key {
	TK_ABSENT = 0,
	TK_BACK = 1,
	TK_FORWARD = 2,
	TK_REFRESH = 3,
	TK_FULLSCREEN = 4,
	TK_OVERVIEW = 5,
	TK_BRIGHTNESS_DOWN = 6,
	TK_BRIGHTNESS_UP = 7,
	TK_VOL_MUTE = 8,
	TK_VOL_DOWN = 9,
	TK_VOL_UP = 10,
	TK_SNAPSHOT = 11,
	TK_PRIVACY_SCRN_TOGGLE = 12,
	TK_KBD_BKLIGHT_DOWN = 13,
	TK_KBD_BKLIGHT_UP = 14,
	TK_PLAY_PAUSE = 15,
	TK_NEXT_TRACK = 16,
	TK_PREV_TRACK = 17,
	TK_KBD_BKLIGHT_TOGGLE = 18,
	TK_MICMUTE = 19,
	TK_MENU = 20,
};

/*
 * Max & Min number of top row keys, excluding Esc and Screenlock keys.
 * If this needs to change, please create a new version of the command.
 */
#define MAX_TOP_ROW_KEYS 15
#define MIN_TOP_ROW_KEYS 10

/*
 * Is the keyboard capable of sending function keys *in addition to*
 * action keys. This is possible for e.g. if the keyboard has a
 * dedicated Fn key.
 */
#define KEYBD_CAP_FUNCTION_KEYS BIT(0)
/*
 * Whether the keyboard has a dedicated numeric keyboard.
 */
#define KEYBD_CAP_NUMERIC_KEYPAD BIT(1)
/*
 * Whether the keyboard has a screenlock key.
 */
#define KEYBD_CAP_SCRNLOCK_KEY BIT(2)

struct ec_response_keybd_config {
	/*
	 *  Number of top row keys, excluding Esc and Screenlock.
	 *  If this is 0, all Vivaldi keyboard code is disabled.
	 *  (i.e. does not expose any tables to the kernel).
	 */
	uint8_t num_top_row_keys;

	/*
	 *  The action keys in the top row, in order from left to right.
	 *  The values are filled from enum action_key. Esc and Screenlock
	 *  keys are not considered part of top row keys.
	 */
	uint8_t action_keys[MAX_TOP_ROW_KEYS];

	/* Capability flags */
	uint8_t capabilities;

} __ec_align1;

/*
 * Configure smart discharge
 */
#define EC_CMD_SMART_DISCHARGE 0x012B

#define EC_SMART_DISCHARGE_FLAGS_SET BIT(0)

/* Discharge rates when the system is in cutoff or hibernation. */
struct discharge_rate {
	uint16_t cutoff; /* Discharge rate (uA) in cutoff */
	uint16_t hibern; /* Discharge rate (uA) in hibernation */
};

struct smart_discharge_zone {
	/* When the capacity (mAh) goes below this, EC cuts off the battery. */
	int cutoff;
	/* When the capacity (mAh) is below this, EC stays up. */
	int stayup;
};

struct ec_params_smart_discharge {
	uint8_t flags; /* EC_SMART_DISCHARGE_FLAGS_* */
	/*
	 * Desired hours for the battery to survive before reaching 0%. Set to
	 * zero to disable smart discharging. That is, the system hibernates as
	 * soon as the G3 idle timer expires.
	 */
	uint16_t hours_to_zero;
	/* Set both to zero to keep the current rates. */
	struct discharge_rate drate;
};

struct ec_response_smart_discharge {
	uint16_t hours_to_zero;
	struct discharge_rate drate;
	struct smart_discharge_zone dzone;
};

/*****************************************************************************/
/* Voltage regulator controls */

/*
 * Get basic info of voltage regulator for given index.
 *
 * Returns the regulator name and supported voltage list in mV.
 */
#define EC_CMD_REGULATOR_GET_INFO 0x012C

/* Maximum length of regulator name */
#define EC_REGULATOR_NAME_MAX_LEN 16

/* Maximum length of the supported voltage list. */
#define EC_REGULATOR_VOLTAGE_MAX_COUNT 16

struct ec_params_regulator_get_info {
	uint32_t index;
} __ec_align4;

struct ec_response_regulator_get_info {
	char name[EC_REGULATOR_NAME_MAX_LEN];
	uint16_t num_voltages;
	uint16_t voltages_mv[EC_REGULATOR_VOLTAGE_MAX_COUNT];
} __ec_align2;

/*
 * Configure the regulator as enabled / disabled.
 */
#define EC_CMD_REGULATOR_ENABLE 0x012D

struct ec_params_regulator_enable {
	uint32_t index;
	uint8_t enable;
} __ec_align4;

/*
 * Query if the regulator is enabled.
 *
 * Returns 1 if the regulator is enabled, 0 if not.
 */
#define EC_CMD_REGULATOR_IS_ENABLED 0x012E

struct ec_params_regulator_is_enabled {
	uint32_t index;
} __ec_align4;

struct ec_response_regulator_is_enabled {
	uint8_t enabled;
} __ec_align1;

/*
 * Set voltage for the voltage regulator within the range specified.
 *
 * The driver should select the voltage in range closest to min_mv.
 *
 * Also note that this might be called before the regulator is enabled, and the
 * setting should be in effect after the regulator is enabled.
 */
#define EC_CMD_REGULATOR_SET_VOLTAGE 0x012F

struct ec_params_regulator_set_voltage {
	uint32_t index;
	uint32_t min_mv;
	uint32_t max_mv;
} __ec_align4;

/*
 * Get the currently configured voltage for the voltage regulator.
 *
 * Note that this might be called before the regulator is enabled, and this
 * should return the configured output voltage if the regulator is enabled.
 */
#define EC_CMD_REGULATOR_GET_VOLTAGE 0x0130

struct ec_params_regulator_get_voltage {
	uint32_t index;
} __ec_align4;

struct ec_response_regulator_get_voltage {
	uint32_t voltage_mv;
} __ec_align4;

/*
 * Gather all discovery information for the given port and partner type.
 *
 * Note that if discovery has not yet completed, only the currently completed
 * responses will be filled in.   If the discovery data structures are changed
 * in the process of the command running, BUSY will be returned.
 *
 * VDO field sizes are set to the maximum possible number of VDOs a VDM may
 * contain, while the number of SVIDs here is selected to fit within the PROTO2
 * maximum parameter size.
 */
#define EC_CMD_TYPEC_DISCOVERY 0x0131

enum typec_partner_type {
	TYPEC_PARTNER_SOP = 0,
	TYPEC_PARTNER_SOP_PRIME = 1,
	TYPEC_PARTNER_SOP_PRIME_PRIME = 2,
};

struct ec_params_typec_discovery {
	uint8_t port;
	uint8_t partner_type; /* enum typec_partner_type */
} __ec_align1;

struct svid_mode_info {
	uint16_t svid;
	uint16_t mode_count; /* Number of modes partner sent */
	uint32_t mode_vdo[VDO_MAX_OBJECTS];
};

struct ec_response_typec_discovery {
	uint8_t identity_count; /* Number of identity VDOs partner sent */
	uint8_t svid_count; /* Number of SVIDs partner sent */
	uint16_t reserved;
	uint32_t discovery_vdo[VDO_MAX_OBJECTS];
	struct svid_mode_info svids[0];
} __ec_align1;

/* USB Type-C commands for AP-controlled device policy. */
#define EC_CMD_TYPEC_CONTROL 0x0132

enum typec_control_command {
	TYPEC_CONTROL_COMMAND_EXIT_MODES,
	TYPEC_CONTROL_COMMAND_CLEAR_EVENTS,
	TYPEC_CONTROL_COMMAND_ENTER_MODE,
	TYPEC_CONTROL_COMMAND_TBT_UFP_REPLY,
	TYPEC_CONTROL_COMMAND_USB_MUX_SET,
	TYPEC_CONTROL_COMMAND_BIST_SHARE_MODE,
	TYPEC_CONTROL_COMMAND_SEND_VDM_REQ,
};

/* Modes (USB or alternate) that a type-C port may enter. */
enum typec_mode {
	TYPEC_MODE_DP,
	TYPEC_MODE_TBT,
	TYPEC_MODE_USB4,
};

/* Replies the AP may specify to the TBT EnterMode command as a UFP */
enum typec_tbt_ufp_reply {
	TYPEC_TBT_UFP_REPLY_NAK,
	TYPEC_TBT_UFP_REPLY_ACK,
};

#define TYPEC_USB_MUX_SET_ALL_CHIPS 0xFF

struct typec_usb_mux_set {
	/* Index of the mux to set in the chain */
	uint8_t mux_index;

	/* USB_PD_MUX_*-encoded USB mux state to set */
	uint8_t mux_flags;
} __ec_align1;

struct typec_vdm_req {
	/* VDM data, including VDM header */
	uint32_t vdm_data[VDO_MAX_SIZE];
	/* Number of 32-bit fields filled in */
	uint8_t vdm_data_objects;
	/* Partner to address - see enum typec_partner_type */
	uint8_t partner_type;
} __ec_align1;

struct ec_params_typec_control {
	uint8_t port;
	uint8_t command; /* enum typec_control_command */
	uint16_t reserved;

	/*
	 * This section will be interpreted based on |command|. Define a
	 * placeholder structure to avoid having to increase the size and bump
	 * the command version when adding new sub-commands.
	 */
	union {
		/* Used for CLEAR_EVENTS */
		uint32_t clear_events_mask;
		/* Used for ENTER_MODE - enum typec_mode */
		uint8_t mode_to_enter;
		/* Used for TBT_UFP_REPLY - enum typec_tbt_ufp_reply */
		uint8_t tbt_ufp_reply;
		/* Used for USB_MUX_SET */
		struct typec_usb_mux_set mux_params;
		/* Used for BIST_SHARE_MODE */
		uint8_t bist_share_mode;
		/* Used for VMD_REQ */
		struct typec_vdm_req vdm_req_params;
		uint8_t placeholder[128];
	};
} __ec_align1;

/*
 * Gather all status information for a port.
 *
 * Note: this covers many of the return fields from the deprecated
 * EC_CMD_USB_PD_CONTROL command, except those that are redundant with the
 * discovery data.  The "enum pd_cc_states" is defined with the deprecated
 * EC_CMD_USB_PD_CONTROL command.
 *
 * This also combines in the EC_CMD_USB_PD_MUX_INFO flags.
 */
#define EC_CMD_TYPEC_STATUS 0x0133

/*
 * Power role.
 *
 * Note this is also used for PD header creation, and values align to those in
 * the Power Delivery Specification Revision 3.0 (See
 * 6.2.1.1.4 Port Power Role).
 */
enum pd_power_role {
	PD_ROLE_SINK = 0,
	PD_ROLE_SOURCE = 1,
};

/*
 * Data role.
 *
 * Note this is also used for PD header creation, and the first two values
 * align to those in the Power Delivery Specification Revision 3.0 (See
 * 6.2.1.1.6 Port Data Role).
 */
enum pd_data_role {
	PD_ROLE_UFP = 0,
	PD_ROLE_DFP = 1,
	PD_ROLE_DISCONNECTED = 2,
};

enum pd_vconn_role {
	PD_ROLE_VCONN_OFF = 0,
	PD_ROLE_VCONN_SRC = 1,
};

/*
 * Note: BIT(0) may be used to determine whether the polarity is CC1 or CC2,
 * regardless of whether a debug accessory is connected.
 */
enum tcpc_cc_polarity {
	/*
	 * _CCx: is used to indicate the polarity while not connected to
	 * a Debug Accessory.  Only one CC line will assert a resistor and
	 * the other will be open.
	 */
	POLARITY_CC1 = 0,
	POLARITY_CC2 = 1,

	/*
	 * _CCx_DTS is used to indicate the polarity while connected to a
	 * SRC Debug Accessory.  Assert resistors on both lines.
	 */
	POLARITY_CC1_DTS = 2,
	POLARITY_CC2_DTS = 3,

	/*
	 * The current TCPC code relies on these specific POLARITY values.
	 * Adding in a check to verify if the list grows for any reason
	 * that this will give a hint that other places need to be
	 * adjusted.
	 */
	POLARITY_COUNT,
};

#define MODE_DP_PIN_A BIT(0)
#define MODE_DP_PIN_B BIT(1)
#define MODE_DP_PIN_C BIT(2)
#define MODE_DP_PIN_D BIT(3)
#define MODE_DP_PIN_E BIT(4)
#define MODE_DP_PIN_F BIT(5)
#define MODE_DP_PIN_ALL GENMASK(5, 0)

#define PD_STATUS_EVENT_SOP_DISC_DONE BIT(0)
#define PD_STATUS_EVENT_SOP_PRIME_DISC_DONE BIT(1)
#define PD_STATUS_EVENT_HARD_RESET BIT(2)
#define PD_STATUS_EVENT_DISCONNECTED BIT(3)
#define PD_STATUS_EVENT_MUX_0_SET_DONE BIT(4)
#define PD_STATUS_EVENT_MUX_1_SET_DONE BIT(5)
#define PD_STATUS_EVENT_VDM_REQ_REPLY BIT(6)
#define PD_STATUS_EVENT_VDM_REQ_FAILED BIT(7)
#define PD_STATUS_EVENT_VDM_ATTENTION BIT(8)

/*
 * Encode and decode for BCD revision response
 *
 * Note: the major revision set is written assuming that the value given is the
 * Specification Revision from the PD header, which currently only maps to PD
 * 1.0-3.0 with the major revision being one greater than the binary value.
 */
#define PD_STATUS_REV_SET_MAJOR(r) ((r + 1) << 12)
#define PD_STATUS_REV_GET_MAJOR(r) ((r >> 12) & 0xF)
#define PD_STATUS_REV_GET_MINOR(r) ((r >> 8) & 0xF)

/*
 * Encode revision from partner RMDO
 *
 * Unlike the specification revision given in the PD header, specification and
 * version information returned in the revision message data object (RMDO) is
 * not offset.
 */
#define PD_STATUS_RMDO_REV_SET_MAJOR(r) (r << 12)
#define PD_STATUS_RMDO_REV_SET_MINOR(r) (r << 8)
#define PD_STATUS_RMDO_VER_SET_MAJOR(r) (r << 4)
#define PD_STATUS_RMDO_VER_SET_MINOR(r) (r)

/*
 * Decode helpers for Source and Sink Capability PDOs
 *
 * Note: The Power Delivery Specification should be considered the ultimate
 * source of truth on the decoding of these PDOs
 */
#define PDO_TYPE_FIXED (0 << 30)
#define PDO_TYPE_BATTERY (1 << 30)
#define PDO_TYPE_VARIABLE (2 << 30)
#define PDO_TYPE_AUGMENTED (3 << 30)
#define PDO_TYPE_MASK (3 << 30)

/*
 * From Table 6-9 and Table 6-14 PD Rev 3.0 Ver 2.0
 *
 * <31:30> : Fixed Supply
 * <29>    : Dual-Role Power
 * <28>    : SNK/SRC dependent
 * <27>    : Unconstrained Power
 * <26>    : USB Communications Capable
 * <25>    : Dual-Role Data
 * <24:20> : SNK/SRC dependent
 * <19:10> : Voltage in 50mV Units
 * <9:0>   : Maximum Current in 10mA units
 */
#define PDO_FIXED_DUAL_ROLE BIT(29)
#define PDO_FIXED_UNCONSTRAINED BIT(27)
#define PDO_FIXED_COMM_CAP BIT(26)
#define PDO_FIXED_DATA_SWAP BIT(25)
#define PDO_FIXED_FRS_CURR_MASK GENMASK(24, 23) /* Sink Cap only */
#define PDO_FIXED_VOLTAGE(p) ((p >> 10 & 0x3FF) * 50)
#define PDO_FIXED_CURRENT(p) ((p & 0x3FF) * 10)

/*
 * From Table 6-12 and Table 6-16 PD Rev 3.0 Ver 2.0
 *
 * <31:30> : Battery
 * <29:20> : Maximum Voltage in 50mV units
 * <19:10> : Minimum Voltage in 50mV units
 * <9:0>   : Maximum Allowable Power in 250mW units
 */
#define PDO_BATT_MAX_VOLTAGE(p) ((p >> 20 & 0x3FF) * 50)
#define PDO_BATT_MIN_VOLTAGE(p) ((p >> 10 & 0x3FF) * 50)
#define PDO_BATT_MAX_POWER(p) ((p & 0x3FF) * 250)

/*
 * From Table 6-11 and Table 6-15 PD Rev 3.0 Ver 2.0
 *
 * <31:30> : Variable Supply (non-Battery)
 * <29:20> : Maximum Voltage in 50mV units
 * <19:10> : Minimum Voltage in 50mV units
 * <9:0>   : Operational Current in 10mA units
 */
#define PDO_VAR_MAX_VOLTAGE(p) ((p >> 20 & 0x3FF) * 50)
#define PDO_VAR_MIN_VOLTAGE(p) ((p >> 10 & 0x3FF) * 50)
#define PDO_VAR_MAX_CURRENT(p) ((p & 0x3FF) * 10)

/*
 * From Table 6-13 and Table 6-17 PD Rev 3.0 Ver 2.0
 *
 * Note this type is reserved in PD 2.0, and only one type of APDO is
 * supported as of the cited version.
 *
 * <31:30> : Augmented Power Data Object
 * <29:28> : Programmable Power Supply
 * <27>    : PPS Power Limited
 * <26:25> : Reserved
 * <24:17> : Maximum Voltage in 100mV increments
 * <16>    : Reserved
 * <15:8>  : Minimum Voltage in 100mV increments
 * <7>     : Reserved
 * <6:0>   : Maximum Current in 50mA increments
 */
#define PDO_AUG_MAX_VOLTAGE(p) ((p >> 17 & 0xFF) * 100)
#define PDO_AUG_MIN_VOLTAGE(p) ((p >> 8 & 0xFF) * 100)
#define PDO_AUG_MAX_CURRENT(p) ((p & 0x7F) * 50)

struct ec_params_typec_status {
	uint8_t port;
} __ec_align1;

/*
 * ec_response_typec_status is deprecated. Use ec_response_typec_status_v1.
 * If you need to support old ECs who speak only v0, use
 * ec_response_typec_status_v0 instead. They're binary-compatible.
 */
struct ec_response_typec_status /* DEPRECATED */ {
	uint8_t pd_enabled; /* PD communication enabled - bool */
	uint8_t dev_connected; /* Device connected - bool */
	uint8_t sop_connected; /* Device is SOP PD capable - bool */
	uint8_t source_cap_count; /* Number of Source Cap PDOs */

	uint8_t power_role; /* enum pd_power_role */
	uint8_t data_role; /* enum pd_data_role */
	uint8_t vconn_role; /* enum pd_vconn_role */
	uint8_t sink_cap_count; /* Number of Sink Cap PDOs */

	uint8_t polarity; /* enum tcpc_cc_polarity */
	uint8_t cc_state; /* enum pd_cc_states */
	uint8_t dp_pin; /* DP pin mode (MODE_DP_IN_[A-E]) */
	uint8_t mux_state; /* USB_PD_MUX* - encoded mux state */

	char tc_state[32]; /* TC state name */

	uint32_t events; /* PD_STATUS_EVENT bitmask */

	/*
	 * BCD PD revisions for partners
	 *
	 * The format has the PD major revision in the upper nibble, and the PD
	 * minor revision in the next nibble. The following two nibbles hold the
	 * major and minor specification version. If a partner does not support
	 * the Revision message, only the major revision will be given.
	 * ex. PD Revision 3.2 Version 1.9 would map to 0x3219
	 *
	 * PD revision/version will be 0 if no PD device is connected.
	 */
	uint16_t sop_revision;
	uint16_t sop_prime_revision;

	uint32_t source_cap_pdos[7]; /* Max 7 PDOs can be present */

	uint32_t sink_cap_pdos[7]; /* Max 7 PDOs can be present */
} __ec_align1;

struct cros_ec_typec_status {
	uint8_t pd_enabled; /* PD communication enabled - bool */
	uint8_t dev_connected; /* Device connected - bool */
	uint8_t sop_connected; /* Device is SOP PD capable - bool */
	uint8_t source_cap_count; /* Number of Source Cap PDOs */

	uint8_t power_role; /* enum pd_power_role */
	uint8_t data_role; /* enum pd_data_role */
	uint8_t vconn_role; /* enum pd_vconn_role */
	uint8_t sink_cap_count; /* Number of Sink Cap PDOs */

	uint8_t polarity; /* enum tcpc_cc_polarity */
	uint8_t cc_state; /* enum pd_cc_states */
	uint8_t dp_pin; /* DP pin mode (MODE_DP_IN_[A-E]) */
	uint8_t mux_state; /* USB_PD_MUX* - encoded mux state */

	char tc_state[32]; /* TC state name */

	uint32_t events; /* PD_STATUS_EVENT bitmask */

	/*
	 * BCD PD revisions for partners
	 *
	 * The format has the PD major revision in the upper nibble, and the PD
	 * minor revision in the next nibble. The following two nibbles hold the
	 * major and minor specification version. If a partner does not support
	 * the Revision message, only the major revision will be given.
	 * ex. PD Revision 3.2 Version 1.9 would map to 0x3219
	 *
	 * PD revision/version will be 0 if no PD device is connected.
	 */
	uint16_t sop_revision;
	uint16_t sop_prime_revision;
} __ec_align1;

struct ec_response_typec_status_v0 {
	struct cros_ec_typec_status typec_status;
	uint32_t source_cap_pdos[7]; /* Max 7 PDOs can be present */
	uint32_t sink_cap_pdos[7]; /* Max 7 PDOs can be present */
} __ec_align1;

struct ec_response_typec_status_v1 {
	struct cros_ec_typec_status typec_status;
	uint32_t source_cap_pdos[11]; /* Max 11 PDOs can be present */
	uint32_t sink_cap_pdos[11]; /* Max 11 PDOs can be present */
} __ec_align1;

/**
 * Get the number of peripheral charge ports
 */
#define EC_CMD_PCHG_COUNT 0x0134

#define EC_PCHG_MAX_PORTS 8

struct ec_response_pchg_count {
	uint8_t port_count;
} __ec_align1;

/**
 * Get the status of a peripheral charge port
 */
#define EC_CMD_PCHG 0x0135

/* For v1 and v2 */
struct ec_params_pchg {
	uint8_t port;
} __ec_align1;

struct ec_params_pchg_v3 {
	uint8_t port;
	/* Below are new in v3. */
	uint8_t reserved1;
	uint8_t reserved2;
	uint8_t reserved3;
	/* Errors acked by the host (thus to be cleared) */
	uint32_t error;
} __ec_align1;

/* For v1 */
struct ec_response_pchg {
	uint32_t error; /* enum pchg_error */
	uint8_t state; /* enum pchg_state state */
	uint8_t battery_percentage;
	uint8_t unused0;
	uint8_t unused1;
	/* Fields added in version 1 */
	uint32_t fw_version;
	uint32_t dropped_event_count;
} __ec_align4;

/* For v2 and v3 */
struct ec_response_pchg_v2 {
	uint32_t error; /* enum pchg_error */
	uint8_t state; /* enum pchg_state state */
	uint8_t battery_percentage;
	uint8_t unused0;
	uint8_t unused1;
	/* Fields added in version 1 */
	uint32_t fw_version;
	uint32_t dropped_event_count;
	/* Fields added in version 2 */
	uint32_t dropped_host_event_count;
} __ec_align4;

enum pchg_state {
	/* Charger is reset and not initialized. */
	PCHG_STATE_RESET = 0,
	/* Charger is initialized or disabled. */
	PCHG_STATE_INITIALIZED,
	/* Charger is enabled and ready to detect a device. */
	PCHG_STATE_ENABLED,
	/* Device is in proximity. */
	PCHG_STATE_DETECTED,
	/* Device is being charged. */
	PCHG_STATE_CHARGING,
	/* Device is fully charged. It implies DETECTED (& not charging). */
	PCHG_STATE_FULL,
	/* In download (a.k.a. firmware update) mode */
	PCHG_STATE_DOWNLOAD,
	/* In download mode. Ready for receiving data. */
	PCHG_STATE_DOWNLOADING,
	/* Device is ready for data communication. */
	PCHG_STATE_CONNECTED,
	/* Charger is in Built-In Self Test mode. */
	PCHG_STATE_BIST,
	/* Put no more entry below */
	PCHG_STATE_COUNT,
};

/* clang-format off */
#define EC_PCHG_STATE_TEXT                                \
	{                                                 \
		[PCHG_STATE_RESET] = "RESET",             \
		[PCHG_STATE_INITIALIZED] = "INITIALIZED", \
		[PCHG_STATE_ENABLED] = "ENABLED",         \
		[PCHG_STATE_DETECTED] = "DETECTED",       \
		[PCHG_STATE_CHARGING] = "CHARGING",       \
		[PCHG_STATE_FULL] = "FULL",               \
		[PCHG_STATE_DOWNLOAD] = "DOWNLOAD",       \
		[PCHG_STATE_DOWNLOADING] = "DOWNLOADING", \
		[PCHG_STATE_CONNECTED] = "CONNECTED",     \
		[PCHG_STATE_BIST] = "BIST",               \
	}
/* clang-format on */

/**
 * Update firmware of peripheral chip
 */
#define EC_CMD_PCHG_UPDATE 0x0136

/* Port number is encoded in bit[28:31]. */
#define EC_MKBP_PCHG_PORT_SHIFT 28
/* Utility macros for converting MKBP event <-> port number. */
#define EC_MKBP_PCHG_EVENT_TO_PORT(e) (((e) >> EC_MKBP_PCHG_PORT_SHIFT) & 0xf)
#define EC_MKBP_PCHG_PORT_TO_EVENT(p) ((p) << EC_MKBP_PCHG_PORT_SHIFT)
/* Utility macro for extracting event bits. */
#define EC_MKBP_PCHG_EVENT_MASK(e) ((e)&GENMASK(EC_MKBP_PCHG_PORT_SHIFT - 1, 0))

#define EC_MKBP_PCHG_UPDATE_OPENED BIT(0)
#define EC_MKBP_PCHG_WRITE_COMPLETE BIT(1)
#define EC_MKBP_PCHG_UPDATE_CLOSED BIT(2)
#define EC_MKBP_PCHG_UPDATE_ERROR BIT(3)
#define EC_MKBP_PCHG_DEVICE_EVENT BIT(4)

enum ec_pchg_update_cmd {
	/* Reset chip to normal mode. */
	EC_PCHG_UPDATE_CMD_RESET_TO_NORMAL = 0,
	/* Reset and put a chip in update (a.k.a. download) mode. */
	EC_PCHG_UPDATE_CMD_OPEN,
	/* Write a block of data containing FW image. */
	EC_PCHG_UPDATE_CMD_WRITE,
	/* Close update session. */
	EC_PCHG_UPDATE_CMD_CLOSE,
	/* Reset chip (without mode change). */
	EC_PCHG_UPDATE_CMD_RESET,
	/* Enable pass-through mode. */
	EC_PCHG_UPDATE_CMD_ENABLE_PASSTHRU,
	/* End of commands */
	EC_PCHG_UPDATE_CMD_COUNT,
};

struct ec_params_pchg_update {
	/* PCHG port number */
	uint8_t port;
	/* enum ec_pchg_update_cmd */
	uint8_t cmd;
	/* Padding */
	uint8_t reserved0;
	uint8_t reserved1;
	/* Version of new firmware */
	uint32_t version;
	/* CRC32 of new firmware */
	uint32_t crc32;
	/* Address in chip memory where <data> is written to */
	uint32_t addr;
	/* Size of <data> */
	uint32_t size;
	/* Partial data of new firmware */
	uint8_t data[];
} __ec_align4;

BUILD_ASSERT(EC_PCHG_UPDATE_CMD_COUNT <
	     BIT(sizeof(((struct ec_params_pchg_update *)0)->cmd) * 8));

struct ec_response_pchg_update {
	/* Block size */
	uint32_t block_size;
} __ec_align4;

#define EC_CMD_DISPLAY_SOC 0x0137

struct ec_response_display_soc {
	/* Display charge in 10ths of a % (1000=100.0%) */
	int16_t display_soc;
	/* Full factor in 10ths of a % (1000=100.0%) */
	int16_t full_factor;
	/* Shutdown SoC in 10ths of a % (1000=100.0%) */
	int16_t shutdown_soc;
} __ec_align2;

#define EC_CMD_SET_BASE_STATE 0x0138

struct ec_params_set_base_state {
	uint8_t cmd; /* enum ec_set_base_state_cmd */
} __ec_align1;

enum ec_set_base_state_cmd {
	EC_SET_BASE_STATE_DETACH = 0,
	EC_SET_BASE_STATE_ATTACH,
	EC_SET_BASE_STATE_RESET,
};

#define EC_CMD_I2C_CONTROL 0x0139

/* Subcommands for I2C control */

enum ec_i2c_control_command {
	EC_I2C_CONTROL_GET_SPEED,
	EC_I2C_CONTROL_SET_SPEED,
};

#define EC_I2C_CONTROL_SPEED_UNKNOWN 0

struct ec_params_i2c_control {
	uint8_t port; /* I2C port number */
	uint8_t cmd; /* enum ec_i2c_control_command */
	union {
		uint16_t speed_khz;
	} cmd_params;
} __ec_align_size1;

struct ec_response_i2c_control {
	union {
		uint16_t speed_khz;
	} cmd_response;
} __ec_align_size1;

#define EC_CMD_RGBKBD_SET_COLOR 0x013A
#define EC_CMD_RGBKBD 0x013B

#define EC_RGBKBD_MAX_KEY_COUNT 128
#define EC_RGBKBD_MAX_RGB_COLOR 0xFFFFFF
#define EC_RGBKBD_MAX_SCALE 0xFF

enum rgbkbd_state {
	/* RGB keyboard is reset and not initialized. */
	RGBKBD_STATE_RESET = 0,
	/* RGB keyboard is initialized but not enabled. */
	RGBKBD_STATE_INITIALIZED,
	/* RGB keyboard is disabled. */
	RGBKBD_STATE_DISABLED,
	/* RGB keyboard is enabled and ready to receive a command. */
	RGBKBD_STATE_ENABLED,

	/* Put no more entry below */
	RGBKBD_STATE_COUNT,
};

enum ec_rgbkbd_subcmd {
	EC_RGBKBD_SUBCMD_CLEAR = 1,
	EC_RGBKBD_SUBCMD_DEMO = 2,
	EC_RGBKBD_SUBCMD_SET_SCALE = 3,
	EC_RGBKBD_SUBCMD_GET_CONFIG = 4,
	EC_RGBKBD_SUBCMD_COUNT
};

enum ec_rgbkbd_demo {
	EC_RGBKBD_DEMO_OFF = 0,
	EC_RGBKBD_DEMO_FLOW = 1,
	EC_RGBKBD_DEMO_DOT = 2,
	EC_RGBKBD_DEMO_COUNT,
};

BUILD_ASSERT(EC_RGBKBD_DEMO_COUNT <= 255);

enum ec_rgbkbd_type {
	EC_RGBKBD_TYPE_UNKNOWN = 0,
	EC_RGBKBD_TYPE_PER_KEY = 1, /* e.g. Vell */
	EC_RGBKBD_TYPE_FOUR_ZONES_40_LEDS = 2, /* e.g. Taniks */
	EC_RGBKBD_TYPE_FOUR_ZONES_12_LEDS = 3, /* e.g. Osiris */
	EC_RGBKBD_TYPE_FOUR_ZONES_4_LEDS = 4, /* e.g. Mithrax */
	EC_RGBKBD_TYPE_COUNT,
};

struct ec_rgbkbd_set_scale {
	uint8_t key;
	struct rgb_s scale;
};

struct ec_params_rgbkbd {
	uint8_t subcmd; /* Sub-command (enum ec_rgbkbd_subcmd) */
	union {
		struct rgb_s color; /* EC_RGBKBD_SUBCMD_CLEAR */
		uint8_t demo; /* EC_RGBKBD_SUBCMD_DEMO */
		struct ec_rgbkbd_set_scale set_scale;
	};
} __ec_align1;

struct ec_response_rgbkbd {
	/*
	 * RGBKBD type supported by the device.
	 */

	uint8_t rgbkbd_type; /* enum ec_rgbkbd_type */
} __ec_align1;

struct ec_params_rgbkbd_set_color {
	/* Specifies the starting key ID whose color is being changed. */
	uint8_t start_key;
	/* Specifies # of elements in <color>. */
	uint8_t length;
	/* RGB color data array of length up to MAX_KEY_COUNT. */
	struct rgb_s color[];
} __ec_align1;

/*
 * Gather the response to the most recent VDM REQ from the AP, as well
 * as popping the oldest VDM:Attention from the DPM queue
 */
#define EC_CMD_TYPEC_VDM_RESPONSE 0x013C

struct ec_params_typec_vdm_response {
	uint8_t port;
} __ec_align1;

struct ec_response_typec_vdm_response {
	/* Number of 32-bit fields filled in */
	uint8_t vdm_data_objects;
	/* Partner to address - see enum typec_partner_type */
	uint8_t partner_type;
	/* enum ec_status describing VDM response */
	uint16_t vdm_response_err;
	/* VDM data, including VDM header */
	uint32_t vdm_response[VDO_MAX_SIZE];
	/* Number of 32-bit Attention fields filled in */
	uint8_t vdm_attention_objects;
	/* Number of remaining messages to consume */
	uint8_t vdm_attention_left;
	/* Reserved */
	uint16_t reserved1;
	/* VDM:Attention contents */
	uint32_t vdm_attention[2];
} __ec_align1;

/*****************************************************************************/
/* The command range 0x200-0x2FF is reserved for Rotor. */

/*****************************************************************************/
/*
 * Reserve a range of host commands for the CR51 firmware.
 */
#define EC_CMD_CR51_BASE 0x0300
#define EC_CMD_CR51_LAST 0x03FF

/*****************************************************************************/
/* Fingerprint MCU commands: range 0x0400-0x040x */

/* Fingerprint SPI sensor passthru command: prototyping ONLY */
#define EC_CMD_FP_PASSTHRU 0x0400

#define EC_FP_FLAG_NOT_COMPLETE 0x1

struct ec_params_fp_passthru {
	uint16_t len; /* Number of bytes to write then read */
	uint16_t flags; /* EC_FP_FLAG_xxx */
	uint8_t data[]; /* Data to send */
} __ec_align2;

/* Configure the Fingerprint MCU behavior */
#define EC_CMD_FP_MODE 0x0402

/* Put the sensor in its lowest power mode */
#define FP_MODE_DEEPSLEEP BIT(0)
/* Wait to see a finger on the sensor */
#define FP_MODE_FINGER_DOWN BIT(1)
/* Poll until the finger has left the sensor */
#define FP_MODE_FINGER_UP BIT(2)
/* Capture the current finger image */
#define FP_MODE_CAPTURE BIT(3)
/* Finger enrollment session on-going */
#define FP_MODE_ENROLL_SESSION BIT(4)
/* Enroll the current finger image */
#define FP_MODE_ENROLL_IMAGE BIT(5)
/* Try to match the current finger image */
#define FP_MODE_MATCH BIT(6)
/* Reset and re-initialize the sensor. */
#define FP_MODE_RESET_SENSOR BIT(7)
/* Sensor maintenance for dead pixels. */
#define FP_MODE_SENSOR_MAINTENANCE BIT(8)
/* special value: don't change anything just read back current mode */
#define FP_MODE_DONT_CHANGE BIT(31)

#define FP_VALID_MODES                                                       \
	(FP_MODE_DEEPSLEEP | FP_MODE_FINGER_DOWN | FP_MODE_FINGER_UP |       \
	 FP_MODE_CAPTURE | FP_MODE_ENROLL_SESSION | FP_MODE_ENROLL_IMAGE |   \
	 FP_MODE_MATCH | FP_MODE_RESET_SENSOR | FP_MODE_SENSOR_MAINTENANCE | \
	 FP_MODE_DONT_CHANGE)

/* Capture types defined in bits [30..28] */
#define FP_MODE_CAPTURE_TYPE_SHIFT 28
#define FP_MODE_CAPTURE_TYPE_MASK (0x7 << FP_MODE_CAPTURE_TYPE_SHIFT)
/**
 * enum fp_capture_type - Specifies the "mode" when capturing images.
 *
 * @FP_CAPTURE_VENDOR_FORMAT: Capture 1-3 images and choose the best quality
 * image (produces 'frame_size' bytes)
 * @FP_CAPTURE_SIMPLE_IMAGE: Simple raw image capture (produces width x height x
 * bpp bits)
 * @FP_CAPTURE_PATTERN0: Self test pattern (e.g. checkerboard)
 * @FP_CAPTURE_PATTERN1: Self test pattern (e.g. inverted checkerboard)
 * @FP_CAPTURE_QUALITY_TEST: Capture for Quality test with fixed contrast
 * @FP_CAPTURE_RESET_TEST: Capture for pixel reset value test
 * @FP_CAPTURE_TYPE_MAX: End of enum
 *
 * @note This enum must remain ordered, if you add new values you must ensure
 * that FP_CAPTURE_TYPE_MAX is still the last one.
 */
enum fp_capture_type {
	FP_CAPTURE_VENDOR_FORMAT = 0,
	FP_CAPTURE_SIMPLE_IMAGE = 1,
	FP_CAPTURE_PATTERN0 = 2,
	FP_CAPTURE_PATTERN1 = 3,
	FP_CAPTURE_QUALITY_TEST = 4,
	FP_CAPTURE_RESET_TEST = 5,
	FP_CAPTURE_TYPE_MAX,
};
/* Extracts the capture type from the sensor 'mode' word */
#define FP_CAPTURE_TYPE(mode) \
	(((mode)&FP_MODE_CAPTURE_TYPE_MASK) >> FP_MODE_CAPTURE_TYPE_SHIFT)

struct ec_params_fp_mode {
	uint32_t mode; /* as defined by FP_MODE_ constants */
} __ec_align4;

struct ec_response_fp_mode {
	uint32_t mode; /* as defined by FP_MODE_ constants */
} __ec_align4;

/* Retrieve Fingerprint sensor information */
#define EC_CMD_FP_INFO 0x0403

/* Number of dead pixels detected on the last maintenance */
#define FP_ERROR_DEAD_PIXELS(errors) ((errors)&0x3FF)
/* Unknown number of dead pixels detected on the last maintenance */
#define FP_ERROR_DEAD_PIXELS_UNKNOWN (0x3FF)
/* No interrupt from the sensor */
#define FP_ERROR_NO_IRQ BIT(12)
/* SPI communication error */
#define FP_ERROR_SPI_COMM BIT(13)
/* Invalid sensor Hardware ID */
#define FP_ERROR_BAD_HWID BIT(14)
/* Sensor initialization failed */
#define FP_ERROR_INIT_FAIL BIT(15)

struct ec_response_fp_info_v0 {
	/* Sensor identification */
	uint32_t vendor_id;
	uint32_t product_id;
	uint32_t model_id;
	uint32_t version;
	/* Image frame characteristics */
	uint32_t frame_size;
	uint32_t pixel_format; /* using V4L2_PIX_FMT_ */
	uint16_t width;
	uint16_t height;
	uint16_t bpp;
	uint16_t errors; /* see FP_ERROR_ flags above */
} __ec_align4;

struct ec_response_fp_info {
	/* Sensor identification */
	uint32_t vendor_id;
	uint32_t product_id;
	uint32_t model_id;
	uint32_t version;
	/* Image frame characteristics */
	uint32_t frame_size;
	uint32_t pixel_format; /* using V4L2_PIX_FMT_ */
	uint16_t width;
	uint16_t height;
	uint16_t bpp;
	uint16_t errors; /* see FP_ERROR_ flags above */
	/* Template/finger current information */
	uint32_t template_size; /* max template size in bytes */
	uint16_t template_max; /* maximum number of fingers/templates */
	uint16_t template_valid; /* number of valid fingers/templates */
	uint32_t template_dirty; /* bitmap of templates with MCU side changes */
	uint32_t template_version; /* version of the template format */
} __ec_align4;

/* Get the last captured finger frame or a template content */
#define EC_CMD_FP_FRAME 0x0404

/* constants defining the 'offset' field which also contains the frame index */
#define FP_FRAME_INDEX_SHIFT 28
/* Frame buffer where the captured image is stored */
#define FP_FRAME_INDEX_RAW_IMAGE 0
/* First frame buffer holding a template */
#define FP_FRAME_INDEX_TEMPLATE 1
#define FP_FRAME_GET_BUFFER_INDEX(offset) ((offset) >> FP_FRAME_INDEX_SHIFT)
#define FP_FRAME_OFFSET_MASK 0x0FFFFFFF

/* Version of the format of the encrypted templates. */
#define FP_TEMPLATE_FORMAT_VERSION 4

/* Constants for encryption parameters */
#define FP_CONTEXT_NONCE_BYTES 12
#define FP_CONTEXT_USERID_WORDS (32 / sizeof(uint32_t))
#define FP_CONTEXT_TAG_BYTES 16
#define FP_CONTEXT_ENCRYPTION_SALT_BYTES 16
#define FP_CONTEXT_TPM_BYTES 32

/* Constants for positive match parameters. */
#define FP_POSITIVE_MATCH_SALT_BYTES 16

struct ec_fp_template_encryption_metadata {
	/*
	 * Version of the structure format (N=3).
	 */
	uint16_t struct_version;
	/* Reserved bytes, set to 0. */
	uint16_t reserved;
	/*
	 * The salt is *only* ever used for key derivation. The nonce is unique,
	 * a different one is used for every message.
	 */
	uint8_t nonce[FP_CONTEXT_NONCE_BYTES];
	uint8_t encryption_salt[FP_CONTEXT_ENCRYPTION_SALT_BYTES];
	uint8_t tag[FP_CONTEXT_TAG_BYTES];
};

struct ec_params_fp_frame {
	/*
	 * The offset contains the template index or FP_FRAME_INDEX_RAW_IMAGE
	 * in the high nibble, and the real offset within the frame in
	 * FP_FRAME_OFFSET_MASK.
	 */
	uint32_t offset;
	uint32_t size;
} __ec_align4;

/* Load a template into the MCU */
#define EC_CMD_FP_TEMPLATE 0x0405

/* Flag in the 'size' field indicating that the full template has been sent */
#define FP_TEMPLATE_COMMIT 0x80000000

struct ec_params_fp_template {
	uint32_t offset;
	uint32_t size;
	uint8_t data[];
} __ec_align4;

/* Clear the current fingerprint user context and set a new one */
#define EC_CMD_FP_CONTEXT 0x0406

struct ec_params_fp_context {
	uint32_t userid[FP_CONTEXT_USERID_WORDS];
} __ec_align4;

enum fp_context_action {
	FP_CONTEXT_ASYNC = 0,
	FP_CONTEXT_GET_RESULT = 1,
};

/* Version 1 of the command is "asynchronous". */
struct ec_params_fp_context_v1 {
	uint8_t action; /**< enum fp_context_action */
	uint8_t reserved[3]; /**< padding for alignment */
	uint32_t userid[FP_CONTEXT_USERID_WORDS];
} __ec_align4;

#define EC_CMD_FP_STATS 0x0407

#define FPSTATS_CAPTURE_INV BIT(0)
#define FPSTATS_MATCHING_INV BIT(1)

struct ec_response_fp_stats {
	uint32_t capture_time_us;
	uint32_t matching_time_us;
	uint32_t overall_time_us;
	struct {
		uint32_t lo;
		uint32_t hi;
	} overall_t0;
	uint8_t timestamps_invalid;
	int8_t template_matched;
} __ec_align2;

#define EC_CMD_FP_SEED 0x0408
struct ec_params_fp_seed {
	/*
	 * Version of the structure format (N=3).
	 */
	uint16_t struct_version;
	/* Reserved bytes, set to 0. */
	uint16_t reserved;
	/* Seed from the TPM. */
	uint8_t seed[FP_CONTEXT_TPM_BYTES];
} __ec_align4;

#define EC_CMD_FP_ENC_STATUS 0x0409

/* FP TPM seed has been set or not */
#define FP_ENC_STATUS_SEED_SET BIT(0)

struct ec_response_fp_encryption_status {
	/* Used bits in encryption engine status */
	uint32_t valid_flags;
	/* Encryption engine status */
	uint32_t status;
} __ec_align4;

#define EC_CMD_FP_READ_MATCH_SECRET 0x040A
struct ec_params_fp_read_match_secret {
	uint16_t fgr;
} __ec_align4;

/* The positive match secret has the length of the SHA256 digest. */
#define FP_POSITIVE_MATCH_SECRET_BYTES 32
struct ec_response_fp_read_match_secret {
	uint8_t positive_match_secret[FP_POSITIVE_MATCH_SECRET_BYTES];
} __ec_align4;

#define FP_ELLIPTIC_CURVE_PUBLIC_KEY_POINT_LEN 32

struct fp_elliptic_curve_public_key {
	uint8_t x[FP_ELLIPTIC_CURVE_PUBLIC_KEY_POINT_LEN];
	uint8_t y[FP_ELLIPTIC_CURVE_PUBLIC_KEY_POINT_LEN];
} __ec_align4;

#define FP_AES_KEY_ENC_METADATA_VERSION 1
#define FP_AES_KEY_NONCE_BYTES 12
#define FP_AES_KEY_ENCRYPTION_SALT_BYTES 16
#define FP_AES_KEY_TAG_BYTES 16

struct fp_auth_command_encryption_metadata {
	/* Version of the structure format */
	uint16_t struct_version;
	/* Reserved bytes, set to 0. */
	uint16_t reserved;
	/*
	 * The salt is *only* ever used for key derivation. The nonce is unique,
	 * a different one is used for every message.
	 */
	uint8_t nonce[FP_AES_KEY_NONCE_BYTES];
	uint8_t encryption_salt[FP_AES_KEY_ENCRYPTION_SALT_BYTES];
	uint8_t tag[FP_AES_KEY_TAG_BYTES];
} __ec_align4;

#define FP_ELLIPTIC_CURVE_PRIVATE_KEY_LEN 32
#define FP_ELLIPTIC_CURVE_PUBLIC_KEY_IV_LEN 16

struct fp_encrypted_private_key {
	struct fp_auth_command_encryption_metadata info;
	uint8_t data[FP_ELLIPTIC_CURVE_PRIVATE_KEY_LEN];
} __ec_align4;

/*****************************************************************************/
/* Touchpad MCU commands: range 0x0500-0x05FF */

/* Perform touchpad self test */
#define EC_CMD_TP_SELF_TEST 0x0500

/* Get number of frame types, and the size of each type */
#define EC_CMD_TP_FRAME_INFO 0x0501

struct ec_response_tp_frame_info {
	uint32_t n_frames;
	uint32_t frame_sizes[0];
} __ec_align4;

/* Create a snapshot of current frame readings */
#define EC_CMD_TP_FRAME_SNAPSHOT 0x0502

/* Read the frame */
#define EC_CMD_TP_FRAME_GET 0x0503

struct ec_params_tp_frame_get {
	uint32_t frame_index;
	uint32_t offset;
	uint32_t size;
} __ec_align4;

/*****************************************************************************/
/* EC-EC communication commands: range 0x0600-0x06FF */

#define EC_COMM_TEXT_MAX 8

/*
 * Get battery static information, i.e. information that never changes, or
 * very infrequently.
 */
#define EC_CMD_BATTERY_GET_STATIC 0x0600

/**
 * struct ec_params_battery_static_info - Battery static info parameters
 * @index: Battery index.
 */
struct ec_params_battery_static_info {
	uint8_t index;
} __ec_align_size1;

/**
 * struct ec_response_battery_static_info - Battery static info response
 * @design_capacity: Battery Design Capacity (mAh)
 * @design_voltage: Battery Design Voltage (mV)
 * @manufacturer: Battery Manufacturer String
 * @model: Battery Model Number String
 * @serial: Battery Serial Number String
 * @type: Battery Type String
 * @cycle_count: Battery Cycle Count
 */
struct ec_response_battery_static_info {
	uint16_t design_capacity;
	uint16_t design_voltage;
	char manufacturer[EC_COMM_TEXT_MAX];
	char model[EC_COMM_TEXT_MAX];
	char serial[EC_COMM_TEXT_MAX];
	char type[EC_COMM_TEXT_MAX];
	/* TODO(crbug.com/795991): Consider moving to dynamic structure. */
	uint32_t cycle_count;
} __ec_align4;

/**
 * struct ec_response_battery_static_info_v1 - hostcmd v1 battery static info
 * Equivalent to struct ec_response_battery_static_info, but with longer
 * strings.
 * @design_capacity: battery design capacity (in mAh)
 * @design_voltage: battery design voltage (in mV)
 * @cycle_count: battery cycle count
 * @manufacturer_ext: battery manufacturer string
 * @model_ext: battery model string
 * @serial_ext: battery serial number string
 * @type_ext: battery type string
 */
struct ec_response_battery_static_info_v1 {
	uint16_t design_capacity;
	uint16_t design_voltage;
	uint32_t cycle_count;
	char manufacturer_ext[12];
	char model_ext[12];
	char serial_ext[12];
	char type_ext[12];
} __ec_align4;

/**
 * struct ec_response_battery_static_info_v2 - hostcmd v2 battery static info
 *
 * Equivalent to struct ec_response_battery_static_info, but with strings
 * further lengthened (relative to v1) to accommodate the maximum string length
 * permitted by the Smart Battery Data Specification revision 1.1 and fields
 * renamed to better match that specification.
 *
 * @design_capacity: battery design capacity (in mAh)
 * @design_voltage: battery design voltage (in mV)
 * @cycle_count: battery cycle count
 * @manufacturer: battery manufacturer string
 * @device_name: battery model string
 * @serial: battery serial number string
 * @chemistry: battery type string
 */
struct ec_response_battery_static_info_v2 {
	uint16_t design_capacity;
	uint16_t design_voltage;
	uint32_t cycle_count;
	char manufacturer[32];
	char device_name[32];
	char serial[32];
	char chemistry[32];
} __ec_align4;

/*
 * Get battery dynamic information, i.e. information that is likely to change
 * every time it is read.
 */
#define EC_CMD_BATTERY_GET_DYNAMIC 0x0601

/**
 * struct ec_params_battery_dynamic_info - Battery dynamic info parameters
 * @index: Battery index.
 */
struct ec_params_battery_dynamic_info {
	uint8_t index;
} __ec_align_size1;

/**
 * struct ec_response_battery_dynamic_info - Battery dynamic info response
 * @actual_voltage: Battery voltage (mV)
 * @actual_current: Battery current (mA); negative=discharging
 * @remaining_capacity: Remaining capacity (mAh)
 * @full_capacity: Capacity (mAh, might change occasionally)
 * @flags: Flags, see EC_BATT_FLAG_*
 * @desired_voltage: Charging voltage desired by battery (mV)
 * @desired_current: Charging current desired by battery (mA)
 */
struct ec_response_battery_dynamic_info {
	int16_t actual_voltage;
	int16_t actual_current;
	int16_t remaining_capacity;
	int16_t full_capacity;
	int16_t flags;
	int16_t desired_voltage;
	int16_t desired_current;
} __ec_align2;

/*
 * Control charger chip. Used to control charger chip on the peripheral.
 */
#define EC_CMD_CHARGER_CONTROL 0x0602

/**
 * struct ec_params_charger_control - Charger control parameters
 * @max_current: Charger current (mA). Positive to allow base to draw up to
 *     max_current and (possibly) charge battery, negative to request current
 *     from base (OTG).
 * @otg_voltage: Voltage (mV) to use in OTG mode, ignored if max_current is
 *     >= 0.
 * @allow_charging: Allow base battery charging (only makes sense if
 *     max_current > 0).
 */
struct ec_params_charger_control {
	int16_t max_current;
	uint16_t otg_voltage;
	uint8_t allow_charging;
} __ec_align_size1;

/* Get ACK from the USB-C SS muxes */
#define EC_CMD_USB_PD_MUX_ACK 0x0603

struct ec_params_usb_pd_mux_ack {
	uint8_t port; /* USB-C port number */
} __ec_align1;

/* Get boot time */
#define EC_CMD_GET_BOOT_TIME 0x0604

enum boot_time_param {
	ARAIL = 0,
	RSMRST,
	ESPIRST,
	PLTRST_LOW,
	PLTRST_HIGH,
	EC_CUR_TIME,
	RESET_CNT,
};

struct ec_response_get_boot_time {
	uint64_t timestamp[RESET_CNT];
	uint16_t cnt;
} __ec_align4;

/*****************************************************************************/
/*
 * Reserve a range of host commands for board-specific, experimental, or
 * special purpose features. These can be (re)used without updating this file.
 *
 * CAUTION: Don't go nuts with this. Shipping products should document ALL
 * their EC commands for easier development, testing, debugging, and support.
 *
 * All commands MUST be #defined to be 4-digit UPPER CASE hex values
 * (e.g., 0x00AB, not 0xab) for CONFIG_HOSTCMD_SECTION_SORTED to work.
 *
 * In your experimental code, you may want to do something like this:
 *
 *   #define EC_CMD_MAGIC_FOO 0x0000
 *   #define EC_CMD_MAGIC_BAR 0x0001
 *   #define EC_CMD_MAGIC_HEY 0x0002
 *
 *   DECLARE_PRIVATE_HOST_COMMAND(EC_CMD_MAGIC_FOO, magic_foo_handler,
 *      EC_VER_MASK(0);
 *
 *   DECLARE_PRIVATE_HOST_COMMAND(EC_CMD_MAGIC_BAR, magic_bar_handler,
 *      EC_VER_MASK(0);
 *
 *   DECLARE_PRIVATE_HOST_COMMAND(EC_CMD_MAGIC_HEY, magic_hey_handler,
 *      EC_VER_MASK(0);
 */
#define EC_CMD_BOARD_SPECIFIC_BASE 0x3E00
#define EC_CMD_BOARD_SPECIFIC_LAST 0x3FFF

/*
 * Given the private host command offset, calculate the true private host
 * command value.
 */
#define EC_PRIVATE_HOST_COMMAND_VALUE(command) \
	(EC_CMD_BOARD_SPECIFIC_BASE + (command))

/*****************************************************************************/
/*
 * Passthru commands
 *
 * Some platforms have sub-processors chained to each other.  For example.
 *
 *     AP <--> EC <--> PD MCU
 *
 * The top 2 bits of the command number are used to indicate which device the
 * command is intended for.  Device 0 is always the device receiving the
 * command; other device mapping is board-specific.
 *
 * When a device receives a command to be passed to a sub-processor, it passes
 * it on with the device number set back to 0.  This allows the sub-processor
 * to remain blissfully unaware of whether the command originated on the next
 * device up the chain, or was passed through from the AP.
 *
 * In the above example, if the AP wants to send command 0x0002 to the PD MCU,
 *     AP sends command 0x4002 to the EC
 *     EC sends command 0x0002 to the PD MCU
 *     EC forwards PD MCU response back to the AP
 */

/* Offset and max command number for sub-device n */
#define EC_CMD_PASSTHRU_OFFSET(n) (0x4000 * (n))
#define EC_CMD_PASSTHRU_MAX(n) (EC_CMD_PASSTHRU_OFFSET(n) + 0x3fff)

/*****************************************************************************/
/*
 * Deprecated constants. These constants have been renamed for clarity. The
 * meaning and size has not changed. Programs that use the old names should
 * switch to the new names soon, as the old names may not be carried forward
 * forever.
 */
#define EC_HOST_PARAM_SIZE EC_PROTO2_MAX_PARAM_SIZE
#define EC_LPC_ADDR_OLD_PARAM EC_HOST_CMD_REGION1
#define EC_OLD_PARAM_SIZE EC_HOST_CMD_REGION_SIZE

#endif /* !__ACPI__ */

#ifdef __cplusplus
}
#endif

#endif /* __CROS_EC_EC_COMMANDS_H */<|MERGE_RESOLUTION|>--- conflicted
+++ resolved
@@ -786,23 +786,22 @@
 	 */
 	EC_HOST_EVENT_INVALID = 32,
 
-<<<<<<< HEAD
+	/* Body detect (lap/desk) change event */
+	EC_HOST_EVENT_BODY_DETECT_CHANGE = 33,
+
 	/* UCSI done */
-	EC_HOST_EVENT_UCSI = 33,
+	EC_HOST_EVENT_UCSI = 48,
 
 	/* BTP fundtion: update battery capacity */
-	EC_HOST_EVENT_BATT_BTP = 34,
+	EC_HOST_EVENT_BATT_BTP = 49,
 
 	/* Thermal Qevent fundtion: send Qevent to notice host read acpi temp */
-	EC_HOST_EVENT_THERMAL_QEVENT = 35,
+	EC_HOST_EVENT_THERMAL_QEVENT = 50,
 
 	/* For modern satndby */
 	EC_HOST_EVENT_PB_RELEASE = 51,
-=======
-	/* Body detect (lap/desk) change event */
-	EC_HOST_EVENT_BODY_DETECT_CHANGE = 33,
-
->>>>>>> 6977e3a0
+
+
 	/*
 	 * Only 64 host events are supported. This enum uses 1-based counting so
 	 * it can skip 0 (NONE), so the last legal host event number is 64.
@@ -849,14 +848,11 @@
 			"KEYBOARD_RECOVERY_HW_REINIT",                         \
 		[EC_HOST_EVENT_WOV] = "WOV",                                   \
 		[EC_HOST_EVENT_INVALID] = "INVALID",                           \
-<<<<<<< HEAD
+		[EC_HOST_EVENT_BODY_DETECT_CHANGE] = "BODY_DETECT_CHANGE",     \
 		[EC_HOST_EVENT_UCSI] = "UCSI",                                 \
 		[EC_HOST_EVENT_BATT_BTP] = "BATTERY_TRIP_POINT",               \
 		[EC_HOST_EVENT_THERMAL_QEVENT] = "THERMAL_QEVENT",             \
 		[EC_HOST_EVENT_PB_RELEASE] = "POWER_BTN_RELEASE",              \
-=======
-		[EC_HOST_EVENT_BODY_DETECT_CHANGE] = "BODY_DETECT_CHANGE",     \
->>>>>>> 6977e3a0
 	}
 /* clang-format on */
 
