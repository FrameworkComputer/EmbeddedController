--- conflicted
+++ resolved
@@ -927,19 +927,17 @@
 	  devicetree node using the known nodelabels gpio_id_sku and
 	  gpio_id_board.
 
-<<<<<<< HEAD
 config PLATFORM_EC_UNIMPLEMENTED_GPIO
         bool "Remove pin control in Zephyr code"
 	default n
 	help
 	  In Zephyr shim, some gpios should not be controlled if project
 	  does not implement this pin.
-=======
+
 config SYSTEM_BOOT_TIME_LOGGING
 	bool "boot time logging"
 	help
 	  This config enables boot time logging functionality in EC which
 	  is used for calculating system boot time.
->>>>>>> 6977e3a0
 
 endif # PLATFORM_EC