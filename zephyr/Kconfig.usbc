# Copyright 2020 The ChromiumOS Authors
# Use of this source code is governed by a BSD-style license that can be
# found in the LICENSE file.

menuconfig PLATFORM_EC_USBC
	bool "USB Type-C"
	default y if PLATFORM_EC_BATTERY
	depends on PLATFORM_EC_MATH_UTIL
	help
	  Enable this to support various USB Type-C features chosen by the
	  options below. USB-C is widely used on modern Chromebooks and the EC's
	  role is to negotiate power contracts (for sourcing or sinking power
	  over USB). The EC is also responsible for discovering the capabilities
	  of attached USB-C partners and enabling alternate operational modes,
	  including Display Port, Thunderbolt, and USB4.

config TEST_DISABLE_PLATFORM_EC_USBC
	bool "Test disable USB type-C"
	depends on ZTEST && !PLATFORM_EC_USBC
	help
	  Use this config to allow tests for code that doesn't actually rely on
	  USBC.

rsource "Kconfig.retimer"

if PLATFORM_EC_USBC

rsource "Kconfig.pd_int_shared"
rsource "Kconfig.pd_meas_vbus"
rsource "Kconfig.pd_frs"
rsource "Kconfig.pd_discharge"
rsource "Kconfig.pd_vbus_detection"
rsource "Kconfig.pd_console_cmd"
rsource "Kconfig.pd_host_cmd"
rsource "Kconfig.pd_usbc_device_type"
rsource "Kconfig.pd"
rsource "Kconfig.ppc"
rsource "Kconfig.usb_mux"
rsource "Kconfig.usbc_ss_mux"
rsource "Kconfig.usbc_common_altmode"
rsource "Kconfig.usb_charger"

<<<<<<< HEAD
# if PLATFORM_EC_USBC
=======
choice PLATFORM_EC_USBC_STACK
	prompt "USB-C Power Delivery stack type"
	default PLATFORM_EC_USB_PD_TCPMV2
	help
	   This symbol selects the USB-C power delivery stack implemtation used
	   on the ChromiumOS EC.

config PLATFORM_EC_USB_PD_TCPMV2
	bool "USB-C Power Delivery TCPM Version 2"
	help
	  Enable USB-C Power Delivery Type-C Port Manager Version 2. It
	  implements a layered, state-based design which tracks more closely
	  with the USB Type-C and USB PD specifications.

config PLATFORM_EC_USB_PD_CONTROLLER
	bool "USB-C Power Delivery Controller"
	help
	  Enable USB-C Power Delivery using a discrete controller chip. The PD
	  controller chip implements the local policy manager (LPM), managing
	  all PD communication on a single Type-C connector.
endchoice

if PLATFORM_EC_USB_PD_TCPMV2
rsource "Kconfig.tcpm"
endif # PLATFORM_EC_USB_PD_TCPMV2
>>>>>>> e774ba8b

config PLATFORM_EC_TCPC_INTERRUPT
	bool "Enables tcpc driver"
	default y
	help
	  By default, the tcpc driver is automatically enabled and will
	  initialize using the devicetree configs. Disable to stop tcpc
	  interrupt callbacks from being generated and save space on flash if a
	  custom driver is used instead.

config PLATFORM_EC_CHARGER_DEFAULT_CURRENT_LIMIT
	int "Charger input current in mA"
	depends on PLATFORM_EC_CHARGE_MANAGER
	default 512
	help
	  Default input current limit for the board in mA.

	  This value should depend on external power adapter, designed charging
	  voltage, and the maximum power of the running system. For type-C
	  chargers, this should be set to no more than 512 mA in order to not
	  brown-out low-current USB charge ports in accordance with USB-PD r3.0
	  Sec. 7.3.

config PLATFORM_EC_CHARGER_MIN_INPUT_CURRENT_LIMIT
	int "Minimum charger input current limit in mA"
	default 0
	depends on PLATFORM_EC_CHARGE_MANAGER
	help
	  Minimum current limit in mA that will ever be set for chargers, even if a
	  lower limit is requested.

	  If set, this should usually be set to no more than 2.5W divided by the
	  maximum supported input voltage in order to satisfy USB-PD pSnkStdby
	  requirements. Higher values may help devices stay alive under low-battery
	  conditions at the cost of violating standby power limits.

	  Many boards set this to large values, since historically this number was
	  usually equal to the default current limit. New boards should avoid doing
	  so if possible, and usually leave this unset: customization of
	  board_set_charge_limit() should be considered instead if a device sometimes
	  requires amounts of power in violation of specs, to limit those violations
	  only to situations where they are necessary.

config PLATFORM_EC_CHARGER_INPUT_CURRENT_DERATE_PCT
	int "Charger input current derating percentage"
	default 5
	depends on PLATFORM_EC_CHARGE_MANAGER
	help
	  Setting this to a nonzero value causes actual charger current limits
	  to be adjusted by the given percentage. For example, setting this to
	  4 and requesting a current limit of 1000 mA causes the charge manager
	  to program an actual current limit of 960 mA.

	  This is useful if a charger consistently draws more current than the
	  programmed limit, or if it is desired to derate for other
	  safety-related reasons. If a more complex (non-linear) adjustment is
	  required, boards should override the board_set_charge_limit()
	  function instead of configuring this option.

	  The default value is set to prevent most overcurrent conditions during
	  load transients, because power supplies vary in their tolerance to
	  such short-lived overcurrent conditions and many chargers respond
	  slowly to those transients.

	  Projects SHOULD characterize system behavior to tune for system
	  behavior and charger response in order to optimize this (allowing the
	  derating to be reduced) and ensure transients do not exceed the range
	  of acceptable current (which might require greater derating).

config PLATFORM_EC_USB_PD_PULLUP
	int "Default source Rp value"
	default 1
	help
	  Default pull-up value on the USB-C ports when they are used as source.
	  Valid values are 0 (USB default current), 1 (1.5A), and 2 (3.0A). See
	  enum tcpc_rp_value.

if PLATFORM_EC_USBC

config PLATFORM_EC_USBC_OCP
	bool
	help
	  USB-C overcurrent protection: Enable this to detect when a connected
	  USB-C partner draws too much power from the Chromebook and
	  automatically shut off power to the USB-C partner.

	  This should be enabled by drivers which can detect over-current. It
	  cannot be set otherwise, even in prj.conf

config PLATFORM_EC_USB_PID
	hex "USB Product ID"
	default 0
	help
	  Each platform (e.g. baseboard set) should have a single VID/PID
	  combination. If there is a big enough change within a platform,
	  then we can differentiate USB topologies by varying the hardware
	  version field in the Sink and Source Capabilities Extended messages.

	  To reserve a new PID within Google, use go/usb and see
	  http://google3/hardware/standards/usb

config PLATFORM_EC_USB_BCD_DEV
	hex "USB Device ID"
	default 0
	help
	  This specifies the USB device version, reported by board when acting
	  as the upstream facing port (UFP). This is a 16-bit unsigned integer
	  and should be set to a version number relevant to the release version
	  of the product.

config PLATFORM_EC_USB_VID
	hex "USB Vendor ID"
	default 0x18d1
	help
	  This specifies the USB vendor ID used for boards which expose a
	  USB endpont when the port is in UFP mode. The default value is
	  set to Google's assigned VID and typically would not need to be
	  changed. But, in certain cases this may need to be changed to
	  match an OEM's vendor ID.

config PLATFORM_EC_USB_MS_EXTENDED_COMPAT_ID_DESCRIPTOR
	bool "USB MS Extended Compat ID Feature Descriptor"
	help
	  This enables USB-EP to contain a MS Windows USB string descriptor
	  which is then used by MS Windows to request a Extended Compatible
	  ID Feature descriptor so that Windows will know to load its WINUSB
	  driver.

config PLATFORM_EC_USB_PD_TCPC_LOW_POWER
	bool "Allow Type-C Port Controller to enter low-power mode"
	default y
	help
	  Allows entry to a low power mode when the USB port is idle.
	  When enabled, an enter_low_power_mode member is present in tcpm_drv
	  and should be set to a function that selects that mode, such as
	  tcpci_enter_low_power_mode() for TCPCI-compatible TCPCs.

config PLATFORM_EC_USB_PD_TCPC_LPM_EXIT_DEBOUNCE_US
	int "Debounce delay when exiting low-power mode (uS)"
	depends on PLATFORM_EC_USB_PD_TCPC_LOW_POWER
	default 25000
	help
	  Some TCPCs need additional time following a VBUS change to internally
	  debounce the CC line status and update the CC_STATUS register. This
	  is the delay in microseconds to allow before checking the CC line
	  status in the EC.

config PLATFORM_EC_USB_PD_TCPC_VCONN
	bool "If VCONN is enabled, the TCPC will provide VCONN"
	default y if !PLATFORM_EC_USBC_PPC_SYV682X
	default y if PLATFORM_EC_USB_PD_TCPM_ITE_ON_CHIP
	default y if PLATFORM_EC_USBC_PPC_SYV682X_NO_CC
	help
	  Source USB Type-C connector voltage (VCONN) from the Type-C Port
	  Controller (TCPC), and also the Power Path Controller (PPC) if
	  present. Some TCPC/PPC can't handle 5V on its host-side CC pins, so
          disable this config in those cases.

config PLATFORM_EC_USB_PD_CLEAR_HARD_RESET_STATUS
	bool "Clear PD hard reset status when PD setup completes"
	default y if SOC_SERIES_RISCV32_IT8XXX2
	help
	  Enabling this config will clear the Hard Reset event status
	  after the PD connection is finished initialization,
	  to avoid the AP getting a stale event notification.

	  The detection of a PD Hard Reset sets an status flag that
	  is then read by the AP in order to reset the USB muxes.
	  However by the time this is read, the connection may
	  have been re-initialized and is ready, but the AP may
	  process the hard reset as if it were still current,
	  causing the USB port to be incorrectly disabled.
	  The hard reset of the PD connection can be triggered
	  when the EC is detected as being initially powered on
	  (as opposed to being reset), to force clearing the connection.

	  This config is set by default for the IT8XXX2 EC, which
	  cannot distinguish between a reset and power-on, so a power-on
	  is assumed, which leads to the PD hard reset when the EC
	  undergoes a reset (such as when entering recovery mode).

config PLATFORM_EC_CONSOLE_CMD_PPC_DUMP
	bool "Console command: ppc_dump"
	depends on PLATFORM_EC_USBC_PPC
	default y
	help
	  Allows dumping of the Power Path Controller (PPC) state, which is
	  basically a list of registers and their values. The actual dump
	  function is driver-specific (the reg_dump member of ppc_drv). By
	  reference to the datasheet for the part this can help you figure out
	  what is going on.

config PLATFORM_EC_USBC_PPC_LOGGING
	bool "Enable PPC Related logging"
	depends on PLATFORM_EC_USBC_PPC
	default y
	help
	  PPC drivers use two print functions for logging error messages
	  (ppc_prints and ppc_err_prints). Setting this config adds the
	  CPRINTS call to both of these function which will enable PPC
	  related logging but increase EC image size.

config PLATFORM_EC_USB_PD_PULLUP
	int "Default source Rp value"
	default 1
	help
	  Default pull-up value on the USB-C ports when they are used as source.
	  Valid values are 0 (USB default current), 1 (1.5A), and 2 (3.0A). See
	  enum tcpc_rp_value.

config PLATFORM_EC_USB_PD_ONLY_FIXED_PDOS
	bool "Only support FIXED type PDOs"
	help
	  Ignore all non-fixed PDOs received from a src_caps message. Enable
	  this for boards (like servo_v4) which only support FIXED PDO types.

# Define power related settings here for now to allow projects to overwrite
# them. Ideally they would be defined in the devicetree.
config PLATFORM_EC_PD_OPERATING_POWER_MW
	int "PD operating power in milliwatt"
	default 15000
	help
	  Base configuration for PD power operating power value, which is used
	  in PD negotiation. The final PD parameter used in negotiation is
	  affected by PLATFORM_EC_PD_MAX_POWER_MW,
	  PLATFORM_EC_PD_MAX_CURRENT_MA, and PLATFORM_EC_PD_MAX_VOLTAGE_MV.
	  Increase this value is the system requires more than 15 watts to boot
	  without a battery.

config PLATFORM_EC_PD_MAX_POWER_MW
	int "PD maximum power in milliwatt"
	default 60000
	help
	  The maximum PD negotiated power for the system. The value should match
	  with configured PLATFORM_EC_PD_MAX_CURRENT_MA and
	  PLATFORM_EC_PD_MAX_VOLTAGE_MV.

config PLATFORM_EC_PD_MAX_CURRENT_MA
	int "PD maximum current in milliampere"
	default 3000
	help
	  The maximum PD negotiated current for the system. The value should
	  match with configured PLATFORM_EC_PD_MAX_POWER_MW and
	  PLATFORM_EC_PD_MAX_VOLTAGE_MV.

config PLATFORM_EC_PD_MAX_VOLTAGE_MV
	int "PD maximum voltage in millivolt"
	default 20000
	help
	  The maximum PD negotiated voltage for the system. The value should
	  match with configured PLATFORM_EC_PD_MAX_POWER_MW and
	  PLATFORM_EC_PD_MAX_CURRENT_MA.

config PLATFORM_EC_PD_POWER_SUPPLY_TURN_ON_DELAY
	int "Power supply turn on delay in us"
	default 30000
	help
	  Each platform could have different power sequencing and transition
	  timing for turning on the power on the PD port.

config PLATFORM_EC_PD_POWER_SUPPLY_TURN_OFF_DELAY
	int "Power supply turn off delay in us"
	default 30000
	help
	  Each platform could have different power sequencing and transition
	  timing for turning off the power on the PD port.

endif  # PLATFORM_EC_USBC<|MERGE_RESOLUTION|>--- conflicted
+++ resolved
@@ -40,9 +40,6 @@
 rsource "Kconfig.usbc_common_altmode"
 rsource "Kconfig.usb_charger"
 
-<<<<<<< HEAD
-# if PLATFORM_EC_USBC
-=======
 choice PLATFORM_EC_USBC_STACK
 	prompt "USB-C Power Delivery stack type"
 	default PLATFORM_EC_USB_PD_TCPMV2
@@ -68,7 +65,6 @@
 if PLATFORM_EC_USB_PD_TCPMV2
 rsource "Kconfig.tcpm"
 endif # PLATFORM_EC_USB_PD_TCPMV2
->>>>>>> e774ba8b
 
 config PLATFORM_EC_TCPC_INTERRUPT
 	bool "Enables tcpc driver"
@@ -146,7 +142,9 @@
 	  Valid values are 0 (USB default current), 1 (1.5A), and 2 (3.0A). See
 	  enum tcpc_rp_value.
 
-if PLATFORM_EC_USBC
+# TODO: <Framework Computer> Do we need to modify the dependency for marigold
+# like for Lotus/Azalea in 868425e8d84ce776c9846eeffe29fe564db1fecd ?
+# if PLATFORM_EC_USBC
 
 config PLATFORM_EC_USBC_OCP
 	bool
