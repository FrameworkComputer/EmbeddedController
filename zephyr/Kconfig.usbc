--- conflicted
+++ resolved
@@ -36,10 +36,7 @@
 rsource "Kconfig.tcpm"
 rsource "Kconfig.usb_charger"
 
-<<<<<<< HEAD
-config PLATFORM_EC_CHARGER_INPUT_CURRENT
-=======
-if PLATFORM_EC_USBC
+# if PLATFORM_EC_USBC
 
 config PLATFORM_EC_TCPC_INTERRUPT
 	bool "Enables tcpc driver"
@@ -51,7 +48,6 @@
 	  custom driver is used instead.
 
 config PLATFORM_EC_CHARGER_DEFAULT_CURRENT_LIMIT
->>>>>>> 6977e3a0
 	int "Charger input current in mA"
 	depends on PLATFORM_EC_CHARGE_MANAGER
 	default 512
@@ -243,23 +239,6 @@
 	  CPRINTS call to both of these function which will enable PPC
 	  related logging but increase EC image size.
 
-<<<<<<< HEAD
-config PLATFORM_EC_USB_PD_TCPM_DRIVER_IT83XX
-	bool "Enable IT83XX driver"
-	depends on PLATFORM_EC_USB_PD_TCPM_ITE_ON_CHIP
-	help
-	  Enable a driver for the ITE IT83XX on-chip UBB Type-C Port Manager.
-	  This supports up to two USB Type-C ports with Dual Role function
-	  (provider and consumer) and Fast Role Swap detection.
-
-config PLATFORM_EC_USB_PD_TCPM_DRIVER_IT8XXX2
-	bool "Enable IT8XXX2 driver"
-	depends on PLATFORM_EC_USB_PD_TCPM_ITE_ON_CHIP
-	help
-	  Enable a driver for the ITE IT8XXX2 on-chip UBB Type-C Port Manager.
-	  This supports up to two USB Type-C ports with Dual Role function
-	  (provider and consumer) and Fast Role Swap detection.
-=======
 config PLATFORM_EC_USB_PD_PULLUP
 	int "Default source Rp value"
 	default 1
@@ -267,7 +246,6 @@
 	  Default pull-up value on the USB-C ports when they are used as source.
 	  Valid values are 0 (USB default current), 1 (1.5A), and 2 (3.0A). See
 	  enum tcpc_rp_value.
->>>>>>> 6977e3a0
 
 config PLATFORM_EC_USB_PD_ONLY_FIXED_PDOS
 	bool "Only support FIXED type PDOs"
