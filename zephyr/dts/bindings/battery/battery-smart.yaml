--- conflicted
+++ resolved
@@ -97,12 +97,8 @@
       - "sunwoda,l21d2pg2"
       - "sunwoda,l22d3pg0"
       - "sunwoda,l22d3pg1"
-<<<<<<< HEAD
+      - "sunwoda,l23d2pg5"
       - "sunwoda,ctgkt"
       - "atl,framework55w"
       - "atl,framework61w"
-      - "atl,framework85w"
-=======
-      - "sunwoda,l23d2pg5"
-      - "sunwoda,ctgkt"
->>>>>>> 2927fc93
+      - "atl,framework85w"