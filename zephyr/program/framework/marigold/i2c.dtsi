/* Copyright 2022 The ChromiumOS Authors
 * Use of this source code is governed by a BSD-style license that can be
 * found in the LICENSE file.
 */

 #include <dt-bindings/usb_pd_tcpm.h>

/ {
	aliases {
		i2c-0 = &i2c0_0;
		i2c-1 = &i2c1_0;
		i2c-2 = &i2c2_0;
		i2c-3 = &i2c3_0;
		i2c-4 = &i2c4_1;
		i2c-6 = &i2c6_1;
		i2c-7 = &i2c7_0;
	};

	named-i2c-ports {
		compatible = "named-i2c-ports";
		i2c_hid_slave: hid_slave {
			/* TODO: how to configure slave mode */
			i2c-port = <&i2c0_0>;
			enum-names = "I2C_PORT_HID_SLAVE";
		};
		i2c_cypd0: cypd0 {
			i2c-port = <&i2c1_0>;
			enum-names = "I2C_PORT_PD_MCU0";
		};
		i2c_cypd1: cypd1 {
			i2c-port = <&i2c2_0>;
			enum-names = "I2C_PORT_PD_MCU1";
		};
		i2c_battery: battery{
			i2c-port = <&i2c3_0>;
			enum-names = "I2C_PORT_BATTERY",
				"I2C_PORT_CHARGER";
		};
		i2c_touchpad: touchpad {
			i2c-port = <&i2c4_1>;
			enum-names = "I2C_PORT_TOUCHPAD";
			dynamic-speed;
		};
		i2c_thermal_sensor: thermal_sensor {
			i2c-port = <&i2c6_1>;
			enum-names = "I2C_PORT_SENSOR";
		};
		i2c_als: als {
			i2c-port = <&i2c7_0>;
			enum-names = "I2C_PORT_ALS";
		};
	};
};

&i2c0_0 {
	status = "okay";
	label = "I2C_PORT0";
	clock-frequency = <I2C_BITRATE_FAST>;
	pinctrl-0 = <&i2c0_0_sda_scl_gpb4_b5>;
	pinctrl-names = "default";

	i2chid0: i2chid@50 {
		compatible = "cros-ec,i2c-target-hid";
		reg = <0x50>;
		alert_gpios = <&gpio9 6 GPIO_OPEN_DRAIN>;
		max_report_size = <32>;
		hid_descriptor = "keyboard_hid_desc";
		hid_report_descriptor = "keyboard_report_desc";
	};

	i2chid1: i2chid@51 {
		compatible = "cros-ec,i2c-target-hid";
		reg = <0x51>;
		alert_gpios = <&gpiof 5 (GPIO_OPEN_DRAIN | GPIO_VOLTAGE_1P8)>;
		max_report_size = <32>;
		hid_descriptor = "als_hid_desc";
		hid_report_descriptor = "als_report_desc";
	};

};

&i2c_ctrl0 {
	status = "okay";
};

&i2c1_0 {
	status = "okay";
	label = "I2C_PORT1";
	clock-frequency = <I2C_BITRATE_FAST>;
	pinctrl-0 = <&i2c1_0_sda_scl_gp87_90>;
	pinctrl-names = "default";

	/* TODO: Add the device on this bus */
};

&i2c_ctrl1 {
	status = "okay";
};

&i2c2_0 {
	status = "okay";
	label = "I2C_PORT2";
	clock-frequency = <I2C_BITRATE_FAST>;
	pinctrl-0 = <&i2c2_0_sda_scl_gp91_92>;
	pinctrl-names = "default";

	/* TODO: Add the device on this bus */
};

&i2c_ctrl2 {
	status = "okay";
};

&i2c3_0 {
	status = "okay";
	label = "I2C_PORT3";
	clock-frequency = <I2C_BITRATE_STANDARD>;
	pinctrl-0 = <&i2c3_0_sda_scl_gpd0_d1>;
	pinctrl-names = "default";

	/* TODO: Add the device on this bus */
	charger: isl9241@9 {
		compatible = "intersil,isl9241";
		status = "okay";
		reg = <0x9>;
	};
};

&i2c_ctrl3 {
	status = "okay";
};

&i2c4_1 {
	status = "okay";
	label = "I2C_PORT4";
	clock-frequency = <I2C_BITRATE_STANDARD>;
	pinctrl-0 = <&i2c4_1_sda_scl_gpf2_f3>;
	pinctrl-names = "default";

	/* TODO: Add the device on this bus */
};

&i2c_ctrl4 {
	status = "okay";
};

&i2c6_1 {
	status = "okay";
	label = "I2C_PORT6";
	clock-frequency = <I2C_BITRATE_FAST>;
	pinctrl-0 = <&i2c6_1_sda_scl_gpe3_e4>;
	pinctrl-names = "default";

	/* Qth1 */
	cpu_f75303: cpu_f75303@4d {
		compatible = "cros-ec,temp-sensor-f75303";
		temperature-type = "F75303_IDX_REMOTE1";
		reg = <0x4d>;
	};

	/* Qth2 */
	ddr_f75303: ddr_f75303@4d {
		compatible = "cros-ec,temp-sensor-f75303";
		temperature-type = "F75303_IDX_REMOTE2";
		reg = <0x4d>;
	};

	/* Uth1 */
	local_f75303: local_f75303@4d {
		compatible = "cros-ec,temp-sensor-f75303";
		temperature-type = "F75303_IDX_LOCAL";
		reg = <0x4d>;
	};

<<<<<<< HEAD
=======
	//TODO: Add thermal sensor F75309 to this bus
};

&i2c_ctrl6 {
	status = "okay";
};

&i2c7_0 {
	status = "okay";
	label = "I2C_PORT7";
	clock-frequency = <I2C_BITRATE_FAST>;
	pinctrl-0 = <&i2c7_0_sda_scl_gpb2_b3>;
	pinctrl-names = "default";

>>>>>>> ed769767
	als_cm32183: als-cm32183@29 {
		compatible = "nxp,cm32183";
		reg = <0x29>;
	};
};

&i2c_ctrl7 {
	status = "okay";
};<|MERGE_RESOLUTION|>--- conflicted
+++ resolved
@@ -172,8 +172,6 @@
 		reg = <0x4d>;
 	};
 
-<<<<<<< HEAD
-=======
 	//TODO: Add thermal sensor F75309 to this bus
 };
 
@@ -188,7 +186,6 @@
 	pinctrl-0 = <&i2c7_0_sda_scl_gpb2_b3>;
 	pinctrl-names = "default";
 
->>>>>>> ed769767
 	als_cm32183: als-cm32183@29 {
 		compatible = "nxp,cm32183";
 		reg = <0x29>;
