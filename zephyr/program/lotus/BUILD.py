--- conflicted
+++ resolved
@@ -6,11 +6,8 @@
     project_name="lotus",
     zephyr_board="npcx9m3f",
     dts_overlays=[
-<<<<<<< HEAD
         here / "gpio.dts",
-=======
         here / "led_pins.dts",
->>>>>>> 4a8bb195
         here / "lotus.dts",
     ],
 )