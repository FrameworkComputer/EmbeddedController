/* Copyright 2023 The ChromiumOS Authors
 * Use of this source code is governed by a BSD-style license that can be
 * found in the LICENSE file.
 *
 * ADC for checking BOARD ID.
 */

#include "adc.h"
#include "board_adc.h"
#include "console.h"
#include "system.h"
#include "hooks.h"

#define CPRINTS(format, args...) cprints(CC_GPIO, format, ## args)
#define CPRINTF(format, args...) cprintf(CC_GPIO, format, ## args)

/*
 * PLATFORM_EC_ADC_RESOLUTION default 10 bit
 *
 * +------------------+-----------+--------------+---------+----------------------+
 * |  BOARD VERSION   |  voltage  |  main board  |   GPU   |     Input module     |
 * +------------------+-----------+--------------+---------+----------------------+
 * | BOARD_VERSION_0  |  0    mv  |    Unused    |         |       Reserved       |
 * | BOARD_VERSION_1  |  173  mv  |    Unused    |         |       Reserved       |
 * | BOARD_VERSION_2  |  300  mv  |    Unused    |         |       Reserved       |
 * | BOARD_VERSION_3  |  430  mv  |    Unused    |         |       Reserved       |
 * | BOARD_VERSION_4  |  588  mv  |    EVT1      |         |       Reserved       |
 * | BOARD_VERSION_5  |  783  mv  |    Unused    |         |       Reserved       |
 * | BOARD_VERSION_6  |  905  mv  |    Unused    |         |       Reserved       |
 * | BOARD_VERSION_7  |  1033 mv  |    DVT1      |         |       Reserved       |
 * | BOARD_VERSION_8  |  1320 mv  |    DVT2      |         |    Generic A size    |
 * | BOARD_VERSION_9  |  1500 mv  |    PVT       |         |    Generic B size    |
 * | BOARD_VERSION_10 |  1650 mv  |    MP        |         |    Generic C size    |
 * | BOARD_VERSION_11 |  1980 mv  |    Unused    | RID_0   |    10 Key B size     |
 * | BOARD_VERSION_12 |  2135 mv  |    Unused    | RID_0,1 |       Keyboard       |
 * | BOARD_VERSION_13 |  2500 mv  |    Unused    | RID_0   |       Touchpad       |
 * | BOARD_VERSION_14 |  2706 mv  |    Unused    |         |       Reserved       |
 * | BOARD_VERSION_15 |  2813 mv  |    Unused    |         |    Not installed     |
 * +------------------+-----------+--------------+---------+----------------------+
 */

struct {
	enum board_version_t version;
	int min_thresh_mv;
	int max_thresh_mv;
} const board_versions[] = {
<<<<<<< HEAD
	{ BOARD_VERSION_0, 0, 110 },
	{ BOARD_VERSION_1, 113, 234 },
	{ BOARD_VERSION_2, 239, 360 },
	{ BOARD_VERSION_3, 369, 491 },
	{ BOARD_VERSION_4, 527, 648},
	{ BOARD_VERSION_5, 722, 843 },
	{ BOARD_VERSION_6, 844, 965 },
	{ BOARD_VERSION_7, 972, 1093 },
	{ BOARD_VERSION_8, 1259, 1380 },
	{ BOARD_VERSION_9, 1439, 1560 },
	{ BOARD_VERSION_10, 1580, 1710 },
	{ BOARD_VERSION_11, 1900, 2040 },
	{ BOARD_VERSION_12, 2060, 2195 },
	{ BOARD_VERSION_13, 2250, 2600 },
	{ BOARD_VERSION_14, 2645, 2766 },
	{ BOARD_VERSION_15, 2770, 3300 },
=======
	{ BOARD_VERSION_0, 85  },
	{ BOARD_VERSION_1, 233 },
	{ BOARD_VERSION_2, 360 },
	{ BOARD_VERSION_3, 492 },
	{ BOARD_VERSION_4, 649 },
	{ BOARD_VERSION_5, 844 },
	{ BOARD_VERSION_6, 965 },
	{ BOARD_VERSION_7, 1094 },
	{ BOARD_VERSION_8, 1380 },
	{ BOARD_VERSION_9, 1562 },
	{ BOARD_VERSION_10, 1710 },
	{ BOARD_VERSION_11, 2040 },
	{ BOARD_VERSION_12, 2197 },
	{ BOARD_VERSION_13, 2557 },
	{ BOARD_VERSION_14, 2766 },
	{ BOARD_VERSION_15, 2814 },
>>>>>>> d791db64
};
BUILD_ASSERT(ARRAY_SIZE(board_versions) == BOARD_VERSION_COUNT);

enum board_version_t get_hardware_id(enum adc_channel channel)
{
	int version = BOARD_VERSION_UNKNOWN;
	int mv;
	int i;

	mv = adc_read_channel(channel);

	if (mv < 0) {
		CPRINTS("ADC could not read (%d)", mv);
		return BOARD_VERSION_UNKNOWN;
	}

	for (i = 0; i < BOARD_VERSION_COUNT; i++)
		if (mv >= board_versions[i].min_thresh_mv && mv <= board_versions[i].max_thresh_mv) {
			version = board_versions[i].version;
			return version;
		}

	return version;
}

__override int board_get_version(void)
{
	static int version = BOARD_VERSION_UNKNOWN;

	if (version != BOARD_VERSION_UNKNOWN)
		return version;

	version = get_hardware_id(ADC_MAIN_BOARD_ID);

	return version;
}
<|MERGE_RESOLUTION|>--- conflicted
+++ resolved
@@ -41,27 +41,8 @@
 
 struct {
 	enum board_version_t version;
-	int min_thresh_mv;
-	int max_thresh_mv;
+	int thresh_mv;
 } const board_versions[] = {
-<<<<<<< HEAD
-	{ BOARD_VERSION_0, 0, 110 },
-	{ BOARD_VERSION_1, 113, 234 },
-	{ BOARD_VERSION_2, 239, 360 },
-	{ BOARD_VERSION_3, 369, 491 },
-	{ BOARD_VERSION_4, 527, 648},
-	{ BOARD_VERSION_5, 722, 843 },
-	{ BOARD_VERSION_6, 844, 965 },
-	{ BOARD_VERSION_7, 972, 1093 },
-	{ BOARD_VERSION_8, 1259, 1380 },
-	{ BOARD_VERSION_9, 1439, 1560 },
-	{ BOARD_VERSION_10, 1580, 1710 },
-	{ BOARD_VERSION_11, 1900, 2040 },
-	{ BOARD_VERSION_12, 2060, 2195 },
-	{ BOARD_VERSION_13, 2250, 2600 },
-	{ BOARD_VERSION_14, 2645, 2766 },
-	{ BOARD_VERSION_15, 2770, 3300 },
-=======
 	{ BOARD_VERSION_0, 85  },
 	{ BOARD_VERSION_1, 233 },
 	{ BOARD_VERSION_2, 360 },
@@ -78,7 +59,6 @@
 	{ BOARD_VERSION_13, 2557 },
 	{ BOARD_VERSION_14, 2766 },
 	{ BOARD_VERSION_15, 2814 },
->>>>>>> d791db64
 };
 BUILD_ASSERT(ARRAY_SIZE(board_versions) == BOARD_VERSION_COUNT);
 
@@ -96,7 +76,7 @@
 	}
 
 	for (i = 0; i < BOARD_VERSION_COUNT; i++)
-		if (mv >= board_versions[i].min_thresh_mv && mv <= board_versions[i].max_thresh_mv) {
+		if (mv < board_versions[i].thresh_mv) {
 			version = board_versions[i].version;
 			return version;
 		}
