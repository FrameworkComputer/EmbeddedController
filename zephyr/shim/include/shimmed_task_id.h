/* Copyright 2020 The ChromiumOS Authors
 * Use of this source code is governed by a BSD-style license that can be
 * found in the LICENSE file.
 */

#ifndef __CROS_EC_SHIMMED_TASK_ID_H
#define __CROS_EC_SHIMMED_TASK_ID_H

#include "common.h"

/* Task identifier (8 bits) */
typedef uint8_t task_id_t;

/*
 * Bitmask of port enable bits, expanding to a value like `BIT(0) | BIT(2) | 0`.
 */
#define PD_INT_SHARED_PORT_MASK                                           \
	(FOR_EACH_NONEMPTY_TERM(                                          \
		BIT, (|),                                                 \
		IF_ENABLED(CONFIG_PLATFORM_EC_USB_PD_PORT_0_SHARED, (0)), \
		IF_ENABLED(CONFIG_PLATFORM_EC_USB_PD_PORT_1_SHARED, (1)), \
		IF_ENABLED(CONFIG_PLATFORM_EC_USB_PD_PORT_2_SHARED, (2)), \
		IF_ENABLED(CONFIG_PLATFORM_EC_USB_PD_PORT_3_SHARED, (3)), ) 0)

/* Highest priority on bottom -- same as in platform/ec. */
enum {
	EC_TASK_PRIO_LOWEST = 0,
	EC_SYSWORKQ_PRIO = EC_TASK_PRIO_LOWEST,
	EC_TASK_RWSIG_PRIO,
	EC_TASK_TOUCHPAD_PRIO,
	EC_TASK_FPSENSOR_PRIO,
	EC_TASK_CHG_RAMP_PRIO,
	EC_TASK_USB_CHG_PRIO,
	EC_TASK_DPS_PRIO,
	EC_TASK_CHARGER_PRIO,
	EC_TASK_CEC_PRIO,
	EC_TASK_CHIPSET_PRIO,
	EC_TASK_MOTIONSENSE_PRIO,
	EC_TASK_USB_MUX_PRIO,
	EC_TASK_HOSTCMD_PRIO,
	EC_SHELL_PRIO,
	EC_TASK_KEYPROTO_PRIO,
	EC_TASK_POWERBTN_PRIO,
	EC_TASK_KEYSCAN_PRIO,
	EC_TASK_PD_C0_PRIO,
	EC_TASK_PD_C1_PRIO,
	EC_TASK_PD_C2_PRIO,
	EC_TASK_PD_C3_PRIO,
	EC_TASK_PD_INT_SHARED_PRIO,
	EC_TASK_PD_INT_C0_PRIO,
	EC_TASK_PD_INT_C1_PRIO,
	EC_TASK_PD_INT_C2_PRIO,
	EC_TASK_PD_INT_C3_PRIO,
	EC_TASK_CYPD_PRIO,
	EC_TASK_ALS_PRIO,
	EC_TASK_PRIO_COUNT,
};

/* Helper macro to set tasks priorities */
#define EC_TASK_PRIORITY(prio) K_PRIO_PREEMPT(EC_TASK_PRIO_COUNT - prio - 1)

/*
 * List of CROS_EC_TASK items. See CONFIG_TASK_LIST in platform/ec's config.h
 * for more information.  For tests that want their own custom tasks, use
 * CONFIG_HAS_TEST_TASKS and not CONFIG_SHIMMED_TASKS.
 */
#ifdef CONFIG_SHIMMED_TASKS
#define CROS_EC_TASK_LIST                                                  \
	COND_CODE_1(HAS_TASK_CHG_RAMP,                                     \
		    (CROS_EC_TASK(CHG_RAMP, chg_ramp_task, 0,              \
				  CONFIG_TASK_CHG_RAMP_STACK_SIZE,         \
				  EC_TASK_CHG_RAMP_PRIO, 0)),              \
		    ())                                                    \
	COND_CODE_1(CONFIG_PLATFORM_EC_USB_CHARGER,                        \
		    (CROS_EC_TASK(USB_CHG, usb_charger_task_shared, 0,     \
				  CONFIG_TASK_USB_CHG_STACK_SIZE,          \
				  EC_TASK_USB_CHG_PRIO, 0)),               \
		    ())                                                    \
	COND_CODE_1(HAS_TASK_DPS,                                          \
		    (CROS_EC_TASK(DPS, dps_task, 0,                        \
				  CONFIG_TASK_DPS_STACK_SIZE,              \
				  EC_TASK_DPS_PRIO, 0)),                   \
		    ())                                                    \
	COND_CODE_1(HAS_TASK_CHARGER,                                      \
		    (CROS_EC_TASK(CHARGER, charger_task, 0,                \
				  CONFIG_TASK_CHARGER_STACK_SIZE,          \
				  EC_TASK_CHARGER_PRIO, 0)),               \
		    ())                                                    \
	COND_CODE_1(HAS_TASK_CHIPSET,                                      \
		    (CROS_EC_TASK(CHIPSET, chipset_task, 0,                \
				  CONFIG_TASK_CHIPSET_STACK_SIZE,          \
				  EC_TASK_CHIPSET_PRIO, 0)),               \
		    ())                                                    \
	COND_CODE_1(HAS_TASK_MOTIONSENSE,                                  \
		    (CROS_EC_TASK(MOTIONSENSE, motion_sense_task, 0,       \
				  CONFIG_TASK_MOTIONSENSE_STACK_SIZE,      \
				  EC_TASK_MOTIONSENSE_PRIO, 0)),           \
		    ())                                                    \
	IF_ENABLED(HAS_TASK_USB_MUX,                                       \
		   (CROS_EC_TASK(USB_MUX, usb_mux_task, 0,                 \
				 CONFIG_TASK_USB_MUX_STACK_SIZE,           \
				 EC_TASK_USB_MUX_PRIO, 0)))                \
	COND_CODE_1(HAS_TASK_HOSTCMD_DEDICATED,                            \
		    (CROS_EC_TASK(HOSTCMD, host_command_task, 0,           \
				  CONFIG_TASK_HOSTCMD_STACK_SIZE,          \
				  EC_TASK_HOSTCMD_PRIO, 0)),               \
		    ())                                                    \
	COND_CODE_1(HAS_TASK_KEYPROTO,                                     \
		    (CROS_EC_TASK(KEYPROTO, keyboard_protocol_task, 0,     \
				  CONFIG_TASK_KEYPROTO_STACK_SIZE,         \
				  EC_TASK_KEYPROTO_PRIO, 0)),              \
		    ())                                                    \
	COND_CODE_1(HAS_TASK_POWERBTN,                                     \
		    (CROS_EC_TASK(POWERBTN, power_button_task, 0,          \
				  CONFIG_TASK_POWERBTN_STACK_SIZE,         \
				  EC_TASK_POWERBTN_PRIO, 0)),              \
		    ())                                                    \
	COND_CODE_1(HAS_TASK_KEYSCAN,                                      \
		    (CROS_EC_TASK(KEYSCAN, keyboard_scan_task, 0,          \
				  CONFIG_TASK_KEYSCAN_STACK_SIZE,          \
				  EC_TASK_KEYSCAN_PRIO, 0)),               \
		    ())                                                    \
	COND_CODE_1(HAS_TASK_PD_C0,                                        \
		    (CROS_EC_TASK(PD_C0, pd_task, 0,                       \
				  CONFIG_TASK_PD_STACK_SIZE,               \
				  EC_TASK_PD_C0_PRIO, 0)),                 \
		    ())                                                    \
	COND_CODE_1(HAS_TASK_PD_C1,                                        \
		    (CROS_EC_TASK(PD_C1, pd_task, 0,                       \
				  CONFIG_TASK_PD_STACK_SIZE,               \
				  EC_TASK_PD_C1_PRIO, 0)),                 \
		    ())                                                    \
	COND_CODE_1(HAS_TASK_PD_C2,                                        \
		    (CROS_EC_TASK(PD_C2, pd_task, 0,                       \
				  CONFIG_TASK_PD_STACK_SIZE,               \
				  EC_TASK_PD_C2_PRIO, 0)),                 \
		    ())                                                    \
	COND_CODE_1(HAS_TASK_PD_C3,                                        \
		    (CROS_EC_TASK(PD_C3, pd_task, 0,                       \
				  CONFIG_TASK_PD_STACK_SIZE,               \
				  EC_TASK_PD_C3_PRIO, 0)),                 \
		    ())                                                    \
	IF_ENABLED(CONFIG_HAS_TASK_PD_INT_SHARED,                          \
		   (CROS_EC_TASK(PD_INT_SHARED, pd_shared_alert_task,      \
				 PD_INT_SHARED_PORT_MASK,                  \
				 CONFIG_TASK_PD_INT_STACK_SIZE,            \
				 EC_TASK_PD_INT_SHARED_PRIO, 0)))          \
	COND_CODE_1(HAS_TASK_PD_INT_C0,                                    \
		    (CROS_EC_TASK(PD_INT_C0, pd_interrupt_handler_task, 0, \
				  CONFIG_TASK_PD_INT_STACK_SIZE,           \
				  EC_TASK_PD_INT_C0_PRIO, 0)),             \
		    ())                                                    \
	COND_CODE_1(HAS_TASK_PD_INT_C1,                                    \
		    (CROS_EC_TASK(PD_INT_C1, pd_interrupt_handler_task, 1, \
				  CONFIG_TASK_PD_INT_STACK_SIZE,           \
				  EC_TASK_PD_INT_C1_PRIO, 0)),             \
		    ())                                                    \
	COND_CODE_1(HAS_TASK_PD_INT_C2,                                    \
		    (CROS_EC_TASK(PD_INT_C2, pd_interrupt_handler_task, 2, \
				  CONFIG_TASK_PD_INT_STACK_SIZE,           \
				  EC_TASK_PD_INT_C2_PRIO, 0)),             \
		    ())                                                    \
	COND_CODE_1(HAS_TASK_PD_INT_C3,                                    \
		    (CROS_EC_TASK(PD_INT_C3, pd_interrupt_handler_task, 3, \
				  CONFIG_TASK_PD_INT_STACK_SIZE,           \
				  EC_TASK_PD_INT_C3_PRIO, 0)),             \
		    ())                                                    \
	COND_CODE_1(HAS_TASK_CYPD,                                         \
		    (CROS_EC_TASK(CYPD, cypd_interrupt_handler_task, 0,    \
				  CONFIG_TASK_CYPD_STACK_SIZE,             \
				  EC_TASK_CYPD_PRIO)),                     \
		())                                                    \
	COND_CODE_1(HAS_TASK_ALS,                                         \
		    (CROS_EC_TASK(ALS, als_task, 0,    \
				  CONFIG_TASK_ALS_STACK_SIZE,             \
				  EC_TASK_ALS_PRIO)),                     \
		())                                                    \
	COND_CODE_1(HAS_TASK_TOUCHPAD,                                     \
		    (CROS_EC_TASK(TOUCHPAD, touchpad_task, 0,              \
				  CONFIG_TASK_TOUCHPAD_STACK_SIZE,         \
				  EC_TASK_TOUCHPAD_PRIO, 0)),              \
		    ())                                                    \
	COND_CODE_1(HAS_TASK_FPSENSOR,                                     \
		    (CROS_EC_TASK(FPSENSOR, fp_task, 0,                    \
				  CONFIG_TASK_FPSENSOR_STACK_SIZE,         \
				  EC_TASK_FPSENSOR_PRIO, K_FP_REGS)),      \
		    ())                                                    \
	COND_CODE_1(HAS_TASK_RWSIG,                                        \
		    (CROS_EC_TASK(RWSIG, rwsig_task, 0,                    \
				  CONFIG_TASK_RWSIG_STACK_SIZE,            \
				  EC_TASK_RWSIG_PRIO, 0)),                 \
		    ())                                                    \
	COND_CODE_1(HAS_TASK_CEC,                                          \
		    (CROS_EC_TASK(CEC, cec_task, 0,                        \
				  CONFIG_TASK_CEC_STACK_SIZE,              \
				  EC_TASK_CEC_PRIO, 0)),                   \
		    ())
#elif defined(CONFIG_HAS_TEST_TASKS)
#include "shimmed_test_tasks.h"
/*
 * There are two different ways to define a task list (because historical
 * reasons). Applications use CROS_EC_TASK_LIST to define their tasks, while
 * unit tests that need additional tasks use CONFIG_TEST_TASK_LIST. For
 * shimming a unit test, define CROS_EC_TASK_LIST as whatever
 * CONFIG_TEST_TASK_LIST expands to.
 */
#if defined(CONFIG_TEST_TASK_LIST) && !defined(CROS_EC_TASK_LIST)
#define CROS_EC_TASK_LIST CONFIG_TEST_TASK_LIST
#endif /* CONFIG_TEST_TASK_LIST && !CROS_EC_TASK_LIST */

/*
 * Tests often must link in files that reference task IDs, even when the
 * shimmed tasks are not created.  Define stub tasks to satisfy the final link.
 */
#else /* !CONFIG_SHIMMED_TASKS && !CONFIG_HAS_TEST_TASKS */
<<<<<<< HEAD
#define CROS_EC_TASK_LIST                                                   \
	CROS_EC_TASK(CHG_RAMP, NULL, 0, 0, EC_TASK_CHG_RAMP_PRIO)           \
	CROS_EC_TASK(USB_CHG, NULL, 0, 0, EC_TASK_USB_CHG_PRIO)             \
	CROS_EC_TASK(DPS, NULL, 0, 0, EC_TASK_DPS_PRIO)                     \
	CROS_EC_TASK(CHARGER, NULL, 0, 0, EC_TASK_CHARGER_PRIO)             \
	CROS_EC_TASK(CHIPSET, NULL, 0, 0, EC_TASK_CHIPSET_PRIO)             \
	CROS_EC_TASK(MOTIONSENSE, NULL, 0, 0, EC_TASK_MOTIONSENSE_PRIO)     \
	CROS_EC_TASK(USB_MUX, NULL, 0, 0, EC_TASK_USB_MUX_PRIO)             \
	CROS_EC_TASK(HOSTCMD, NULL, 0, 0, EC_TASK_HOSTCMD_PRIO)             \
	CROS_EC_TASK(KEYPROTO, NULL, 0, 0, EC_TASK_KEYPROTO_PRIO)           \
	CROS_EC_TASK(POWERBTN, NULL, 0, 0, EC_TASK_POWERBTN_PRIO)           \
	CROS_EC_TASK(KEYSCAN, NULL, 0, 0, EC_TASK_KEYSCAN_PRIO)             \
	CROS_EC_TASK(PD_C0, NULL, 0, 0, EC_TASK_PD_C0_PRIO)                 \
	CROS_EC_TASK(PD_C1, NULL, 0, 0, EC_TASK_PD_C1_PRIO)                 \
	CROS_EC_TASK(PD_C2, NULL, 0, 0, EC_TASK_PD_C2_PRIO)                 \
	CROS_EC_TASK(PD_C3, NULL, 0, 0, EC_TASK_PD_C3_PRIO)                 \
	CROS_EC_TASK(PD_INT_SHARED, NULL, 0, 0, EC_TASK_PD_INT_SHARED_PRIO) \
	CROS_EC_TASK(PD_INT_C0, NULL, 0, 0, EC_TASK_PD_INT_C0_PRIO)         \
	CROS_EC_TASK(PD_INT_C1, NULL, 1, 0, EC_TASK_PD_INT_C1_PRIO)         \
	CROS_EC_TASK(PD_INT_C2, NULL, 2, 0, EC_TASK_PD_INT_C2_PRIO)         \
	CROS_EC_TASK(PD_INT_C3, NULL, 3, 0, EC_TASK_PD_INT_C3_PRIO)         \
	CROS_EC_TASK(CYPD, NULL, 0, 0, EC_TASK_CYPD_PRIO)                   \
	CROS_EC_TASK(ALS, NULL, 0, 0, EC_TASK_ALS_PRIO)                     \
	CROS_EC_TASK(TOUCHPAD, NULL, 0, 0, EC_TASK_TOUCHPAD_PRIO)           \
	CROS_EC_TASK(CEC, NULL, 0, 0, EC_TASK_CEC_PRIO)
=======
#define CROS_EC_TASK_LIST                                                      \
	CROS_EC_TASK(CHG_RAMP, NULL, 0, 0, EC_TASK_CHG_RAMP_PRIO, 0)           \
	CROS_EC_TASK(USB_CHG, NULL, 0, 0, EC_TASK_USB_CHG_PRIO, 0)             \
	CROS_EC_TASK(DPS, NULL, 0, 0, EC_TASK_DPS_PRIO, 0)                     \
	CROS_EC_TASK(CHARGER, NULL, 0, 0, EC_TASK_CHARGER_PRIO, 0)             \
	CROS_EC_TASK(CHIPSET, NULL, 0, 0, EC_TASK_CHIPSET_PRIO, 0)             \
	CROS_EC_TASK(MOTIONSENSE, NULL, 0, 0, EC_TASK_MOTIONSENSE_PRIO, 0)     \
	CROS_EC_TASK(USB_MUX, NULL, 0, 0, EC_TASK_USB_MUX_PRIO, 0)             \
	CROS_EC_TASK(HOSTCMD, NULL, 0, 0, EC_TASK_HOSTCMD_PRIO, 0)             \
	CROS_EC_TASK(KEYPROTO, NULL, 0, 0, EC_TASK_KEYPROTO_PRIO, 0)           \
	CROS_EC_TASK(POWERBTN, NULL, 0, 0, EC_TASK_POWERBTN_PRIO, 0)           \
	CROS_EC_TASK(KEYSCAN, NULL, 0, 0, EC_TASK_KEYSCAN_PRIO, 0)             \
	CROS_EC_TASK(PD_C0, NULL, 0, 0, EC_TASK_PD_C0_PRIO, 0)                 \
	CROS_EC_TASK(PD_C1, NULL, 0, 0, EC_TASK_PD_C1_PRIO, 0)                 \
	CROS_EC_TASK(PD_C2, NULL, 0, 0, EC_TASK_PD_C2_PRIO, 0)                 \
	CROS_EC_TASK(PD_C3, NULL, 0, 0, EC_TASK_PD_C3_PRIO, 0)                 \
	CROS_EC_TASK(PD_INT_SHARED, NULL, 0, 0, EC_TASK_PD_INT_SHARED_PRIO, 0) \
	CROS_EC_TASK(PD_INT_C0, NULL, 0, 0, EC_TASK_PD_INT_C0_PRIO, 0)         \
	CROS_EC_TASK(PD_INT_C1, NULL, 1, 0, EC_TASK_PD_INT_C1_PRIO, 0)         \
	CROS_EC_TASK(PD_INT_C2, NULL, 2, 0, EC_TASK_PD_INT_C2_PRIO, 0)         \
	CROS_EC_TASK(PD_INT_C3, NULL, 3, 0, EC_TASK_PD_INT_C3_PRIO, 0)         \
	CROS_EC_TASK(TOUCHPAD, NULL, 0, 0, EC_TASK_TOUCHPAD_PRIO, 0)           \
	CROS_EC_TASK(FPSENSOR, NULL, 0, 0, EC_TASK_FPSENSOR_PRIO, K_FP_REGS)   \
	CROS_EC_TASK(CEC, NULL, 0, 0, EC_TASK_CEC_PRIO, 0)
>>>>>>> e81f47cf

#endif /* CONFIG_SHIMMED_TASKS */

#ifndef CROS_EC_TASK_LIST
#define CROS_EC_TASK_LIST
#endif /* CROS_EC_TASK_LIST */

/*
 * Define the task_ids globally for all shimmed platform/ec code to use.
 * Note that unit test task lists use TASK_TEST, which we can just alias
 * into a regular CROS_EC_TASK.
 */
#define CROS_EC_TASK(name, ...) TASK_ID_##name,
#define TASK_TEST(name, ...) CROS_EC_TASK(name)
/* clang-format off */
enum {
	CROS_EC_TASK_LIST
#ifdef TEST_BUILD
	TASK_ID_TEST_RUNNER,
#endif
	TASK_ID_COUNT,
	TASK_ID_INVALID = 0xff, /* Unable to find the task */
};
/* clang-format on */
#undef CROS_EC_TASK
#undef TASK_TEST

/*
 * Additional task IDs for features that runs on non shimmed threads,
 * thread_id_to_task_id() and task_id_to_thread_id() need to be updated
 * to identify these tasks.
 */
/* clang-format off */
#define CROS_EC_EXTRA_TASKS(fn)                                         \
	COND_CODE_1(CONFIG_TASK_HOSTCMD_THREAD_MAIN, (fn(HOSTCMD)),     \
		(fn(MAIN)))                                             \
	COND_CODE_1(CONFIG_TASK_HOSTCMD_THREAD_DEDICATED,               \
		(IF_ENABLED(CONFIG_EC_HOST_CMD, (fn(HOSTCMD)))), ())    \
	COND_CODE_1(CONFIG_SHELL_BACKEND_SERIAL, (fn(SHELL)),           \
		(COND_CODE_1(CONFIG_SHELL_BACKEND_DUMMY, (fn(SHELL)),   \
		())))							\
	fn(SYSWORKQ)                                                    \
	fn(IDLE)
/* clang-format on */

#define EXTRA_TASK_INTERNAL_ID(name) EXTRA_TASK_##name,
enum {
	CROS_EC_EXTRA_TASKS(EXTRA_TASK_INTERNAL_ID) EXTRA_TASK_COUNT,
};

#define EXTRA_TASK_ID(name) \
	TASK_ID_##name = ((int)TASK_ID_COUNT + (int)EXTRA_TASK_##name),
enum { CROS_EC_EXTRA_TASKS(EXTRA_TASK_ID) };

#endif /* __CROS_EC_SHIMMED_TASK_ID_H */<|MERGE_RESOLUTION|>--- conflicted
+++ resolved
@@ -213,33 +213,6 @@
  * shimmed tasks are not created.  Define stub tasks to satisfy the final link.
  */
 #else /* !CONFIG_SHIMMED_TASKS && !CONFIG_HAS_TEST_TASKS */
-<<<<<<< HEAD
-#define CROS_EC_TASK_LIST                                                   \
-	CROS_EC_TASK(CHG_RAMP, NULL, 0, 0, EC_TASK_CHG_RAMP_PRIO)           \
-	CROS_EC_TASK(USB_CHG, NULL, 0, 0, EC_TASK_USB_CHG_PRIO)             \
-	CROS_EC_TASK(DPS, NULL, 0, 0, EC_TASK_DPS_PRIO)                     \
-	CROS_EC_TASK(CHARGER, NULL, 0, 0, EC_TASK_CHARGER_PRIO)             \
-	CROS_EC_TASK(CHIPSET, NULL, 0, 0, EC_TASK_CHIPSET_PRIO)             \
-	CROS_EC_TASK(MOTIONSENSE, NULL, 0, 0, EC_TASK_MOTIONSENSE_PRIO)     \
-	CROS_EC_TASK(USB_MUX, NULL, 0, 0, EC_TASK_USB_MUX_PRIO)             \
-	CROS_EC_TASK(HOSTCMD, NULL, 0, 0, EC_TASK_HOSTCMD_PRIO)             \
-	CROS_EC_TASK(KEYPROTO, NULL, 0, 0, EC_TASK_KEYPROTO_PRIO)           \
-	CROS_EC_TASK(POWERBTN, NULL, 0, 0, EC_TASK_POWERBTN_PRIO)           \
-	CROS_EC_TASK(KEYSCAN, NULL, 0, 0, EC_TASK_KEYSCAN_PRIO)             \
-	CROS_EC_TASK(PD_C0, NULL, 0, 0, EC_TASK_PD_C0_PRIO)                 \
-	CROS_EC_TASK(PD_C1, NULL, 0, 0, EC_TASK_PD_C1_PRIO)                 \
-	CROS_EC_TASK(PD_C2, NULL, 0, 0, EC_TASK_PD_C2_PRIO)                 \
-	CROS_EC_TASK(PD_C3, NULL, 0, 0, EC_TASK_PD_C3_PRIO)                 \
-	CROS_EC_TASK(PD_INT_SHARED, NULL, 0, 0, EC_TASK_PD_INT_SHARED_PRIO) \
-	CROS_EC_TASK(PD_INT_C0, NULL, 0, 0, EC_TASK_PD_INT_C0_PRIO)         \
-	CROS_EC_TASK(PD_INT_C1, NULL, 1, 0, EC_TASK_PD_INT_C1_PRIO)         \
-	CROS_EC_TASK(PD_INT_C2, NULL, 2, 0, EC_TASK_PD_INT_C2_PRIO)         \
-	CROS_EC_TASK(PD_INT_C3, NULL, 3, 0, EC_TASK_PD_INT_C3_PRIO)         \
-	CROS_EC_TASK(CYPD, NULL, 0, 0, EC_TASK_CYPD_PRIO)                   \
-	CROS_EC_TASK(ALS, NULL, 0, 0, EC_TASK_ALS_PRIO)                     \
-	CROS_EC_TASK(TOUCHPAD, NULL, 0, 0, EC_TASK_TOUCHPAD_PRIO)           \
-	CROS_EC_TASK(CEC, NULL, 0, 0, EC_TASK_CEC_PRIO)
-=======
 #define CROS_EC_TASK_LIST                                                      \
 	CROS_EC_TASK(CHG_RAMP, NULL, 0, 0, EC_TASK_CHG_RAMP_PRIO, 0)           \
 	CROS_EC_TASK(USB_CHG, NULL, 0, 0, EC_TASK_USB_CHG_PRIO, 0)             \
@@ -261,10 +234,11 @@
 	CROS_EC_TASK(PD_INT_C1, NULL, 1, 0, EC_TASK_PD_INT_C1_PRIO, 0)         \
 	CROS_EC_TASK(PD_INT_C2, NULL, 2, 0, EC_TASK_PD_INT_C2_PRIO, 0)         \
 	CROS_EC_TASK(PD_INT_C3, NULL, 3, 0, EC_TASK_PD_INT_C3_PRIO, 0)         \
+	CROS_EC_TASK(CYPD, NULL, 0, 0, EC_TASK_CYPD_PRIO)                   \
+	CROS_EC_TASK(ALS, NULL, 0, 0, EC_TASK_ALS_PRIO)                     \
 	CROS_EC_TASK(TOUCHPAD, NULL, 0, 0, EC_TASK_TOUCHPAD_PRIO, 0)           \
 	CROS_EC_TASK(FPSENSOR, NULL, 0, 0, EC_TASK_FPSENSOR_PRIO, K_FP_REGS)   \
 	CROS_EC_TASK(CEC, NULL, 0, 0, EC_TASK_CEC_PRIO, 0)
->>>>>>> e81f47cf
 
 #endif /* CONFIG_SHIMMED_TASKS */
 
