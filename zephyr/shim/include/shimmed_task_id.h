/* Copyright 2020 The ChromiumOS Authors
 * Use of this source code is governed by a BSD-style license that can be
 * found in the LICENSE file.
 */

#ifndef __CROS_EC_SHIMMED_TASK_ID_H
#define __CROS_EC_SHIMMED_TASK_ID_H

#include "common.h"

/* Task identifier (8 bits) */
typedef uint8_t task_id_t;

/*
 * Bitmask of port enable bits, expanding to a value like `BIT(0) | BIT(2) | 0`.
 */
#define PD_INT_SHARED_PORT_MASK                                           \
	(FOR_EACH_NONEMPTY_TERM(                                          \
		BIT, (|),                                                 \
		IF_ENABLED(CONFIG_PLATFORM_EC_USB_PD_PORT_0_SHARED, (0)), \
		IF_ENABLED(CONFIG_PLATFORM_EC_USB_PD_PORT_1_SHARED, (1)), \
		IF_ENABLED(CONFIG_PLATFORM_EC_USB_PD_PORT_2_SHARED, (2)), \
		IF_ENABLED(CONFIG_PLATFORM_EC_USB_PD_PORT_3_SHARED, (3)), ) 0)

/* Highest priority on bottom -- same as in platform/ec. */
enum {
	EC_TASK_PRIO_LOWEST = 0,
	EC_SYSWORKQ_PRIO = EC_TASK_PRIO_LOWEST,
	EC_TASK_TOUCHPAD_PRIO,
	EC_TASK_CHG_RAMP_PRIO,
	EC_TASK_USB_CHG_PRIO,
	EC_TASK_DPS_PRIO,
	EC_TASK_CHARGER_PRIO,
	EC_TASK_CHIPSET_PRIO,
	EC_TASK_MOTIONSENSE_PRIO,
	EC_TASK_USB_MUX_PRIO,
	EC_TASK_HOSTCMD_PRIO,
	EC_SHELL_PRIO,
	EC_TASK_KEYPROTO_PRIO,
	EC_TASK_POWERBTN_PRIO,
	EC_TASK_KEYSCAN_PRIO,
	EC_TASK_PD_C0_PRIO,
	EC_TASK_PD_C1_PRIO,
	EC_TASK_PD_C2_PRIO,
	EC_TASK_PD_C3_PRIO,
	EC_TASK_PD_INT_SHARED_PRIO,
	EC_TASK_PD_INT_C0_PRIO,
	EC_TASK_PD_INT_C1_PRIO,
	EC_TASK_PD_INT_C2_PRIO,
	EC_TASK_PD_INT_C3_PRIO,
	EC_TASK_CYPD_PRIO,
	EC_TASK_PRIO_COUNT,
};

/* Helper macro to set tasks priorities */
#define EC_TASK_PRIORITY(prio) K_PRIO_PREEMPT(EC_TASK_PRIO_COUNT - prio - 1)

/*
 * List of CROS_EC_TASK items. See CONFIG_TASK_LIST in platform/ec's config.h
 * for more information.  For tests that want their own custom tasks, use
 * CONFIG_HAS_TEST_TASKS and not CONFIG_SHIMMED_TASKS.
 */
#ifdef CONFIG_SHIMMED_TASKS
#define CROS_EC_TASK_LIST                                                  \
	COND_CODE_1(HAS_TASK_CHG_RAMP,                                     \
		    (CROS_EC_TASK(CHG_RAMP, chg_ramp_task, 0,              \
				  CONFIG_TASK_CHG_RAMP_STACK_SIZE,         \
				  EC_TASK_CHG_RAMP_PRIO)),                 \
		    ())                                                    \
	COND_CODE_1(CONFIG_PLATFORM_EC_USB_CHARGER,                        \
		    (CROS_EC_TASK(USB_CHG, usb_charger_task_shared, 0,     \
				  CONFIG_TASK_USB_CHG_STACK_SIZE,          \
				  EC_TASK_USB_CHG_PRIO)),                  \
		    ())                                                    \
	COND_CODE_1(HAS_TASK_DPS,                                          \
		    (CROS_EC_TASK(DPS, dps_task, 0,                        \
				  CONFIG_TASK_DPS_STACK_SIZE,              \
				  EC_TASK_DPS_PRIO)),                      \
		    ())                                                    \
	COND_CODE_1(HAS_TASK_CHARGER,                                      \
		    (CROS_EC_TASK(CHARGER, charger_task, 0,                \
				  CONFIG_TASK_CHARGER_STACK_SIZE,          \
				  EC_TASK_CHARGER_PRIO)),                  \
		    ())                                                    \
	COND_CODE_1(HAS_TASK_CHIPSET,                                      \
		    (CROS_EC_TASK(CHIPSET, chipset_task, 0,                \
				  CONFIG_TASK_CHIPSET_STACK_SIZE,          \
				  EC_TASK_CHIPSET_PRIO)),                  \
		    ())                                                    \
	COND_CODE_1(HAS_TASK_MOTIONSENSE,                                  \
		    (CROS_EC_TASK(MOTIONSENSE, motion_sense_task, 0,       \
				  CONFIG_TASK_MOTIONSENSE_STACK_SIZE,      \
				  EC_TASK_MOTIONSENSE_PRIO)),              \
		    ())                                                    \
	IF_ENABLED(HAS_TASK_USB_MUX,                                       \
		   (CROS_EC_TASK(USB_MUX, usb_mux_task, 0,                 \
				 CONFIG_TASK_USB_MUX_STACK_SIZE,           \
				 EC_TASK_USB_MUX_PRIO)))                   \
	COND_CODE_1(CONFIG_TASK_HOSTCMD_THREAD_DEDICATED,                  \
		    (CROS_EC_TASK(HOSTCMD, host_command_task, 0,           \
				  CONFIG_TASK_HOSTCMD_STACK_SIZE,          \
				  EC_TASK_HOSTCMD_PRIO)),                  \
		    ())                                                    \
	COND_CODE_1(HAS_TASK_KEYPROTO,                                     \
		    (CROS_EC_TASK(KEYPROTO, keyboard_protocol_task, 0,     \
				  CONFIG_TASK_KEYPROTO_STACK_SIZE,         \
				  EC_TASK_KEYPROTO_PRIO)),                 \
		    ())                                                    \
	COND_CODE_1(HAS_TASK_POWERBTN,                                     \
		    (CROS_EC_TASK(POWERBTN, power_button_task, 0,          \
				  CONFIG_TASK_POWERBTN_STACK_SIZE,         \
				  EC_TASK_POWERBTN_PRIO)),                 \
		    ())                                                    \
	COND_CODE_1(HAS_TASK_KEYSCAN,                                      \
		    (CROS_EC_TASK(KEYSCAN, keyboard_scan_task, 0,          \
				  CONFIG_TASK_KEYSCAN_STACK_SIZE,          \
				  EC_TASK_KEYSCAN_PRIO)),                  \
		    ())                                                    \
	COND_CODE_1(HAS_TASK_PD_C0,                                        \
		    (CROS_EC_TASK(PD_C0, pd_task, 0,                       \
				  CONFIG_TASK_PD_STACK_SIZE,               \
				  EC_TASK_PD_C0_PRIO)),                    \
		    ())                                                    \
	COND_CODE_1(HAS_TASK_PD_C1,                                        \
		    (CROS_EC_TASK(PD_C1, pd_task, 0,                       \
				  CONFIG_TASK_PD_STACK_SIZE,               \
				  EC_TASK_PD_C1_PRIO)),                    \
		    ())                                                    \
	COND_CODE_1(HAS_TASK_PD_C2,                                        \
		    (CROS_EC_TASK(PD_C2, pd_task, 0,                       \
				  CONFIG_TASK_PD_STACK_SIZE,               \
				  EC_TASK_PD_C2_PRIO)),                    \
		    ())                                                    \
	COND_CODE_1(HAS_TASK_PD_C3,                                        \
		    (CROS_EC_TASK(PD_C3, pd_task, 0,                       \
				  CONFIG_TASK_PD_STACK_SIZE,               \
				  EC_TASK_PD_C3_PRIO)),                    \
		    ())                                                    \
	IF_ENABLED(CONFIG_HAS_TASK_PD_INT_SHARED,                          \
		   (CROS_EC_TASK(PD_INT_SHARED, pd_shared_alert_task,      \
				 PD_INT_SHARED_PORT_MASK,                  \
				 CONFIG_TASK_PD_INT_STACK_SIZE,            \
				 EC_TASK_PD_INT_SHARED_PRIO)))             \
	COND_CODE_1(HAS_TASK_PD_INT_C0,                                    \
		    (CROS_EC_TASK(PD_INT_C0, pd_interrupt_handler_task, 0, \
				  CONFIG_TASK_PD_INT_STACK_SIZE,           \
				  EC_TASK_PD_INT_C0_PRIO)),                \
		    ())                                                    \
	COND_CODE_1(HAS_TASK_PD_INT_C1,                                    \
		    (CROS_EC_TASK(PD_INT_C1, pd_interrupt_handler_task, 1, \
				  CONFIG_TASK_PD_INT_STACK_SIZE,           \
				  EC_TASK_PD_INT_C1_PRIO)),                \
		    ())                                                    \
	COND_CODE_1(HAS_TASK_PD_INT_C2,                                    \
		    (CROS_EC_TASK(PD_INT_C2, pd_interrupt_handler_task, 2, \
				  CONFIG_TASK_PD_INT_STACK_SIZE,           \
				  EC_TASK_PD_INT_C2_PRIO)),                \
		    ())                                                    \
	COND_CODE_1(HAS_TASK_PD_INT_C3,                                    \
		    (CROS_EC_TASK(PD_INT_C3, pd_interrupt_handler_task, 3, \
				  CONFIG_TASK_PD_INT_STACK_SIZE,           \
				  EC_TASK_PD_INT_C3_PRIO)),                \
		    ())                                                    \
<<<<<<< HEAD
	COND_CODE_1(HAS_TASK_CYPD,                                    \
		    (CROS_EC_TASK(CYPD, cypd_interrupt_handler_task, 0, \
				  CONFIG_TASK_CYPD_STACK_SIZE,           \
				  EC_TASK_CYPD_PRIO)),                \
=======
	COND_CODE_1(HAS_TASK_TOUCHPAD,                                     \
		    (CROS_EC_TASK(TOUCHPAD, touchpad_task, 0,              \
				  CONFIG_TASK_TOUCHPAD_STACK_SIZE,         \
				  EC_TASK_TOUCHPAD_PRIO)),                 \
>>>>>>> 6977e3a0
		    ())
#elif defined(CONFIG_HAS_TEST_TASKS)
#include "shimmed_test_tasks.h"
/*
 * There are two different ways to define a task list (because historical
 * reasons). Applications use CROS_EC_TASK_LIST to define their tasks, while
 * unit tests that need additional tasks use CONFIG_TEST_TASK_LIST. For
 * shimming a unit test, define CROS_EC_TASK_LIST as whatever
 * CONFIG_TEST_TASK_LIST expands to.
 */
#if defined(CONFIG_TEST_TASK_LIST) && !defined(CROS_EC_TASK_LIST)
#define CROS_EC_TASK_LIST CONFIG_TEST_TASK_LIST
#endif /* CONFIG_TEST_TASK_LIST && !CROS_EC_TASK_LIST */

/*
 * Tests often must link in files that reference task IDs, even when the
 * shimmed tasks are not created.  Define stub tasks to satisfy the final link.
 */
#else /* !CONFIG_SHIMMED_TASKS && !CONFIG_HAS_TEST_TASKS */
#define CROS_EC_TASK_LIST                                                   \
	CROS_EC_TASK(CHG_RAMP, NULL, 0, 0, EC_TASK_CHG_RAMP_PRIO)           \
	CROS_EC_TASK(USB_CHG, NULL, 0, 0, EC_TASK_USB_CHG_PRIO)             \
	CROS_EC_TASK(DPS, NULL, 0, 0, EC_TASK_DPS_PRIO)                     \
	CROS_EC_TASK(CHARGER, NULL, 0, 0, EC_TASK_CHARGER_PRIO)             \
	CROS_EC_TASK(CHIPSET, NULL, 0, 0, EC_TASK_CHIPSET_PRIO)             \
	CROS_EC_TASK(MOTIONSENSE, NULL, 0, 0, EC_TASK_MOTIONSENSE_PRIO)     \
	CROS_EC_TASK(USB_MUX, NULL, 0, 0, EC_TASK_USB_MUX_PRIO)             \
	CROS_EC_TASK(HOSTCMD, NULL, 0, 0, EC_TASK_HOSTCMD_PRIO)             \
	CROS_EC_TASK(KEYPROTO, NULL, 0, 0, EC_TASK_KEYPROTO_PRIO)           \
	CROS_EC_TASK(POWERBTN, NULL, 0, 0, EC_TASK_POWERBTN_PRIO)           \
	CROS_EC_TASK(KEYSCAN, NULL, 0, 0, EC_TASK_KEYSCAN_PRIO)             \
	CROS_EC_TASK(PD_C0, NULL, 0, 0, EC_TASK_PD_C0_PRIO)                 \
	CROS_EC_TASK(PD_C1, NULL, 0, 0, EC_TASK_PD_C1_PRIO)                 \
	CROS_EC_TASK(PD_C2, NULL, 0, 0, EC_TASK_PD_C2_PRIO)                 \
	CROS_EC_TASK(PD_C3, NULL, 0, 0, EC_TASK_PD_C3_PRIO)                 \
	CROS_EC_TASK(PD_INT_SHARED, NULL, 0, 0, EC_TASK_PD_INT_SHARED_PRIO) \
	CROS_EC_TASK(PD_INT_C0, NULL, 0, 0, EC_TASK_PD_INT_C0_PRIO)         \
	CROS_EC_TASK(PD_INT_C1, NULL, 1, 0, EC_TASK_PD_INT_C1_PRIO)         \
	CROS_EC_TASK(PD_INT_C2, NULL, 2, 0, EC_TASK_PD_INT_C2_PRIO)         \
	CROS_EC_TASK(PD_INT_C3, NULL, 3, 0, EC_TASK_PD_INT_C3_PRIO)         \
	CROS_EC_TASK(TOUCHPAD, NULL, 0, 0, EC_TASK_TOUCHPAD_PRIO)

#endif /* CONFIG_SHIMMED_TASKS */

#ifndef CROS_EC_TASK_LIST
#define CROS_EC_TASK_LIST
#endif /* CROS_EC_TASK_LIST */

/*
 * Define the task_ids globally for all shimmed platform/ec code to use.
 * Note that unit test task lists use TASK_TEST, which we can just alias
 * into a regular CROS_EC_TASK.
 */
#define CROS_EC_TASK(name, ...) TASK_ID_##name,
#define TASK_TEST(name, ...) CROS_EC_TASK(name)
/* clang-format off */
enum {
	CROS_EC_TASK_LIST
#ifdef TEST_BUILD
	TASK_ID_TEST_RUNNER,
#endif
	TASK_ID_COUNT,
	TASK_ID_INVALID = 0xff, /* Unable to find the task */
};
/* clang-format on */
#undef CROS_EC_TASK
#undef TASK_TEST

/*
 * Additional task IDs for features that runs on non shimmed threads,
 * thread_id_to_task_id() and task_id_to_thread_id() need to be updated
 * to identify these tasks.
 */
/* clang-format off */
#define CROS_EC_EXTRA_TASKS(fn)                                         \
	COND_CODE_1(CONFIG_TASK_HOSTCMD_THREAD_MAIN, (fn(HOSTCMD)),     \
		(fn(MAIN)))                                             \
	COND_CODE_1(CONFIG_SHELL_BACKEND_SERIAL, (fn(SHELL)),           \
		(COND_CODE_1(CONFIG_SHELL_BACKEND_DUMMY, (fn(SHELL)),   \
		())))							\
	fn(SYSWORKQ)                                                    \
	fn(IDLE)
/* clang-format on */

#define EXTRA_TASK_INTERNAL_ID(name) EXTRA_TASK_##name,
enum {
	CROS_EC_EXTRA_TASKS(EXTRA_TASK_INTERNAL_ID) EXTRA_TASK_COUNT,
};

#define EXTRA_TASK_ID(name) \
	TASK_ID_##name = (TASK_ID_COUNT + EXTRA_TASK_##name),
enum { CROS_EC_EXTRA_TASKS(EXTRA_TASK_ID) };

#endif /* __CROS_EC_SHIMMED_TASK_ID_H */<|MERGE_RESOLUTION|>--- conflicted
+++ resolved
@@ -161,17 +161,15 @@
 				  CONFIG_TASK_PD_INT_STACK_SIZE,           \
 				  EC_TASK_PD_INT_C3_PRIO)),                \
 		    ())                                                    \
-<<<<<<< HEAD
-	COND_CODE_1(HAS_TASK_CYPD,                                    \
-		    (CROS_EC_TASK(CYPD, cypd_interrupt_handler_task, 0, \
-				  CONFIG_TASK_CYPD_STACK_SIZE,           \
-				  EC_TASK_CYPD_PRIO)),                \
-=======
+	COND_CODE_1(HAS_TASK_CYPD,                                         \
+		    (CROS_EC_TASK(CYPD, cypd_interrupt_handler_task, 0,    \
+				  CONFIG_TASK_CYPD_STACK_SIZE,             \
+				  EC_TASK_CYPD_PRIO)),                     \
+                    ())                                                    \
 	COND_CODE_1(HAS_TASK_TOUCHPAD,                                     \
 		    (CROS_EC_TASK(TOUCHPAD, touchpad_task, 0,              \
 				  CONFIG_TASK_TOUCHPAD_STACK_SIZE,         \
 				  EC_TASK_TOUCHPAD_PRIO)),                 \
->>>>>>> 6977e3a0
 		    ())
 #elif defined(CONFIG_HAS_TEST_TASKS)
 #include "shimmed_test_tasks.h"
@@ -212,6 +210,7 @@
 	CROS_EC_TASK(PD_INT_C1, NULL, 1, 0, EC_TASK_PD_INT_C1_PRIO)         \
 	CROS_EC_TASK(PD_INT_C2, NULL, 2, 0, EC_TASK_PD_INT_C2_PRIO)         \
 	CROS_EC_TASK(PD_INT_C3, NULL, 3, 0, EC_TASK_PD_INT_C3_PRIO)         \
+	CROS_EC_TASK(CYPD, NULL, 0, 0, EC_TASK_CYPD_PRIO)                   \
 	CROS_EC_TASK(TOUCHPAD, NULL, 0, 0, EC_TASK_TOUCHPAD_PRIO)
 
 #endif /* CONFIG_SHIMMED_TASKS */
