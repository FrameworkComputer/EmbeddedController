/* Copyright 2020 The ChromiumOS Authors
 * Use of this source code is governed by a BSD-style license that can be
 * found in the LICENSE file.
 */

#ifndef __CROS_EC_SHIMMED_TASK_ID_H
#define __CROS_EC_SHIMMED_TASK_ID_H

#include "common.h"

/* Task identifier (8 bits) */
typedef uint8_t task_id_t;

/*
 * Bitmask of port enable bits, expanding to a value like `BIT(0) | BIT(2) | 0`.
 */
#define PD_INT_SHARED_PORT_MASK                                           \
	(FOR_EACH_NONEMPTY_TERM(                                          \
		BIT, (|),                                                 \
		IF_ENABLED(CONFIG_PLATFORM_EC_USB_PD_PORT_0_SHARED, (0)), \
		IF_ENABLED(CONFIG_PLATFORM_EC_USB_PD_PORT_1_SHARED, (1)), \
		IF_ENABLED(CONFIG_PLATFORM_EC_USB_PD_PORT_2_SHARED, (2)), \
		IF_ENABLED(CONFIG_PLATFORM_EC_USB_PD_PORT_3_SHARED, (3)), ) 0)

/* Highest priority on bottom -- same as in platform/ec. */
enum {
	EC_TASK_PRIO_LOWEST = 0,
	EC_SYSWORKQ_PRIO = EC_TASK_PRIO_LOWEST,
	EC_TASK_RWSIG_PRIO,
	EC_TASK_TOUCHPAD_PRIO,
	EC_TASK_CHG_RAMP_PRIO,
	EC_TASK_USB_CHG_PRIO,
	EC_TASK_DPS_PRIO,
	EC_TASK_CHARGER_PRIO,
	EC_TASK_CEC_PRIO,
	EC_TASK_CHIPSET_PRIO,
	EC_TASK_MOTIONSENSE_PRIO,
	EC_TASK_USB_MUX_PRIO,
	EC_TASK_HOSTCMD_PRIO,
	EC_SHELL_PRIO,
	EC_TASK_KEYPROTO_PRIO,
	EC_TASK_POWERBTN_PRIO,
	EC_TASK_KEYSCAN_PRIO,
	EC_TASK_PD_C0_PRIO,
	EC_TASK_PD_C1_PRIO,
	EC_TASK_PD_C2_PRIO,
	EC_TASK_PD_C3_PRIO,
	EC_TASK_PD_INT_SHARED_PRIO,
	EC_TASK_PD_INT_C0_PRIO,
	EC_TASK_PD_INT_C1_PRIO,
	EC_TASK_PD_INT_C2_PRIO,
	EC_TASK_PD_INT_C3_PRIO,
	EC_TASK_CYPD_PRIO,
	EC_TASK_ALS_PRIO,
	EC_TASK_PRIO_COUNT,
};

/* Helper macro to set tasks priorities */
#define EC_TASK_PRIORITY(prio) K_PRIO_PREEMPT(EC_TASK_PRIO_COUNT - prio - 1)

/*
 * List of CROS_EC_TASK items. See CONFIG_TASK_LIST in platform/ec's config.h
 * for more information.  For tests that want their own custom tasks, use
 * CONFIG_HAS_TEST_TASKS and not CONFIG_SHIMMED_TASKS.
 */
#ifdef CONFIG_SHIMMED_TASKS
#define CROS_EC_TASK_LIST                                                  \
	COND_CODE_1(HAS_TASK_CHG_RAMP,                                     \
		    (CROS_EC_TASK(CHG_RAMP, chg_ramp_task, 0,              \
				  CONFIG_TASK_CHG_RAMP_STACK_SIZE,         \
				  EC_TASK_CHG_RAMP_PRIO)),                 \
		    ())                                                    \
	COND_CODE_1(CONFIG_PLATFORM_EC_USB_CHARGER,                        \
		    (CROS_EC_TASK(USB_CHG, usb_charger_task_shared, 0,     \
				  CONFIG_TASK_USB_CHG_STACK_SIZE,          \
				  EC_TASK_USB_CHG_PRIO)),                  \
		    ())                                                    \
	COND_CODE_1(HAS_TASK_DPS,                                          \
		    (CROS_EC_TASK(DPS, dps_task, 0,                        \
				  CONFIG_TASK_DPS_STACK_SIZE,              \
				  EC_TASK_DPS_PRIO)),                      \
		    ())                                                    \
	COND_CODE_1(HAS_TASK_CHARGER,                                      \
		    (CROS_EC_TASK(CHARGER, charger_task, 0,                \
				  CONFIG_TASK_CHARGER_STACK_SIZE,          \
				  EC_TASK_CHARGER_PRIO)),                  \
		    ())                                                    \
	COND_CODE_1(HAS_TASK_CHIPSET,                                      \
		    (CROS_EC_TASK(CHIPSET, chipset_task, 0,                \
				  CONFIG_TASK_CHIPSET_STACK_SIZE,          \
				  EC_TASK_CHIPSET_PRIO)),                  \
		    ())                                                    \
	COND_CODE_1(HAS_TASK_MOTIONSENSE,                                  \
		    (CROS_EC_TASK(MOTIONSENSE, motion_sense_task, 0,       \
				  CONFIG_TASK_MOTIONSENSE_STACK_SIZE,      \
				  EC_TASK_MOTIONSENSE_PRIO)),              \
		    ())                                                    \
	IF_ENABLED(HAS_TASK_USB_MUX,                                       \
		   (CROS_EC_TASK(USB_MUX, usb_mux_task, 0,                 \
				 CONFIG_TASK_USB_MUX_STACK_SIZE,           \
				 EC_TASK_USB_MUX_PRIO)))                   \
	COND_CODE_1(HAS_TASK_HOSTCMD_DEDICATED,                            \
		    (CROS_EC_TASK(HOSTCMD, host_command_task, 0,           \
				  CONFIG_TASK_HOSTCMD_STACK_SIZE,          \
				  EC_TASK_HOSTCMD_PRIO)),                  \
		    ())                                                    \
	COND_CODE_1(HAS_TASK_KEYPROTO,                                     \
		    (CROS_EC_TASK(KEYPROTO, keyboard_protocol_task, 0,     \
				  CONFIG_TASK_KEYPROTO_STACK_SIZE,         \
				  EC_TASK_KEYPROTO_PRIO)),                 \
		    ())                                                    \
	COND_CODE_1(HAS_TASK_POWERBTN,                                     \
		    (CROS_EC_TASK(POWERBTN, power_button_task, 0,          \
				  CONFIG_TASK_POWERBTN_STACK_SIZE,         \
				  EC_TASK_POWERBTN_PRIO)),                 \
		    ())                                                    \
	COND_CODE_1(HAS_TASK_KEYSCAN,                                      \
		    (CROS_EC_TASK(KEYSCAN, keyboard_scan_task, 0,          \
				  CONFIG_TASK_KEYSCAN_STACK_SIZE,          \
				  EC_TASK_KEYSCAN_PRIO)),                  \
		    ())                                                    \
	COND_CODE_1(HAS_TASK_PD_C0,                                        \
		    (CROS_EC_TASK(PD_C0, pd_task, 0,                       \
				  CONFIG_TASK_PD_STACK_SIZE,               \
				  EC_TASK_PD_C0_PRIO)),                    \
		    ())                                                    \
	COND_CODE_1(HAS_TASK_PD_C1,                                        \
		    (CROS_EC_TASK(PD_C1, pd_task, 0,                       \
				  CONFIG_TASK_PD_STACK_SIZE,               \
				  EC_TASK_PD_C1_PRIO)),                    \
		    ())                                                    \
	COND_CODE_1(HAS_TASK_PD_C2,                                        \
		    (CROS_EC_TASK(PD_C2, pd_task, 0,                       \
				  CONFIG_TASK_PD_STACK_SIZE,               \
				  EC_TASK_PD_C2_PRIO)),                    \
		    ())                                                    \
	COND_CODE_1(HAS_TASK_PD_C3,                                        \
		    (CROS_EC_TASK(PD_C3, pd_task, 0,                       \
				  CONFIG_TASK_PD_STACK_SIZE,               \
				  EC_TASK_PD_C3_PRIO)),                    \
		    ())                                                    \
	IF_ENABLED(CONFIG_HAS_TASK_PD_INT_SHARED,                          \
		   (CROS_EC_TASK(PD_INT_SHARED, pd_shared_alert_task,      \
				 PD_INT_SHARED_PORT_MASK,                  \
				 CONFIG_TASK_PD_INT_STACK_SIZE,            \
				 EC_TASK_PD_INT_SHARED_PRIO)))             \
	COND_CODE_1(HAS_TASK_PD_INT_C0,                                    \
		    (CROS_EC_TASK(PD_INT_C0, pd_interrupt_handler_task, 0, \
				  CONFIG_TASK_PD_INT_STACK_SIZE,           \
				  EC_TASK_PD_INT_C0_PRIO)),                \
		    ())                                                    \
	COND_CODE_1(HAS_TASK_PD_INT_C1,                                    \
		    (CROS_EC_TASK(PD_INT_C1, pd_interrupt_handler_task, 1, \
				  CONFIG_TASK_PD_INT_STACK_SIZE,           \
				  EC_TASK_PD_INT_C1_PRIO)),                \
		    ())                                                    \
	COND_CODE_1(HAS_TASK_PD_INT_C2,                                    \
		    (CROS_EC_TASK(PD_INT_C2, pd_interrupt_handler_task, 2, \
				  CONFIG_TASK_PD_INT_STACK_SIZE,           \
				  EC_TASK_PD_INT_C2_PRIO)),                \
		    ())                                                    \
	COND_CODE_1(HAS_TASK_PD_INT_C3,                                    \
		    (CROS_EC_TASK(PD_INT_C3, pd_interrupt_handler_task, 3, \
				  CONFIG_TASK_PD_INT_STACK_SIZE,           \
				  EC_TASK_PD_INT_C3_PRIO)),                \
		    ())                                                    \
	COND_CODE_1(HAS_TASK_CYPD,                                         \
		    (CROS_EC_TASK(CYPD, cypd_interrupt_handler_task, 0,    \
				  CONFIG_TASK_CYPD_STACK_SIZE,             \
				  EC_TASK_CYPD_PRIO)),                     \
		())                                                    \
	COND_CODE_1(HAS_TASK_ALS,                                         \
		    (CROS_EC_TASK(ALS, als_task, 0,    \
				  CONFIG_TASK_ALS_STACK_SIZE,             \
				  EC_TASK_ALS_PRIO)),                     \
		())                                                    \
	COND_CODE_1(HAS_TASK_TOUCHPAD,                                     \
		    (CROS_EC_TASK(TOUCHPAD, touchpad_task, 0,              \
				  CONFIG_TASK_TOUCHPAD_STACK_SIZE,         \
				  EC_TASK_TOUCHPAD_PRIO)),                 \
		    ())                                                    \
	COND_CODE_1(HAS_TASK_RWSIG,                                        \
		    (CROS_EC_TASK(RWSIG, rwsig_task, 0,                    \
				  CONFIG_TASK_RWSIG_STACK_SIZE,            \
				  EC_TASK_RWSIG_PRIO)),                    \
		    ())                                                    \
	COND_CODE_1(HAS_TASK_CEC,                                          \
		    (CROS_EC_TASK(CEC, cec_task, 0,                        \
				  CONFIG_TASK_CEC_STACK_SIZE,              \
				  EC_TASK_CEC_PRIO)),                      \
		    ())
#elif defined(CONFIG_HAS_TEST_TASKS)
#include "shimmed_test_tasks.h"
/*
 * There are two different ways to define a task list (because historical
 * reasons). Applications use CROS_EC_TASK_LIST to define their tasks, while
 * unit tests that need additional tasks use CONFIG_TEST_TASK_LIST. For
 * shimming a unit test, define CROS_EC_TASK_LIST as whatever
 * CONFIG_TEST_TASK_LIST expands to.
 */
#if defined(CONFIG_TEST_TASK_LIST) && !defined(CROS_EC_TASK_LIST)
#define CROS_EC_TASK_LIST CONFIG_TEST_TASK_LIST
#endif /* CONFIG_TEST_TASK_LIST && !CROS_EC_TASK_LIST */

/*
 * Tests often must link in files that reference task IDs, even when the
 * shimmed tasks are not created.  Define stub tasks to satisfy the final link.
 */
#else /* !CONFIG_SHIMMED_TASKS && !CONFIG_HAS_TEST_TASKS */
#define CROS_EC_TASK_LIST                                                   \
	CROS_EC_TASK(CHG_RAMP, NULL, 0, 0, EC_TASK_CHG_RAMP_PRIO)           \
	CROS_EC_TASK(USB_CHG, NULL, 0, 0, EC_TASK_USB_CHG_PRIO)             \
	CROS_EC_TASK(DPS, NULL, 0, 0, EC_TASK_DPS_PRIO)                     \
	CROS_EC_TASK(CHARGER, NULL, 0, 0, EC_TASK_CHARGER_PRIO)             \
	CROS_EC_TASK(CHIPSET, NULL, 0, 0, EC_TASK_CHIPSET_PRIO)             \
	CROS_EC_TASK(MOTIONSENSE, NULL, 0, 0, EC_TASK_MOTIONSENSE_PRIO)     \
	CROS_EC_TASK(USB_MUX, NULL, 0, 0, EC_TASK_USB_MUX_PRIO)             \
	CROS_EC_TASK(HOSTCMD, NULL, 0, 0, EC_TASK_HOSTCMD_PRIO)             \
	CROS_EC_TASK(KEYPROTO, NULL, 0, 0, EC_TASK_KEYPROTO_PRIO)           \
	CROS_EC_TASK(POWERBTN, NULL, 0, 0, EC_TASK_POWERBTN_PRIO)           \
	CROS_EC_TASK(KEYSCAN, NULL, 0, 0, EC_TASK_KEYSCAN_PRIO)             \
	CROS_EC_TASK(PD_C0, NULL, 0, 0, EC_TASK_PD_C0_PRIO)                 \
	CROS_EC_TASK(PD_C1, NULL, 0, 0, EC_TASK_PD_C1_PRIO)                 \
	CROS_EC_TASK(PD_C2, NULL, 0, 0, EC_TASK_PD_C2_PRIO)                 \
	CROS_EC_TASK(PD_C3, NULL, 0, 0, EC_TASK_PD_C3_PRIO)                 \
	CROS_EC_TASK(PD_INT_SHARED, NULL, 0, 0, EC_TASK_PD_INT_SHARED_PRIO) \
	CROS_EC_TASK(PD_INT_C0, NULL, 0, 0, EC_TASK_PD_INT_C0_PRIO)         \
	CROS_EC_TASK(PD_INT_C1, NULL, 1, 0, EC_TASK_PD_INT_C1_PRIO)         \
	CROS_EC_TASK(PD_INT_C2, NULL, 2, 0, EC_TASK_PD_INT_C2_PRIO)         \
	CROS_EC_TASK(PD_INT_C3, NULL, 3, 0, EC_TASK_PD_INT_C3_PRIO)         \
<<<<<<< HEAD
	CROS_EC_TASK(CYPD, NULL, 0, 0, EC_TASK_CYPD_PRIO)                   \
	CROS_EC_TASK(ALS, NULL, 0, 0, EC_TASK_ALS_PRIO)                   \
	CROS_EC_TASK(TOUCHPAD, NULL, 0, 0, EC_TASK_TOUCHPAD_PRIO)           \

=======
	CROS_EC_TASK(TOUCHPAD, NULL, 0, 0, EC_TASK_TOUCHPAD_PRIO)           \
	CROS_EC_TASK(CEC, NULL, 0, 0, EC_TASK_CEC_PRIO)
>>>>>>> e774ba8b

#endif /* CONFIG_SHIMMED_TASKS */

#ifndef CROS_EC_TASK_LIST
#define CROS_EC_TASK_LIST
#endif /* CROS_EC_TASK_LIST */

/*
 * Define the task_ids globally for all shimmed platform/ec code to use.
 * Note that unit test task lists use TASK_TEST, which we can just alias
 * into a regular CROS_EC_TASK.
 */
#define CROS_EC_TASK(name, ...) TASK_ID_##name,
#define TASK_TEST(name, ...) CROS_EC_TASK(name)
/* clang-format off */
enum {
	CROS_EC_TASK_LIST
#ifdef TEST_BUILD
	TASK_ID_TEST_RUNNER,
#endif
	TASK_ID_COUNT,
	TASK_ID_INVALID = 0xff, /* Unable to find the task */
};
/* clang-format on */
#undef CROS_EC_TASK
#undef TASK_TEST

/*
 * Additional task IDs for features that runs on non shimmed threads,
 * thread_id_to_task_id() and task_id_to_thread_id() need to be updated
 * to identify these tasks.
 */
/* clang-format off */
#define CROS_EC_EXTRA_TASKS(fn)                                         \
	COND_CODE_1(CONFIG_TASK_HOSTCMD_THREAD_MAIN, (fn(HOSTCMD)),     \
		(fn(MAIN)))                                             \
	COND_CODE_1(CONFIG_TASK_HOSTCMD_THREAD_DEDICATED,               \
		(IF_ENABLED(CONFIG_EC_HOST_CMD, (fn(HOSTCMD)))), ())    \
	COND_CODE_1(CONFIG_SHELL_BACKEND_SERIAL, (fn(SHELL)),           \
		(COND_CODE_1(CONFIG_SHELL_BACKEND_DUMMY, (fn(SHELL)),   \
		())))							\
	fn(SYSWORKQ)                                                    \
	fn(IDLE)
/* clang-format on */

#define EXTRA_TASK_INTERNAL_ID(name) EXTRA_TASK_##name,
enum {
	CROS_EC_EXTRA_TASKS(EXTRA_TASK_INTERNAL_ID) EXTRA_TASK_COUNT,
};

#define EXTRA_TASK_ID(name) \
	TASK_ID_##name = (TASK_ID_COUNT + EXTRA_TASK_##name),
enum { CROS_EC_EXTRA_TASKS(EXTRA_TASK_ID) };

#endif /* __CROS_EC_SHIMMED_TASK_ID_H */<|MERGE_RESOLUTION|>--- conflicted
+++ resolved
@@ -228,15 +228,10 @@
 	CROS_EC_TASK(PD_INT_C1, NULL, 1, 0, EC_TASK_PD_INT_C1_PRIO)         \
 	CROS_EC_TASK(PD_INT_C2, NULL, 2, 0, EC_TASK_PD_INT_C2_PRIO)         \
 	CROS_EC_TASK(PD_INT_C3, NULL, 3, 0, EC_TASK_PD_INT_C3_PRIO)         \
-<<<<<<< HEAD
 	CROS_EC_TASK(CYPD, NULL, 0, 0, EC_TASK_CYPD_PRIO)                   \
-	CROS_EC_TASK(ALS, NULL, 0, 0, EC_TASK_ALS_PRIO)                   \
-	CROS_EC_TASK(TOUCHPAD, NULL, 0, 0, EC_TASK_TOUCHPAD_PRIO)           \
-
-=======
+	CROS_EC_TASK(ALS, NULL, 0, 0, EC_TASK_ALS_PRIO)                     \
 	CROS_EC_TASK(TOUCHPAD, NULL, 0, 0, EC_TASK_TOUCHPAD_PRIO)           \
 	CROS_EC_TASK(CEC, NULL, 0, 0, EC_TASK_CEC_PRIO)
->>>>>>> e774ba8b
 
 #endif /* CONFIG_SHIMMED_TASKS */
 
