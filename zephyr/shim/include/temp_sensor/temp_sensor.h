/* Copyright 2021 The ChromiumOS Authors
 * Use of this source code is governed by a BSD-style license that can be
 * found in the LICENSE file.
 */

#ifndef ZEPHYR_SHIM_INCLUDE_TEMP_SENSOR_TEMP_SENSOR_H_
#define ZEPHYR_SHIM_INCLUDE_TEMP_SENSOR_TEMP_SENSOR_H_

#include "charger/chg_rt9490.h"
#include "temp_sensor.h"

#include <zephyr/devicetree.h>

#ifdef CONFIG_PLATFORM_EC_TEMP_SENSOR

#define PCT2075_COMPAT nxp_pct2075
#define TMP112_COMPAT cros_ec_temp_sensor_tmp112
#define F75303_COMPAT cros_ec_temp_sensor_f75303
#define SB_TSI_COMPAT amd_sb_tsi
#define THERMISTOR_COMPAT cros_ec_temp_sensor_thermistor
#define TEMP_SENSORS_COMPAT cros_ec_temp_sensors
#define AMDR23M_COMPAT cros_ec_temp_sensor_amdr23m

#define TEMP_SENSORS_NODEID DT_INST(0, TEMP_SENSORS_COMPAT)

#define TEMP_RT9490_FN(node_id, fn) \
	COND_CODE_1(DT_NODE_HAS_PROP(node_id, thermistor), (fn(node_id)), ())

#define FOREACH_TEMP_SENSOR(fn)                                             \
	DT_FOREACH_STATUS_OKAY(PCT2075_COMPAT, fn)                          \
	DT_FOREACH_STATUS_OKAY(TMP112_COMPAT, fn)                           \
	DT_FOREACH_STATUS_OKAY(F75303_COMPAT, fn)                           \
<<<<<<< HEAD
	DT_FOREACH_STATUS_OKAY(AMDR23M_COMPAT, fn)                           \
=======
>>>>>>> 6977e3a0
	DT_FOREACH_STATUS_OKAY_VARGS(RT9490_CHG_COMPAT, TEMP_RT9490_FN, fn) \
	DT_FOREACH_STATUS_OKAY(SB_TSI_COMPAT, fn)                           \
	DT_FOREACH_STATUS_OKAY(THERMISTOR_COMPAT, fn)

#define HAS_POWER_GOOD_PIN(node_id) DT_NODE_HAS_PROP(node_id, power_good_pin) ||

#define ANY_INST_HAS_POWER_GOOD_PIN \
	(DT_FOREACH_CHILD(TEMP_SENSORS_NODEID, HAS_POWER_GOOD_PIN) 0)

/*
 * Get the enum temp_sensor_id value from a child node under
 * "cros-ec,temp-sensors".
 *
 * Example devicetree fragment:
 *
 *     temp_charger_thermistor: charger-thermistor {
 *         compatible = "cros-ec,temp-sensor-thermistor";
 *         thermistor = <&thermistor_3V3_30K9_47K_4050B>;
 *         adc = <&adc_temp_charger>;
 *     };
 *
 *     named-temp-sensors {
 *         compatible = "cros-ec,temp-sensors";
 *         temp_charger: charger-thermistor {
 *             temp_host_high = <100>;
 *             temp_host_halt = <105>;
 *             temp_host_release_high = <80>;
 *             sensor = <&temp_charger_thermistor>;
 *         };
 *     };
 *
 * Example usage to get the temperature sensor ID:
 *
 *     TEMP_SENSOR_ID(DT_NODELABEL(temp_charger))
 *
 * @param node_id: node id of a child of "cros-ec,temp-sensors" node
 */
#define TEMP_SENSOR_ID(node_id) DT_CAT(TEMP_SENSOR_, node_id)

/*
 * Get the enum temp_sensor_id value from a hardware device node.
 *
 * Example devicetree fragment:
 *
 *     temp_charger_thermistor: charger-thermistor {
 *         compatible = "cros-ec,temp-sensor-thermistor";
 *         thermistor = <&thermistor_3V3_30K9_47K_4050B>;
 *         adc = <&adc_temp_charger>;
 *     };
 *
 *     named-temp-sensors {
 *         compatible = "cros-ec,temp-sensors";
 *         temp_charger: charger-thermistor {
 *             temp_host_high = <100>;
 *             temp_host_halt = <105>;
 *             temp_host_release_high = <80>;
 *             sensor = <&temp_charger_thermistor>;
 *         };
 *     };
 *
 * Example usage to get the temperature sensor ID:
 *
 *     TEMP_SENSOR_ID_BY_DEV(DT_NODELABEL(temp_charger_thermistor))
 *
 * which equals:
 *
 *     TEMP_SENSOR_ID(DT_NODELABEL(temp_charger))
 *
 * @param node_id: node id of a hardware device node
 */
#define TEMP_SENSOR_ID_BY_DEV(node_id) DT_CAT(TEMP_SENSOR_DEV, node_id)

#define TEMP_SENSOR_ID_DEV(named_id)                          \
	TEMP_SENSOR_ID_BY_DEV(DT_PHANDLE(named_id, sensor)) = \
		TEMP_SENSOR_ID(named_id)

enum temp_sensor_id {
	DT_FOREACH_CHILD_SEP(TEMP_SENSORS_NODEID, TEMP_SENSOR_ID, (, )),
	DT_FOREACH_CHILD_SEP(TEMP_SENSORS_NODEID, TEMP_SENSOR_ID_DEV, (, )),
	TEMP_SENSOR_COUNT,
};

/* PCT2075 access array */
/*
 * Get the PCT2075 sensor ID from a hardware device node.
 *
 * @param node_id: node id of a hardware PCT2075 sensor node
 */
#define PCT2075_SENSOR_ID(node_id) DT_CAT(PCT2075_, node_id)
#define PCT2075_SENSOR_ID_WITH_COMMA(node_id) PCT2075_SENSOR_ID(node_id),

/* clang-format off */
enum pct2075_sensor {
	DT_FOREACH_STATUS_OKAY(PCT2075_COMPAT, PCT2075_SENSOR_ID_WITH_COMMA)
	PCT2075_COUNT,
};
/* clang-format on */

#undef PCT2075_SENSOR_ID_WITH_COMMA

/* TMP112 access array */
/*
 * Get the TMP112 sensor ID from a hardware device node.
 *
 * @param node_id: node id of a hardware TMP112 sensor node
 */
#define TMP112_SENSOR_ID(node_id) DT_CAT(TMP112_, node_id)
#define TMP112_SENSOR_ID_WITH_COMMA(node_id) TMP112_SENSOR_ID(node_id),

/* clang-format off */
enum tmp112_sensor {
	DT_FOREACH_STATUS_OKAY(TMP112_COMPAT, TMP112_SENSOR_ID_WITH_COMMA)
	TMP112_COUNT,
};
/* clang-format on */

#undef TMP112_SENSOR_ID_WITH_COMMA

/* F75303 access array */
/*
<<<<<<< HEAD
 * Get the F75303 sensor ID from a hardware device node.
 *
 * @param node_id: node id of a hardware F75303 sensor node
 */
#define F75303_SENSOR_ID(node_id) DT_CAT(F75303_, node_id)
#define F75303_SENSOR_ID_WITH_COMMA(node_id) F75303_SENSOR_ID(node_id),

enum f75303_sensor {
	DT_FOREACH_STATUS_OKAY(F75303_COMPAT, F75303_SENSOR_ID_WITH_COMMA)
		F75303_COUNT,
};

#undef F75303_SENSOR_ID_WITH_COMMA


/* AMDR23M access array */
/*
 * Get the AMDR23M sensor ID from a hardware device node.
 *
 * @param node_id: node id of a hardware AMDR23M sensor node
 */
#define AMDR23M_SENSOR_ID(node_id) DT_CAT(AMDR23M_, node_id)
#define AMDR23M_SENSOR_ID_WITH_COMMA(node_id) AMDR23M_SENSOR_ID(node_id),

enum amdr23m_sensor {
	DT_FOREACH_STATUS_OKAY(AMDR23M_COMPAT, AMDR23M_SENSOR_ID_WITH_COMMA)
		AMDR23M_COUNT,
};

#undef AMDR23M_SENSOR_ID_WITH_COMMA
=======
 * Get the F75303 sensor ID.
 *
 * The F75303 driver only supports a single device instance on the board. Each
 * device supports 3 temperature sensor types: local, remote1, and remote2.
 * Use the temperature sensor type as the sensor ID.
 *
 * @param node_id: node id of a hardware F75303 sensor node
 */
#define F75303_SENSOR_ID(node_id) DT_STRING_TOKEN(node_id, temperature_type)
>>>>>>> 6977e3a0

struct zephyr_temp_sensor {
	/* Read sensor value in K into temp_ptr; return non-zero if error. */
	int (*read)(const struct temp_sensor_t *sensor, int *temp_ptr);
	void (*update_temperature)(int idx);
	const struct thermistor_info *thermistor;
#if ANY_INST_HAS_POWER_GOOD_PIN
	const struct device *power_good_dev;
	gpio_pin_t power_good_pin;
#endif /* ANY_INST_HAS_POWER_GOOD_PIN */
};

#endif /* CONFIG_PLATFORM_EC_TEMP_SENSOR */

#endif /* ZEPHYR_SHIM_INCLUDE_TEMP_SENSOR_TEMP_SENSOR_H_ */<|MERGE_RESOLUTION|>--- conflicted
+++ resolved
@@ -30,10 +30,7 @@
 	DT_FOREACH_STATUS_OKAY(PCT2075_COMPAT, fn)                          \
 	DT_FOREACH_STATUS_OKAY(TMP112_COMPAT, fn)                           \
 	DT_FOREACH_STATUS_OKAY(F75303_COMPAT, fn)                           \
-<<<<<<< HEAD
-	DT_FOREACH_STATUS_OKAY(AMDR23M_COMPAT, fn)                           \
-=======
->>>>>>> 6977e3a0
+	DT_FOREACH_STATUS_OKAY(AMDR23M_COMPAT, fn)                          \
 	DT_FOREACH_STATUS_OKAY_VARGS(RT9490_CHG_COMPAT, TEMP_RT9490_FN, fn) \
 	DT_FOREACH_STATUS_OKAY(SB_TSI_COMPAT, fn)                           \
 	DT_FOREACH_STATUS_OKAY(THERMISTOR_COMPAT, fn)
@@ -154,21 +151,15 @@
 
 /* F75303 access array */
 /*
-<<<<<<< HEAD
- * Get the F75303 sensor ID from a hardware device node.
+ * Get the F75303 sensor ID.
+ *
+ * The F75303 driver only supports a single device instance on the board. Each
+ * device supports 3 temperature sensor types: local, remote1, and remote2.
+ * Use the temperature sensor type as the sensor ID.
  *
  * @param node_id: node id of a hardware F75303 sensor node
  */
-#define F75303_SENSOR_ID(node_id) DT_CAT(F75303_, node_id)
-#define F75303_SENSOR_ID_WITH_COMMA(node_id) F75303_SENSOR_ID(node_id),
-
-enum f75303_sensor {
-	DT_FOREACH_STATUS_OKAY(F75303_COMPAT, F75303_SENSOR_ID_WITH_COMMA)
-		F75303_COUNT,
-};
-
-#undef F75303_SENSOR_ID_WITH_COMMA
-
+#define F75303_SENSOR_ID(node_id) DT_STRING_TOKEN(node_id, temperature_type)
 
 /* AMDR23M access array */
 /*
@@ -185,17 +176,6 @@
 };
 
 #undef AMDR23M_SENSOR_ID_WITH_COMMA
-=======
- * Get the F75303 sensor ID.
- *
- * The F75303 driver only supports a single device instance on the board. Each
- * device supports 3 temperature sensor types: local, remote1, and remote2.
- * Use the temperature sensor type as the sensor ID.
- *
- * @param node_id: node id of a hardware F75303 sensor node
- */
-#define F75303_SENSOR_ID(node_id) DT_STRING_TOKEN(node_id, temperature_type)
->>>>>>> 6977e3a0
 
 struct zephyr_temp_sensor {
 	/* Read sensor value in K into temp_ptr; return non-zero if error. */
