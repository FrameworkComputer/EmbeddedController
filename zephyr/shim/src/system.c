/* Copyright 2020 The ChromiumOS Authors
 * Use of this source code is governed by a BSD-style license that can be
 * found in the LICENSE file.
 */

#include "bbram.h"
#include "common.h"
#include "console.h"
#include "cros_version.h"
#include "system.h"
#include "watchdog.h"

#include <zephyr/device.h>
#include <zephyr/drivers/bbram.h>
#include <zephyr/logging/log.h>

<<<<<<< HEAD
#ifdef CONFIG_PLATFORM_EC_CUSTOMIZED_DESIGN
#define BBRAM_REGION_CHARGE_LIMIT_MAX DT_PATH(named_bbram_regions, charge_limit_max)
#define BBRAM_REGION_FP_LED_LEVEL DT_PATH(named_bbram_regions, fp_led_level)
#define BBRAM_REGION_KB_STATUS DT_PATH(named_bbram_regions, kb_status)
#define BBRAM_REGION_BIOS_FUNCTION DT_PATH(named_bbram_regions, bios_function)
#define BBRAM_REGION_CHASSIS_WAS_OPEN DT_PATH(named_bbram_regions, chassis_was_open)
#define BBRAM_REGION_CHASSIS_MAGIC DT_PATH(named_bbram_regions, chassis_magic)
#define BBRAM_REGION_CHASSIS_TOTAL DT_PATH(named_bbram_regions, chassis_total)
#define BBRAM_REGION_CHASSIS_VTR_OPEN DT_PATH(named_bbram_regions, chassis_vtr_open)
#endif

#define GET_BBRAM_OFFSET(node) \
	DT_PROP(DT_PATH(named_bbram_regions, node), offset)
#define GET_BBRAM_SIZE(node) DT_PROP(DT_PATH(named_bbram_regions, node), size)
=======
#include <drivers/cros_system.h>
>>>>>>> 6977e3a0

/* 2 second delay for waiting the H1 reset */
#define WAIT_RESET_TIME                                     \
	(CONFIG_PLATFORM_EC_PREINIT_HW_CYCLES_PER_SEC * 2 / \
	 CONFIG_PLATFORM_EC_WAIT_RESET_CYCLES_PER_ITERATION)

LOG_MODULE_REGISTER(shim_system, LOG_LEVEL_ERR);

static const struct device *const bbram_dev =
	COND_CODE_1(DT_HAS_CHOSEN(cros_ec_bbram),
		    DEVICE_DT_GET(DT_CHOSEN(cros_ec_bbram)), NULL);
static const struct device *sys_dev;

/* Map idx to a bbram offset/size, or return -1 on invalid idx */
static int bbram_lookup(enum system_bbram_idx idx, int *offset_out,
			int *size_out)
{
	switch (idx) {
#if BBRAM_HAS_REGION(pd0)
	case SYSTEM_BBRAM_IDX_PD0:
		*offset_out = BBRAM_REGION_OFFSET(pd0);
		*size_out = BBRAM_REGION_SIZE(pd0);
		break;
#endif
#if BBRAM_HAS_REGION(pd1)
	case SYSTEM_BBRAM_IDX_PD1:
		*offset_out = BBRAM_REGION_OFFSET(pd1);
		*size_out = BBRAM_REGION_SIZE(pd1);
		break;
#endif
#if BBRAM_HAS_REGION(pd2)
	case SYSTEM_BBRAM_IDX_PD2:
		*offset_out = BBRAM_REGION_OFFSET(pd2);
		*size_out = BBRAM_REGION_SIZE(pd2);
		break;
#endif
#if BBRAM_HAS_REGION(try_slot)
	case SYSTEM_BBRAM_IDX_TRY_SLOT:
		*offset_out = BBRAM_REGION_OFFSET(try_slot);
		*size_out = BBRAM_REGION_SIZE(try_slot);
		break;
#endif
#ifdef CONFIG_PLATFORM_EC_CUSTOMIZED_DESIGN
#if DT_NODE_EXISTS(BBRAM_REGION_CHARGE_LIMIT_MAX)
	case SYSTEM_BBRAM_IDX_CHARGE_LIMIT_MAX:
		*offset_out = DT_PROP(BBRAM_REGION_CHARGE_LIMIT_MAX, offset);
		*size_out = DT_PROP(BBRAM_REGION_CHARGE_LIMIT_MAX, size);
		break;
#endif
#if DT_NODE_EXISTS(BBRAM_REGION_FP_LED_LEVEL)
	case SYSTEM_BBRAM_IDX_FP_LED_LEVEL:
		*offset_out = DT_PROP(BBRAM_REGION_FP_LED_LEVEL, offset);
		*size_out = DT_PROP(BBRAM_REGION_FP_LED_LEVEL, size);
		break;

#endif
#if DT_NODE_EXISTS(BBRAM_REGION_KB_STATUS)
	case SYSTEM_BBRAM_IDX_KBSTATE:
		*offset_out = DT_PROP(BBRAM_REGION_KB_STATUS, offset);
		*size_out = DT_PROP(BBRAM_REGION_KB_STATUS, size);
		break;

#endif
#if DT_NODE_EXISTS(BBRAM_REGION_BIOS_FUNCTION)
	case SYSTEM_BBRAM_IDX_BIOS_FUNCTION:
		*offset_out = DT_PROP(BBRAM_REGION_BIOS_FUNCTION, offset);
		*size_out = DT_PROP(BBRAM_REGION_BIOS_FUNCTION, size);
		break;

#endif
#if DT_NODE_EXISTS(BBRAM_REGION_CHASSIS_WAS_OPEN)
	case SYSTEM_BBRAM_IDX_CHASSIS_WAS_OPEN:
		*offset_out = DT_PROP(BBRAM_REGION_CHASSIS_WAS_OPEN, offset);
		*size_out = DT_PROP(BBRAM_REGION_CHASSIS_WAS_OPEN, size);
		break;

#endif
#if DT_NODE_EXISTS(BBRAM_REGION_CHASSIS_MAGIC)
	case SYSTEM_BBRAM_IDX_CHASSIS_MAGIC:
		*offset_out = DT_PROP(BBRAM_REGION_CHASSIS_MAGIC, offset);
		*size_out = DT_PROP(BBRAM_REGION_CHASSIS_MAGIC, size);
		break;

#endif
#if DT_NODE_EXISTS(BBRAM_REGION_CHASSIS_TOTAL)
	case SYSTEM_BBRAM_IDX_CHASSIS_TOTAL:
		*offset_out = DT_PROP(BBRAM_REGION_CHASSIS_TOTAL, offset);
		*size_out = DT_PROP(BBRAM_REGION_CHASSIS_TOTAL, size);
		break;

#endif
#if DT_NODE_EXISTS(BBRAM_REGION_CHASSIS_VTR_OPEN)
	case SYSTEM_BBRAM_IDX_CHASSIS_VTR_OPEN:
		*offset_out = DT_PROP(BBRAM_REGION_CHASSIS_VTR_OPEN, offset);
		*size_out = DT_PROP(BBRAM_REGION_CHASSIS_VTR_OPEN, size);
		break;

#endif
#endif
	default:
		return EC_ERROR_INVAL;
	}
	return EC_SUCCESS;
}

int system_get_bbram(enum system_bbram_idx idx, uint8_t *value)
{
	int offset, size, rc;

	if (bbram_dev == NULL)
		return EC_ERROR_INVAL;

	rc = bbram_lookup(idx, &offset, &size);
	if (rc)
		return rc;

	rc = bbram_read(bbram_dev, offset, size, value);

	return rc ? EC_ERROR_INVAL : EC_SUCCESS;
}

int system_set_bbram(enum system_bbram_idx idx, uint8_t value)
{
	int offset, size, rc;

	if (bbram_dev == NULL)
		return EC_ERROR_INVAL;

	rc = bbram_lookup(idx, &offset, &size);
	if (rc)
		return rc;

	rc = bbram_write(bbram_dev, offset, size, &value);

	return rc ? EC_ERROR_INVAL : EC_SUCCESS;
}

void chip_save_reset_flags(uint32_t flags)
{
	if (bbram_dev == NULL) {
		LOG_ERR("bbram_dev doesn't binding");
		return;
	}

	bbram_write(bbram_dev, BBRAM_REGION_OFFSET(saved_reset_flags),
		    BBRAM_REGION_SIZE(saved_reset_flags), (uint8_t *)&flags);
}

uint32_t chip_read_reset_flags(void)
{
	uint32_t flags;

	if (bbram_dev == NULL) {
		LOG_ERR("bbram_dev doesn't binding");
		return 0;
	}

	bbram_read(bbram_dev, BBRAM_REGION_OFFSET(saved_reset_flags),
		   BBRAM_REGION_SIZE(saved_reset_flags), (uint8_t *)&flags);

	return flags;
}

int system_set_scratchpad(uint32_t value)
{
	if (bbram_dev == NULL) {
		LOG_ERR("bbram_dev doesn't binding");
		return -EC_ERROR_INVAL;
	}

	return bbram_write(bbram_dev, BBRAM_REGION_OFFSET(scratchpad),
			   BBRAM_REGION_SIZE(scratchpad), (uint8_t *)&value);
}

int system_get_scratchpad(uint32_t *value)
{
	if (bbram_dev == NULL) {
		LOG_ERR("bbram_dev doesn't binding");
		return -EC_ERROR_INVAL;
	}

	if (bbram_read(bbram_dev, BBRAM_REGION_OFFSET(scratchpad),
		       BBRAM_REGION_SIZE(scratchpad), (uint8_t *)value)) {
		return -EC_ERROR_INVAL;
	}

	return 0;
}

test_mockable void system_hibernate(uint32_t seconds, uint32_t microseconds)
{
	const struct device *sys_dev = device_get_binding("CROS_SYSTEM");
	int err;

	/* Flush console before hibernating */
	cflush();

	if (board_hibernate)
		board_hibernate();

	/* Save 'wake-up from hibernate' reset flag */
	chip_save_reset_flags(chip_read_reset_flags() |
			      EC_RESET_FLAG_HIBERNATE);

	err = cros_system_hibernate(sys_dev, seconds, microseconds);
	if (err < 0) {
		LOG_ERR("hibernate failed %d", err);
		return;
	}

	/*
	 * Ignore infinite loop for coverage as the test would fail via timeout
	 * and not report regardless of executing code.
	 */
	/* LCOV_EXCL_START */
	/* should never reach this point */
	while (1)
		continue;
	/* LCOV_EXCL_STOP */
}

#ifdef CONFIG_PM
/**
 * Print low power idle statistics
 */
static int command_idle_stats(int argc, const char **argv)
{
	const struct device *sys_dev = device_get_binding("CROS_SYSTEM");

	timestamp_t ts = get_time();
	uint64_t deep_sleep_ticks = cros_system_deep_sleep_ticks(sys_dev);

	ccprintf("Time spent in deep-sleep:            %.6llds\n",
		 k_ticks_to_us_near64(deep_sleep_ticks));
	ccprintf("Total time on:                       %.6llds\n", ts.val);
	return EC_SUCCESS;
}
DECLARE_CONSOLE_COMMAND(idlestats, command_idle_stats, "",
			"Print last idle stats");
#endif

const char *system_get_chip_vendor(void)
{
	const struct device *sys_dev = device_get_binding("CROS_SYSTEM");

	return cros_system_chip_vendor(sys_dev);
}

const char *system_get_chip_name(void)
{
	const struct device *sys_dev = device_get_binding("CROS_SYSTEM");

	return cros_system_chip_name(sys_dev);
}

const char *system_get_chip_revision(void)
{
	const struct device *sys_dev = device_get_binding("CROS_SYSTEM");

	return cros_system_chip_revision(sys_dev);
}

test_mockable void system_reset(int flags)
{
	int err;
	uint32_t save_flags;

	if (!sys_dev)
		LOG_ERR("sys_dev get binding failed");

	/* Disable interrupts to avoid task swaps during reboot */
	interrupt_disable_all();

	/*  Get flags to be saved in BBRAM */
	system_encode_save_flags(flags, &save_flags);

	/* Store flags to battery backed RAM. */
	chip_save_reset_flags(save_flags);

	/* If WAIT_EXT is set, then allow 10 seconds for external reset */
	if (flags & SYSTEM_RESET_WAIT_EXT) {
		int i;

		/* Wait 10 seconds for external reset */
		for (i = 0; i < 1000; i++) {
			watchdog_reload();
			udelay(10000);
		}
	}

	err = cros_system_soc_reset(sys_dev);

	if (err < 0)
		LOG_ERR("soc reset failed");

	/*
	 * Ignore infinite loop for coverage as the test would fail via timeout
	 * and not report regardless of executing code.
	 */
	/* LCOV_EXCL_START */
	/* should never return */
	while (1)
		continue;
	/* LCOV_EXCL_STOP */
}

static int check_reset_cause(void)
{
	uint32_t chip_flags = 0; /* used to write back to the BBRAM */
	uint32_t system_flags = chip_read_reset_flags(); /* system reset flag */
	int chip_reset_cause = 0; /* chip-level reset cause */

	chip_reset_cause = cros_system_get_reset_cause(sys_dev);
	if (chip_reset_cause < 0)
		return -1;

	/*
	 * TODO(b/182876692): Implement CONFIG_POWER_BUTTON_INIT_IDLE &
	 * CONFIG_BOARD_FORCE_RESET_PIN.
	 */

	switch (chip_reset_cause) {
	case POWERUP:
		system_flags |= EC_RESET_FLAG_POWER_ON;
		/*
		 * Power-on restart, so set a flag and save it for the next
		 * imminent reset. Later code will check for this flag and wait
		 * for the second reset. Waking from PSL hibernate is power-on
		 * for EC but not for H1, so do not wait for the second reset.
		 */
		if (IS_ENABLED(CONFIG_BOARD_RESET_AFTER_POWER_ON) &&
		    ((system_flags & EC_RESET_FLAG_HIBERNATE) == 0)) {
			system_flags |= EC_RESET_FLAG_INITIAL_PWR;
			chip_flags |= EC_RESET_FLAG_INITIAL_PWR;
		}
		break;

	case VCC1_RST_PIN:
		/*
		 * If configured, check the saved flags to see whether the
		 * previous restart was a power-on, in which case treat this
		 * restart as a power-on as well. This is to workaround the fact
		 * that the H1 will reset the EC at power up.
		 */
		if (IS_ENABLED(CONFIG_BOARD_RESET_AFTER_POWER_ON)) {
			if (system_flags & EC_RESET_FLAG_INITIAL_PWR) {
				/*
				 * The previous restart was a power-on so treat
				 * this restart as that, and clear the flag so
				 * later code will not wait for the second
				 * reset.
				 */
				system_flags = (system_flags &
						~EC_RESET_FLAG_INITIAL_PWR) |
					       EC_RESET_FLAG_POWER_ON;
			} else {
				/*
				 * No previous reset flag, so this is a
				 * subsequent restart i.e any restarts after the
				 * second restart caused by the H1.
				 */
				system_flags |= EC_RESET_FLAG_RESET_PIN;
			}
		} else {
			system_flags |= EC_RESET_FLAG_RESET_PIN;
		}
		break;

	case DEBUG_RST:
		system_flags |= EC_RESET_FLAG_SOFT;
		break;

	case WATCHDOG_RST:
		/*
		 * Don't set EC_RESET_FLAG_WATCHDOG flag if watchdog is issued
		 * by system_reset or hibernate in order to distinguish reset
		 * cause is panic reason or not.
		 */
		if (!(system_flags & (EC_RESET_FLAG_SOFT | EC_RESET_FLAG_HARD |
				      EC_RESET_FLAG_HIBERNATE)))
			system_flags |= EC_RESET_FLAG_WATCHDOG;
		break;
	}

	/* Clear & set the reset flags for the following reset. */
	chip_save_reset_flags(chip_flags);

	/* Set the system reset flags. */
	system_set_reset_flags(system_flags);

	return 0;
}

test_export_static int system_preinitialize(void)
{
	if (bbram_dev && !device_is_ready(bbram_dev)) {
		LOG_ERR("Error: device %s is not ready", bbram_dev->name);
		return -1;
	}

	sys_dev = device_get_binding("CROS_SYSTEM");
	if (!sys_dev) {
		/*
		 * TODO(b/183022804): This should not happen in normal
		 * operation. Check whether the error check can be change to
		 * build-time error, or at least a fatal run-time error.
		 */
		LOG_ERR("sys_dev gets binding failed");
		return -1;
	}

	/* check the reset cause */
	if (check_reset_cause() != 0) {
		LOG_ERR("check the reset cause failed");
		return -1;
	}

	/*
	 * For some boards on power-on, the EC is reset by the H1 after
	 * power-on, so the EC sees 2 resets. This config enables the EC to save
	 * a flag on the first power-up restart, and then wait for the second
	 * reset before any other setup is done (such as GPIOs, timers, UART
	 * etc.) On the second reset, the saved flag is used to detect the
	 * previous power-on, and treat the second reset as a power-on instead
	 * of a reset.
	 */
#ifdef CONFIG_BOARD_RESET_AFTER_POWER_ON
	if (system_get_reset_flags() & EC_RESET_FLAG_INITIAL_PWR) {
		/*
		 * The current initial stage couldn't use the kernel delay
		 * function. Use CPU nop instruction to wait for the external
		 * reset from H1.
		 */
		for (uint32_t i = WAIT_RESET_TIME; i; i--)
			arch_nop();
	}
#endif
	system_common_pre_init();
	return 0;
}

SYS_INIT(system_preinitialize, PRE_KERNEL_1,
	 CONFIG_PLATFORM_EC_SYSTEM_PRE_INIT_PRIORITY);<|MERGE_RESOLUTION|>--- conflicted
+++ resolved
@@ -13,25 +13,7 @@
 #include <zephyr/device.h>
 #include <zephyr/drivers/bbram.h>
 #include <zephyr/logging/log.h>
-
-<<<<<<< HEAD
-#ifdef CONFIG_PLATFORM_EC_CUSTOMIZED_DESIGN
-#define BBRAM_REGION_CHARGE_LIMIT_MAX DT_PATH(named_bbram_regions, charge_limit_max)
-#define BBRAM_REGION_FP_LED_LEVEL DT_PATH(named_bbram_regions, fp_led_level)
-#define BBRAM_REGION_KB_STATUS DT_PATH(named_bbram_regions, kb_status)
-#define BBRAM_REGION_BIOS_FUNCTION DT_PATH(named_bbram_regions, bios_function)
-#define BBRAM_REGION_CHASSIS_WAS_OPEN DT_PATH(named_bbram_regions, chassis_was_open)
-#define BBRAM_REGION_CHASSIS_MAGIC DT_PATH(named_bbram_regions, chassis_magic)
-#define BBRAM_REGION_CHASSIS_TOTAL DT_PATH(named_bbram_regions, chassis_total)
-#define BBRAM_REGION_CHASSIS_VTR_OPEN DT_PATH(named_bbram_regions, chassis_vtr_open)
-#endif
-
-#define GET_BBRAM_OFFSET(node) \
-	DT_PROP(DT_PATH(named_bbram_regions, node), offset)
-#define GET_BBRAM_SIZE(node) DT_PROP(DT_PATH(named_bbram_regions, node), size)
-=======
 #include <drivers/cros_system.h>
->>>>>>> 6977e3a0
 
 /* 2 second delay for waiting the H1 reset */
 #define WAIT_RESET_TIME                                     \
@@ -75,58 +57,58 @@
 		break;
 #endif
 #ifdef CONFIG_PLATFORM_EC_CUSTOMIZED_DESIGN
-#if DT_NODE_EXISTS(BBRAM_REGION_CHARGE_LIMIT_MAX)
+#if BBRAM_HAS_REGION(charge_limit_max)
 	case SYSTEM_BBRAM_IDX_CHARGE_LIMIT_MAX:
-		*offset_out = DT_PROP(BBRAM_REGION_CHARGE_LIMIT_MAX, offset);
-		*size_out = DT_PROP(BBRAM_REGION_CHARGE_LIMIT_MAX, size);
-		break;
-#endif
-#if DT_NODE_EXISTS(BBRAM_REGION_FP_LED_LEVEL)
+		*offset_out = BBRAM_REGION_OFFSET(charge_limit_max);
+		*size_out = BBRAM_REGION_SIZE(charge_limit_max);
+		break;
+#endif
+#if BBRAM_HAS_REGION(fp_led_level)
 	case SYSTEM_BBRAM_IDX_FP_LED_LEVEL:
-		*offset_out = DT_PROP(BBRAM_REGION_FP_LED_LEVEL, offset);
-		*size_out = DT_PROP(BBRAM_REGION_FP_LED_LEVEL, size);
-		break;
-
-#endif
-#if DT_NODE_EXISTS(BBRAM_REGION_KB_STATUS)
+		*offset_out = BBRAM_REGION_OFFSET(fp_led_level);
+		*size_out = BBRAM_REGION_SIZE(fp_led_level);
+		break;
+
+#endif
+#if BBRAM_HAS_REGION(kb_status)
 	case SYSTEM_BBRAM_IDX_KBSTATE:
-		*offset_out = DT_PROP(BBRAM_REGION_KB_STATUS, offset);
-		*size_out = DT_PROP(BBRAM_REGION_KB_STATUS, size);
-		break;
-
-#endif
-#if DT_NODE_EXISTS(BBRAM_REGION_BIOS_FUNCTION)
+		*offset_out = BBRAM_REGION_OFFSET(kb_status);
+		*size_out = BBRAM_REGION_SIZE(kb_status);
+		break;
+
+#endif
+#if BBRAM_HAS_REGION(bios_function)
 	case SYSTEM_BBRAM_IDX_BIOS_FUNCTION:
-		*offset_out = DT_PROP(BBRAM_REGION_BIOS_FUNCTION, offset);
-		*size_out = DT_PROP(BBRAM_REGION_BIOS_FUNCTION, size);
-		break;
-
-#endif
-#if DT_NODE_EXISTS(BBRAM_REGION_CHASSIS_WAS_OPEN)
+		*offset_out = BBRAM_REGION_OFFSET(bios_function);
+		*size_out = BBRAM_REGION_SIZE(bios_function);
+		break;
+
+#endif
+#if BBRAM_HAS_REGION(chassis_was_open)
 	case SYSTEM_BBRAM_IDX_CHASSIS_WAS_OPEN:
-		*offset_out = DT_PROP(BBRAM_REGION_CHASSIS_WAS_OPEN, offset);
-		*size_out = DT_PROP(BBRAM_REGION_CHASSIS_WAS_OPEN, size);
-		break;
-
-#endif
-#if DT_NODE_EXISTS(BBRAM_REGION_CHASSIS_MAGIC)
+		*offset_out = BBRAM_REGION_OFFSET(chassis_was_open);
+		*size_out = BBRAM_REGION_SIZE(chassis_was_open);
+		break;
+
+#endif
+#if BBRAM_HAS_REGION(chassis_magic)
 	case SYSTEM_BBRAM_IDX_CHASSIS_MAGIC:
-		*offset_out = DT_PROP(BBRAM_REGION_CHASSIS_MAGIC, offset);
-		*size_out = DT_PROP(BBRAM_REGION_CHASSIS_MAGIC, size);
-		break;
-
-#endif
-#if DT_NODE_EXISTS(BBRAM_REGION_CHASSIS_TOTAL)
+		*offset_out = BBRAM_REGION_OFFSET(chassis_magic);
+		*size_out = BBRAM_REGION_SIZE(chassis_magic);
+		break;
+
+#endif
+#if BBRAM_HAS_REGION(chassis_total)
 	case SYSTEM_BBRAM_IDX_CHASSIS_TOTAL:
-		*offset_out = DT_PROP(BBRAM_REGION_CHASSIS_TOTAL, offset);
-		*size_out = DT_PROP(BBRAM_REGION_CHASSIS_TOTAL, size);
-		break;
-
-#endif
-#if DT_NODE_EXISTS(BBRAM_REGION_CHASSIS_VTR_OPEN)
+		*offset_out = BBRAM_REGION_OFFSET(chassis_total);
+		*size_out = BBRAM_REGION_SIZE(chassis_total);
+		break;
+
+#endif
+#if BBRAM_HAS_REGION(chassis_vtr_open)
 	case SYSTEM_BBRAM_IDX_CHASSIS_VTR_OPEN:
-		*offset_out = DT_PROP(BBRAM_REGION_CHASSIS_VTR_OPEN, offset);
-		*size_out = DT_PROP(BBRAM_REGION_CHASSIS_VTR_OPEN, size);
+		*offset_out = BBRAM_REGION_OFFSET(chassis_vtr_open);
+		*size_out = BBRAM_REGION_SIZE(chassis_vtr_open);
 		break;
 
 #endif
