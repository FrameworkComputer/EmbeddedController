--- conflicted
+++ resolved
@@ -21,17 +21,15 @@
 #include "temp_sensor/thermistor.h"
 #include "temp_sensor/tmp112.h"
 
-<<<<<<< HEAD
 #ifdef CONFIG_PLATFORM_EC_CUSTOMIZED_DESIGN
 #include "lotus/amd_r23m.h"
 #endif /* CONFIG_PLATFORM_EC_CUSTOMIZED_DESIGN */
-=======
+
 /*
  * TODO(b/272518464): Work around coreboot GCC preprocessor bug.
  * #line marks the *next* line, so it is off by one.
  */
-#line 29
->>>>>>> e774ba8b
+#line 33
 
 #if DT_HAS_COMPAT_STATUS_OKAY(TEMP_SENSORS_COMPAT)
 
